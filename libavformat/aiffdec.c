/*
 * AIFF/AIFF-C demuxer
 * Copyright (c) 2006  Patrick Guimond
 *
 * This file is part of FFmpeg.
 *
 * FFmpeg is free software; you can redistribute it and/or
 * modify it under the terms of the GNU Lesser General Public
 * License as published by the Free Software Foundation; either
 * version 2.1 of the License, or (at your option) any later version.
 *
 * FFmpeg is distributed in the hope that it will be useful,
 * but WITHOUT ANY WARRANTY; without even the implied warranty of
 * MERCHANTABILITY or FITNESS FOR A PARTICULAR PURPOSE.  See the GNU
 * Lesser General Public License for more details.
 *
 * You should have received a copy of the GNU Lesser General Public
 * License along with FFmpeg; if not, write to the Free Software
 * Foundation, Inc., 51 Franklin Street, Fifth Floor, Boston, MA 02110-1301 USA
 */

#include "libavutil/intreadwrite.h"
#include "libavutil/mathematics.h"
#include "libavutil/dict.h"
#include "avformat.h"
#include "internal.h"
#include "pcm.h"
#include "aiff.h"
#include "isom.h"
#include "id3v2.h"
#include "mov_chan.h"

#define AIFF                    0
#define AIFF_C_VERSION1         0xA2805140

typedef struct AIFFInputContext {
    int64_t data_end;
    int block_duration;
} AIFFInputContext;

static enum AVCodecID aiff_codec_get_id(int bps)
{
    if (bps <= 8)
        return AV_CODEC_ID_PCM_S8;
    if (bps <= 16)
        return AV_CODEC_ID_PCM_S16BE;
    if (bps <= 24)
        return AV_CODEC_ID_PCM_S24BE;
    if (bps <= 32)
        return AV_CODEC_ID_PCM_S32BE;

    /* bigger than 32 isn't allowed  */
    return AV_CODEC_ID_NONE;
}

/* returns the size of the found tag */
static int get_tag(AVIOContext *pb, uint32_t * tag)
{
    int size;

    if (avio_feof(pb))
        return AVERROR(EIO);

    *tag = avio_rl32(pb);
    size = avio_rb32(pb);

    if (size < 0)
        size = 0x7fffffff;

    return size;
}

/* Metadata string read */
static void get_meta(AVFormatContext *s, const char *key, int size)
{
    uint8_t *str = av_malloc(size+1);

    if (str) {
        int res = avio_read(s->pb, str, size);
        if (res < 0){
            av_free(str);
            return;
        }
        size += (size&1)-res;
        str[res] = 0;
        av_dict_set(&s->metadata, key, str, AV_DICT_DONT_STRDUP_VAL);
    }else
        size+= size&1;

    avio_skip(s->pb, size);
}

/* Returns the number of sound data frames or negative on error */
static int get_aiff_header(AVFormatContext *s, int size,
                                    unsigned version)
{
    AVIOContext *pb        = s->pb;
    AVCodecParameters *par = s->streams[0]->codecpar;
    AIFFInputContext *aiff = s->priv_data;
    int exp;
    uint64_t val;
    int sample_rate;
    unsigned int num_frames;

    if (size & 1)
        size++;
    par->codec_type = AVMEDIA_TYPE_AUDIO;
    par->channels = avio_rb16(pb);
    num_frames = avio_rb32(pb);
    par->bits_per_coded_sample = avio_rb16(pb);

    exp = avio_rb16(pb) - 16383 - 63;
    val = avio_rb64(pb);
<<<<<<< HEAD
    if (exp <-63 || exp >63) {
        av_log(s, AV_LOG_ERROR, "exp %d is out of range\n", exp);
        return AVERROR_INVALIDDATA;
    }
    if (exp >= 0)
        sample_rate = val << exp;
    else
        sample_rate = (val + (1ULL<<(-exp-1))) >> -exp;
    codec->sample_rate = sample_rate;
    size -= 18;

    /* get codec id for AIFF-C */
    if (size < 4) {
        version = AIFF;
    } else if (version == AIFF_C_VERSION1) {
        codec->codec_tag = avio_rl32(pb);
        codec->codec_id  = ff_codec_get_id(ff_codec_aiff_tags, codec->codec_tag);
        if (codec->codec_id == AV_CODEC_ID_NONE) {
            char tag[32];
            av_get_codec_tag_string(tag, sizeof(tag), codec->codec_tag);
            avpriv_request_sample(s, "unknown or unsupported codec tag: %s", tag);
        }
=======
    sample_rate = ldexp(val, exp - 16383 - 63);
    par->sample_rate = sample_rate;
    size -= 18;

    /* get codec id for AIFF-C */
    if (version == AIFF_C_VERSION1) {
        par->codec_tag = avio_rl32(pb);
        par->codec_id  = ff_codec_get_id(ff_codec_aiff_tags, par->codec_tag);
>>>>>>> 9200514a
        size -= 4;
    }

    if (version != AIFF_C_VERSION1 || par->codec_id == AV_CODEC_ID_PCM_S16BE) {
        par->codec_id = aiff_codec_get_id(par->bits_per_coded_sample);
        par->bits_per_coded_sample = av_get_bits_per_sample(par->codec_id);
        aiff->block_duration = 1;
    } else {
        switch (par->codec_id) {
        case AV_CODEC_ID_PCM_F32BE:
        case AV_CODEC_ID_PCM_F64BE:
        case AV_CODEC_ID_PCM_S16LE:
        case AV_CODEC_ID_PCM_ALAW:
        case AV_CODEC_ID_PCM_MULAW:
            aiff->block_duration = 1;
            break;
        case AV_CODEC_ID_ADPCM_IMA_QT:
            par->block_align = 34 * par->channels;
            break;
        case AV_CODEC_ID_MACE3:
            par->block_align = 2 * par->channels;
            break;
        case AV_CODEC_ID_ADPCM_G726LE:
            codec->bits_per_coded_sample = 5;
        case AV_CODEC_ID_ADPCM_IMA_WS:
        case AV_CODEC_ID_ADPCM_G722:
        case AV_CODEC_ID_MACE6:
<<<<<<< HEAD
        case AV_CODEC_ID_SDX2_DPCM:
            codec->block_align = 1*codec->channels;
=======
            par->block_align = 1 * par->channels;
>>>>>>> 9200514a
            break;
        case AV_CODEC_ID_GSM:
            par->block_align = 33;
            break;
<<<<<<< HEAD
=======
        case AV_CODEC_ID_QCELP:
            par->block_align = 35;
            break;
>>>>>>> 9200514a
        default:
            aiff->block_duration = 1;
            break;
        }
        if (par->block_align > 0)
            aiff->block_duration = av_get_audio_frame_duration2(par,
                                                                par->block_align);
    }

    /* Block align needs to be computed in all cases, as the definition
     * is specific to applications -> here we use the WAVE format definition */
<<<<<<< HEAD
    if (!codec->block_align)
        codec->block_align = (av_get_bits_per_sample(codec->codec_id) * codec->channels) >> 3;
=======
    if (!par->block_align)
        par->block_align = (par->bits_per_coded_sample * par->channels) >> 3;
>>>>>>> 9200514a

    if (aiff->block_duration) {
        par->bit_rate = par->sample_rate * (par->block_align << 3) /
                        aiff->block_duration;
    }

    /* Chunk is over */
    if (size)
        avio_skip(pb, size);

    return num_frames;
}

static int aiff_probe(AVProbeData *p)
{
    /* check file header */
    if (p->buf[0] == 'F' && p->buf[1] == 'O' &&
        p->buf[2] == 'R' && p->buf[3] == 'M' &&
        p->buf[8] == 'A' && p->buf[9] == 'I' &&
        p->buf[10] == 'F' && (p->buf[11] == 'F' || p->buf[11] == 'C'))
        return AVPROBE_SCORE_MAX;
    else
        return 0;
}

/* aiff input */
static int aiff_read_header(AVFormatContext *s)
{
    int ret, size, filesize;
    int64_t offset = 0, position;
    uint32_t tag;
    unsigned version = AIFF_C_VERSION1;
    AVIOContext *pb = s->pb;
    AVStream * st;
    AIFFInputContext *aiff = s->priv_data;
    ID3v2ExtraMeta *id3v2_extra_meta = NULL;

    /* check FORM header */
    filesize = get_tag(pb, &tag);
    if (filesize < 0 || tag != MKTAG('F', 'O', 'R', 'M'))
        return AVERROR_INVALIDDATA;

    /* AIFF data type */
    tag = avio_rl32(pb);
    if (tag == MKTAG('A', 'I', 'F', 'F'))       /* Got an AIFF file */
        version = AIFF;
    else if (tag != MKTAG('A', 'I', 'F', 'C'))  /* An AIFF-C file then */
        return AVERROR_INVALIDDATA;

    filesize -= 4;

    st = avformat_new_stream(s, NULL);
    if (!st)
        return AVERROR(ENOMEM);

    while (filesize > 0) {
        /* parse different chunks */
        size = get_tag(pb, &tag);

        if (size == AVERROR_EOF && offset > 0 && st->codec->block_align) {
            av_log(s, AV_LOG_WARNING, "header parser hit EOF\n");
            goto got_sound;
        }
        if (size < 0)
            return size;

        filesize -= size + 8;

        switch (tag) {
        case MKTAG('C', 'O', 'M', 'M'):     /* Common chunk */
            /* Then for the complete header info */
            st->nb_frames = get_aiff_header(s, size, version);
            if (st->nb_frames < 0)
                return st->nb_frames;
            if (offset > 0) // COMM is after SSND
                goto got_sound;
            break;
        case MKTAG('I', 'D', '3', ' '):
            position = avio_tell(pb);
            ff_id3v2_read(s, ID3v2_DEFAULT_MAGIC, &id3v2_extra_meta, size);
            if (id3v2_extra_meta)
                if ((ret = ff_id3v2_parse_apic(s, &id3v2_extra_meta)) < 0) {
                    ff_id3v2_free_extra_meta(&id3v2_extra_meta);
                    return ret;
                }
            ff_id3v2_free_extra_meta(&id3v2_extra_meta);
            if (position + size > avio_tell(pb))
                avio_skip(pb, position + size - avio_tell(pb));
            break;
        case MKTAG('F', 'V', 'E', 'R'):     /* Version chunk */
            version = avio_rb32(pb);
            break;
        case MKTAG('N', 'A', 'M', 'E'):     /* Sample name chunk */
            get_meta(s, "title"    , size);
            break;
        case MKTAG('A', 'U', 'T', 'H'):     /* Author chunk */
            get_meta(s, "author"   , size);
            break;
        case MKTAG('(', 'c', ')', ' '):     /* Copyright chunk */
            get_meta(s, "copyright", size);
            break;
        case MKTAG('A', 'N', 'N', 'O'):     /* Annotation chunk */
            get_meta(s, "comment"  , size);
            break;
        case MKTAG('S', 'S', 'N', 'D'):     /* Sampled sound chunk */
            aiff->data_end = avio_tell(pb) + size;
            offset = avio_rb32(pb);      /* Offset of sound data */
            avio_rb32(pb);               /* BlockSize... don't care */
            offset += avio_tell(pb);    /* Compute absolute data offset */
<<<<<<< HEAD
            if (st->codec->block_align && !pb->seekable)    /* Assume COMM already parsed */
=======
            if (st->codecpar->block_align)    /* Assume COMM already parsed */
>>>>>>> 9200514a
                goto got_sound;
            if (!pb->seekable) {
                av_log(s, AV_LOG_ERROR, "file is not seekable\n");
                return -1;
            }
            avio_skip(pb, size - 8);
            break;
        case MKTAG('w', 'a', 'v', 'e'):
            if ((uint64_t)size > (1<<30))
                return -1;
<<<<<<< HEAD
            if (ff_get_extradata(st->codec, pb, size) < 0)
                return AVERROR(ENOMEM);
            if (st->codec->codec_id == AV_CODEC_ID_QDM2 && size>=12*4 && !st->codec->block_align) {
                st->codec->block_align = AV_RB32(st->codec->extradata+11*4);
                aiff->block_duration = AV_RB32(st->codec->extradata+9*4);
            } else if (st->codec->codec_id == AV_CODEC_ID_QCELP) {
                char rate = 0;
                if (size >= 25)
                    rate = st->codec->extradata[24];
                switch (rate) {
                case 'H': // RATE_HALF
                    st->codec->block_align = 17;
                    break;
                case 'F': // RATE_FULL
                default:
                    st->codec->block_align = 35;
                }
                aiff->block_duration = 160;
                st->codec->bit_rate = st->codec->sample_rate * (st->codec->block_align << 3) /
                                      aiff->block_duration;
            }
=======
            st->codecpar->extradata = av_mallocz(size + AV_INPUT_BUFFER_PADDING_SIZE);
            if (!st->codecpar->extradata)
                return AVERROR(ENOMEM);
            st->codecpar->extradata_size = size;
            avio_read(pb, st->codecpar->extradata, size);
>>>>>>> 9200514a
            break;
        case MKTAG('C','H','A','N'):
            if(ff_mov_read_chan(s, pb, st, size) < 0)
                return AVERROR_INVALIDDATA;
            break;
        case 0:
            if (offset > 0 && st->codec->block_align) // COMM && SSND
                goto got_sound;
        default: /* Jump */
            if (size & 1)   /* Always even aligned */
                size++;
            avio_skip(pb, size);
        }
    }

got_sound:
    if (!st->codecpar->block_align) {
        av_log(s, AV_LOG_ERROR, "could not find COMM tag or invalid block_align value\n");
        return -1;
    }

    /* Now positioned, get the sound data start and end */
    avpriv_set_pts_info(st, 64, 1, st->codecpar->sample_rate);
    st->start_time = 0;
    st->duration = st->nb_frames * aiff->block_duration;

    /* Position the stream at the first block */
    avio_seek(pb, offset, SEEK_SET);

    return 0;
}

#define MAX_SIZE 4096

static int aiff_read_packet(AVFormatContext *s,
                            AVPacket *pkt)
{
    AVStream *st = s->streams[0];
    AIFFInputContext *aiff = s->priv_data;
    int64_t max_size;
    int res, size;

    /* calculate size of remaining data */
    max_size = aiff->data_end - avio_tell(s->pb);
    if (max_size <= 0)
        return AVERROR_EOF;

    /* Now for that packet */
<<<<<<< HEAD
    switch (st->codec->codec_id) {
    case AV_CODEC_ID_ADPCM_IMA_QT:
    case AV_CODEC_ID_GSM:
    case AV_CODEC_ID_QDM2:
    case AV_CODEC_ID_QCELP:
        size = st->codec->block_align;
        break;
    default:
        size = (MAX_SIZE / st->codec->block_align) * st->codec->block_align;
    }
=======
    if (st->codecpar->block_align >= 33) // GSM, QCLP, IMA4
        size = st->codecpar->block_align;
    else
        size = (MAX_SIZE / st->codecpar->block_align) * st->codecpar->block_align;
>>>>>>> 9200514a
    size = FFMIN(max_size, size);
    res = av_get_packet(s->pb, pkt, size);
    if (res < 0)
        return res;

    if (size >= st->codec->block_align)
        pkt->flags &= ~AV_PKT_FLAG_CORRUPT;
    /* Only one stream in an AIFF file */
    pkt->stream_index = 0;
    pkt->duration     = (res / st->codecpar->block_align) * aiff->block_duration;
    return 0;
}

AVInputFormat ff_aiff_demuxer = {
    .name           = "aiff",
    .long_name      = NULL_IF_CONFIG_SMALL("Audio IFF"),
    .priv_data_size = sizeof(AIFFInputContext),
    .read_probe     = aiff_probe,
    .read_header    = aiff_read_header,
    .read_packet    = aiff_read_packet,
    .read_seek      = ff_pcm_read_seek,
    .codec_tag      = (const AVCodecTag* const []){ ff_codec_aiff_tags, 0 },
};<|MERGE_RESOLUTION|>--- conflicted
+++ resolved
@@ -111,7 +111,6 @@
 
     exp = avio_rb16(pb) - 16383 - 63;
     val = avio_rb64(pb);
-<<<<<<< HEAD
     if (exp <-63 || exp >63) {
         av_log(s, AV_LOG_ERROR, "exp %d is out of range\n", exp);
         return AVERROR_INVALIDDATA;
@@ -120,30 +119,20 @@
         sample_rate = val << exp;
     else
         sample_rate = (val + (1ULL<<(-exp-1))) >> -exp;
-    codec->sample_rate = sample_rate;
+    par->sample_rate = sample_rate;
     size -= 18;
 
     /* get codec id for AIFF-C */
     if (size < 4) {
         version = AIFF;
     } else if (version == AIFF_C_VERSION1) {
-        codec->codec_tag = avio_rl32(pb);
-        codec->codec_id  = ff_codec_get_id(ff_codec_aiff_tags, codec->codec_tag);
-        if (codec->codec_id == AV_CODEC_ID_NONE) {
+        par->codec_tag = avio_rl32(pb);
+        par->codec_id  = ff_codec_get_id(ff_codec_aiff_tags, par->codec_tag);
+        if (par->codec_id == AV_CODEC_ID_NONE) {
             char tag[32];
-            av_get_codec_tag_string(tag, sizeof(tag), codec->codec_tag);
+            av_get_codec_tag_string(tag, sizeof(tag), par->codec_tag);
             avpriv_request_sample(s, "unknown or unsupported codec tag: %s", tag);
         }
-=======
-    sample_rate = ldexp(val, exp - 16383 - 63);
-    par->sample_rate = sample_rate;
-    size -= 18;
-
-    /* get codec id for AIFF-C */
-    if (version == AIFF_C_VERSION1) {
-        par->codec_tag = avio_rl32(pb);
-        par->codec_id  = ff_codec_get_id(ff_codec_aiff_tags, par->codec_tag);
->>>>>>> 9200514a
         size -= 4;
     }
 
@@ -167,26 +156,16 @@
             par->block_align = 2 * par->channels;
             break;
         case AV_CODEC_ID_ADPCM_G726LE:
-            codec->bits_per_coded_sample = 5;
+            par->bits_per_coded_sample = 5;
         case AV_CODEC_ID_ADPCM_IMA_WS:
         case AV_CODEC_ID_ADPCM_G722:
         case AV_CODEC_ID_MACE6:
-<<<<<<< HEAD
         case AV_CODEC_ID_SDX2_DPCM:
-            codec->block_align = 1*codec->channels;
-=======
             par->block_align = 1 * par->channels;
->>>>>>> 9200514a
             break;
         case AV_CODEC_ID_GSM:
             par->block_align = 33;
             break;
-<<<<<<< HEAD
-=======
-        case AV_CODEC_ID_QCELP:
-            par->block_align = 35;
-            break;
->>>>>>> 9200514a
         default:
             aiff->block_duration = 1;
             break;
@@ -198,13 +177,8 @@
 
     /* Block align needs to be computed in all cases, as the definition
      * is specific to applications -> here we use the WAVE format definition */
-<<<<<<< HEAD
-    if (!codec->block_align)
-        codec->block_align = (av_get_bits_per_sample(codec->codec_id) * codec->channels) >> 3;
-=======
     if (!par->block_align)
-        par->block_align = (par->bits_per_coded_sample * par->channels) >> 3;
->>>>>>> 9200514a
+        par->block_align = (av_get_bits_per_sample(par->codec_id) * par->channels) >> 3;
 
     if (aiff->block_duration) {
         par->bit_rate = par->sample_rate * (par->block_align << 3) /
@@ -264,7 +238,7 @@
         /* parse different chunks */
         size = get_tag(pb, &tag);
 
-        if (size == AVERROR_EOF && offset > 0 && st->codec->block_align) {
+        if (size == AVERROR_EOF && offset > 0 && st->codecpar->block_align) {
             av_log(s, AV_LOG_WARNING, "header parser hit EOF\n");
             goto got_sound;
         }
@@ -314,11 +288,7 @@
             offset = avio_rb32(pb);      /* Offset of sound data */
             avio_rb32(pb);               /* BlockSize... don't care */
             offset += avio_tell(pb);    /* Compute absolute data offset */
-<<<<<<< HEAD
-            if (st->codec->block_align && !pb->seekable)    /* Assume COMM already parsed */
-=======
-            if (st->codecpar->block_align)    /* Assume COMM already parsed */
->>>>>>> 9200514a
+            if (st->codecpar->block_align && !pb->seekable)    /* Assume COMM already parsed */
                 goto got_sound;
             if (!pb->seekable) {
                 av_log(s, AV_LOG_ERROR, "file is not seekable\n");
@@ -329,42 +299,34 @@
         case MKTAG('w', 'a', 'v', 'e'):
             if ((uint64_t)size > (1<<30))
                 return -1;
-<<<<<<< HEAD
-            if (ff_get_extradata(st->codec, pb, size) < 0)
+            if (ff_get_extradata(st->codecpar, pb, size) < 0)
                 return AVERROR(ENOMEM);
-            if (st->codec->codec_id == AV_CODEC_ID_QDM2 && size>=12*4 && !st->codec->block_align) {
-                st->codec->block_align = AV_RB32(st->codec->extradata+11*4);
-                aiff->block_duration = AV_RB32(st->codec->extradata+9*4);
-            } else if (st->codec->codec_id == AV_CODEC_ID_QCELP) {
+            if (st->codecpar->codec_id == AV_CODEC_ID_QDM2 && size>=12*4 && !st->codecpar->block_align) {
+                st->codecpar->block_align = AV_RB32(st->codecpar->extradata+11*4);
+                aiff->block_duration = AV_RB32(st->codecpar->extradata+9*4);
+            } else if (st->codecpar->codec_id == AV_CODEC_ID_QCELP) {
                 char rate = 0;
                 if (size >= 25)
-                    rate = st->codec->extradata[24];
+                    rate = st->codecpar->extradata[24];
                 switch (rate) {
                 case 'H': // RATE_HALF
-                    st->codec->block_align = 17;
+                    st->codecpar->block_align = 17;
                     break;
                 case 'F': // RATE_FULL
                 default:
-                    st->codec->block_align = 35;
+                    st->codecpar->block_align = 35;
                 }
                 aiff->block_duration = 160;
-                st->codec->bit_rate = st->codec->sample_rate * (st->codec->block_align << 3) /
-                                      aiff->block_duration;
+                st->codecpar->bit_rate = st->codecpar->sample_rate * (st->codecpar->block_align << 3) /
+                                         aiff->block_duration;
             }
-=======
-            st->codecpar->extradata = av_mallocz(size + AV_INPUT_BUFFER_PADDING_SIZE);
-            if (!st->codecpar->extradata)
-                return AVERROR(ENOMEM);
-            st->codecpar->extradata_size = size;
-            avio_read(pb, st->codecpar->extradata, size);
->>>>>>> 9200514a
             break;
         case MKTAG('C','H','A','N'):
             if(ff_mov_read_chan(s, pb, st, size) < 0)
                 return AVERROR_INVALIDDATA;
             break;
         case 0:
-            if (offset > 0 && st->codec->block_align) // COMM && SSND
+            if (offset > 0 && st->codecpar->block_align) // COMM && SSND
                 goto got_sound;
         default: /* Jump */
             if (size & 1)   /* Always even aligned */
@@ -406,29 +368,22 @@
         return AVERROR_EOF;
 
     /* Now for that packet */
-<<<<<<< HEAD
-    switch (st->codec->codec_id) {
+    switch (st->codecpar->codec_id) {
     case AV_CODEC_ID_ADPCM_IMA_QT:
     case AV_CODEC_ID_GSM:
     case AV_CODEC_ID_QDM2:
     case AV_CODEC_ID_QCELP:
-        size = st->codec->block_align;
+        size = st->codecpar->block_align;
         break;
     default:
-        size = (MAX_SIZE / st->codec->block_align) * st->codec->block_align;
-    }
-=======
-    if (st->codecpar->block_align >= 33) // GSM, QCLP, IMA4
-        size = st->codecpar->block_align;
-    else
         size = (MAX_SIZE / st->codecpar->block_align) * st->codecpar->block_align;
->>>>>>> 9200514a
+    }
     size = FFMIN(max_size, size);
     res = av_get_packet(s->pb, pkt, size);
     if (res < 0)
         return res;
 
-    if (size >= st->codec->block_align)
+    if (size >= st->codecpar->block_align)
         pkt->flags &= ~AV_PKT_FLAG_CORRUPT;
     /* Only one stream in an AIFF file */
     pkt->stream_index = 0;
