/*
 * nut muxer
 * Copyright (c) 2004-2007 Michael Niedermayer
 *
 * This file is part of FFmpeg.
 *
 * FFmpeg is free software; you can redistribute it and/or
 * modify it under the terms of the GNU Lesser General Public
 * License as published by the Free Software Foundation; either
 * version 2.1 of the License, or (at your option) any later version.
 *
 * FFmpeg is distributed in the hope that it will be useful,
 * but WITHOUT ANY WARRANTY; without even the implied warranty of
 * MERCHANTABILITY or FITNESS FOR A PARTICULAR PURPOSE.  See the GNU
 * Lesser General Public License for more details.
 *
 * You should have received a copy of the GNU Lesser General Public
 * License along with FFmpeg; if not, write to the Free Software
 * Foundation, Inc., 51 Franklin Street, Fifth Floor, Boston, MA 02110-1301 USA
 */

#include <stdint.h>

#include "libavutil/intreadwrite.h"
#include "libavutil/mathematics.h"
#include "libavutil/tree.h"
#include "libavutil/dict.h"
<<<<<<< HEAD
#include "libavutil/avassert.h"
#include "libavcodec/bytestream.h"
=======
#include "libavutil/time.h"
#include "libavutil/opt.h"
>>>>>>> c94e2e85
#include "libavcodec/mpegaudiodata.h"
#include "nut.h"
#include "internal.h"
#include "avio_internal.h"
#include "riff.h"

static int find_expected_header(AVCodecContext *c, int size, int key_frame,
                                uint8_t out[64])
{
    int sample_rate = c->sample_rate;

    if (size > 4096)
        return 0;

    AV_WB24(out, 1);

    if (c->codec_id == AV_CODEC_ID_MPEG4) {
        if (key_frame) {
            return 3;
        } else {
            out[3] = 0xB6;
            return 4;
        }
    } else if (c->codec_id == AV_CODEC_ID_MPEG1VIDEO ||
               c->codec_id == AV_CODEC_ID_MPEG2VIDEO) {
        return 3;
    } else if (c->codec_id == AV_CODEC_ID_H264) {
        return 3;
    } else if (c->codec_id == AV_CODEC_ID_MP3 ||
               c->codec_id == AV_CODEC_ID_MP2) {
        int lsf, mpeg25, sample_rate_index, bitrate_index, frame_size;
        int layer           = c->codec_id == AV_CODEC_ID_MP3 ? 3 : 2;
        unsigned int header = 0xFFF00000;

        lsf           = sample_rate < (24000 + 32000) / 2;
        mpeg25        = sample_rate < (12000 + 16000) / 2;
        sample_rate <<= lsf + mpeg25;
        if      (sample_rate < (32000 + 44100) / 2) sample_rate_index = 2;
        else if (sample_rate < (44100 + 48000) / 2) sample_rate_index = 0;
        else                                        sample_rate_index = 1;

        sample_rate = avpriv_mpa_freq_tab[sample_rate_index] >> (lsf + mpeg25);

        for (bitrate_index = 2; bitrate_index < 30; bitrate_index++) {
            frame_size =
                avpriv_mpa_bitrate_tab[lsf][layer - 1][bitrate_index >> 1];
            frame_size = (frame_size * 144000) / (sample_rate << lsf) +
                (bitrate_index & 1);

            if (frame_size == size)
                break;
        }

        header |= (!lsf) << 19;
        header |= (4 - layer) << 17;
        header |= 1 << 16; //no crc
        AV_WB32(out, header);
        if (size <= 0)
            return 2;  //we guess there is no crc, if there is one the user clearly does not care about overhead
        if (bitrate_index == 30)
            return -1;  //something is wrong ...

        header |= (bitrate_index >> 1) << 12;
        header |= sample_rate_index << 10;
        header |= (bitrate_index & 1) << 9;

        return 2; //FIXME actually put the needed ones in build_elision_headers()
        //return 3; //we guess that the private bit is not set
//FIXME the above assumptions should be checked, if these turn out false too often something should be done
    }
    return 0;
}

static int find_header_idx(AVFormatContext *s, AVCodecContext *c, int size, int frame_type)
{
    NUTContext *nut = s->priv_data;
    uint8_t out[64];
    int i;
    int len = find_expected_header(c, size, frame_type, out);

    for (i = 1; i < nut->header_count; i++) {
        if (len == nut->header_len[i] && !memcmp(out, nut->header[i], len)) {
            return i;
        }
    }

    return 0;
}

static void build_elision_headers(AVFormatContext *s)
{
    NUTContext *nut = s->priv_data;
    int i;
    //FIXME this is lame
    //FIXME write a 2pass mode to find the maximal headers
    static const uint8_t headers[][5] = {
        { 3, 0x00, 0x00, 0x01 },
        { 4, 0x00, 0x00, 0x01, 0xB6},
        { 2, 0xFF, 0xFA }, //mp3+crc
        { 2, 0xFF, 0xFB }, //mp3
        { 2, 0xFF, 0xFC }, //mp2+crc
        { 2, 0xFF, 0xFD }, //mp2
    };

    nut->header_count = 7;
    for (i = 1; i < nut->header_count; i++) {
        nut->header_len[i] = headers[i - 1][0];
        nut->header[i]     = &headers[i - 1][1];
    }
}

static void build_frame_code(AVFormatContext *s)
{
    NUTContext *nut = s->priv_data;
    int key_frame, index, pred, stream_id;
    int start = 1;
    int end   = 254;
    int keyframe_0_esc = s->nb_streams > 2;
    int pred_table[10];
    FrameCode *ft;

    ft            = &nut->frame_code[start];
    ft->flags     = FLAG_CODED;
    ft->size_mul  = 1;
    ft->pts_delta = 1;
    start++;

    if (keyframe_0_esc) {
        /* keyframe = 0 escape */
        FrameCode *ft = &nut->frame_code[start];
        ft->flags    = FLAG_STREAM_ID | FLAG_SIZE_MSB | FLAG_CODED_PTS;
        ft->size_mul = 1;
        start++;
    }

    for (stream_id = 0; stream_id < s->nb_streams; stream_id++) {
        int start2 = start + (end - start) * stream_id       / s->nb_streams;
        int end2   = start + (end - start) * (stream_id + 1) / s->nb_streams;
        AVCodecContext *codec = s->streams[stream_id]->codec;
        int is_audio          = codec->codec_type == AVMEDIA_TYPE_AUDIO;
        int intra_only        = /*codec->intra_only || */ is_audio;
        int pred_count;
        int frame_size = 0;

        if (codec->codec_type == AVMEDIA_TYPE_AUDIO) {
            frame_size = av_get_audio_frame_duration(codec, 0);
            if (codec->codec_id == AV_CODEC_ID_VORBIS && !frame_size)
                frame_size = 64;
        } else {
            AVRational f = av_div_q(codec->time_base, *nut->stream[stream_id].time_base);
            if (f.den == 1 && f.num>0)
                frame_size = f.num;
        }
        if (!frame_size)
            frame_size = 1;

        for (key_frame = 0; key_frame < 2; key_frame++) {
            if (!intra_only || !keyframe_0_esc || key_frame != 0) {
                FrameCode *ft = &nut->frame_code[start2];
                ft->flags     = FLAG_KEY * key_frame;
                ft->flags    |= FLAG_SIZE_MSB | FLAG_CODED_PTS;
                ft->stream_id = stream_id;
                ft->size_mul  = 1;
                if (is_audio)
                    ft->header_idx = find_header_idx(s, codec, -1, key_frame);
                start2++;
            }
        }

        key_frame = intra_only;
#if 1
        if (is_audio) {
            int frame_bytes = codec->frame_size * (int64_t)codec->bit_rate /
                              (8 * codec->sample_rate);
            int pts;
            for (pts = 0; pts < 2; pts++) {
                for (pred = 0; pred < 2; pred++) {
                    FrameCode *ft  = &nut->frame_code[start2];
                    ft->flags      = FLAG_KEY * key_frame;
                    ft->stream_id  = stream_id;
                    ft->size_mul   = frame_bytes + 2;
                    ft->size_lsb   = frame_bytes + pred;
                    ft->pts_delta  = pts * frame_size;
                    ft->header_idx = find_header_idx(s, codec, frame_bytes + pred, key_frame);
                    start2++;
                }
            }
        } else {
            FrameCode *ft = &nut->frame_code[start2];
            ft->flags     = FLAG_KEY | FLAG_SIZE_MSB;
            ft->stream_id = stream_id;
            ft->size_mul  = 1;
            ft->pts_delta = frame_size;
            start2++;
        }
#endif

        if (codec->has_b_frames) {
            pred_count    = 5;
            pred_table[0] = -2;
            pred_table[1] = -1;
            pred_table[2] = 1;
            pred_table[3] = 3;
            pred_table[4] = 4;
        } else if (codec->codec_id == AV_CODEC_ID_VORBIS) {
            pred_count    = 3;
            pred_table[0] = 2;
            pred_table[1] = 9;
            pred_table[2] = 16;
        } else {
            pred_count    = 1;
            pred_table[0] = 1;
        }

        for (pred = 0; pred < pred_count; pred++) {
            int start3 = start2 + (end2 - start2) * pred / pred_count;
            int end3   = start2 + (end2 - start2) * (pred + 1) / pred_count;

            pred_table[pred] *= frame_size;

            for (index = start3; index < end3; index++) {
                FrameCode *ft = &nut->frame_code[index];
                ft->flags     = FLAG_KEY * key_frame;
                ft->flags    |= FLAG_SIZE_MSB;
                ft->stream_id = stream_id;
//FIXME use single byte size and pred from last
                ft->size_mul  = end3 - start3;
                ft->size_lsb  = index - start3;
                ft->pts_delta = pred_table[pred];
                if (is_audio)
                    ft->header_idx = find_header_idx(s, codec, -1, key_frame);
            }
        }
    }
    memmove(&nut->frame_code['N' + 1], &nut->frame_code['N'], sizeof(FrameCode) * (255 - 'N'));
    nut->frame_code[0].flags       =
        nut->frame_code[255].flags =
        nut->frame_code['N'].flags = FLAG_INVALID;
}

static void put_tt(NUTContext *nut, AVRational *time_base, AVIOContext *bc, uint64_t val)
{
    val *= nut->time_base_count;
    val += time_base - nut->time_base;
    ff_put_v(bc, val);
}
/**
 * Store a string as vb.
 */
static void put_str(AVIOContext *bc, const char *string)
{
    int len = strlen(string);

    ff_put_v(bc, len);
    avio_write(bc, string, len);
}

static void put_s(AVIOContext *bc, int64_t val)
{
    ff_put_v(bc, 2 * FFABS(val) - (val > 0));
}

#ifdef TRACE
static inline void ff_put_v_trace(AVIOContext *bc, uint64_t v, const char *file,
                                  const char *func, int line)
{
    av_log(NULL, AV_LOG_DEBUG, "ff_put_v %5"PRId64" / %"PRIX64" in %s %s:%d\n", v, v, file, func, line);

    ff_put_v(bc, v);
}

static inline void put_s_trace(AVIOContext *bc, int64_t v, const char *file, const char *func, int line)
{
    av_log(NULL, AV_LOG_DEBUG, "put_s %5"PRId64" / %"PRIX64" in %s %s:%d\n", v, v, file, func, line);

    put_s(bc, v);
}
#define ff_put_v(bc, v)  ff_put_v_trace(bc, v, __FILE__, __PRETTY_FUNCTION__, __LINE__)
#define put_s(bc, v)  put_s_trace(bc, v, __FILE__, __PRETTY_FUNCTION__, __LINE__)
#endif

//FIXME remove calculate_checksum
static void put_packet(NUTContext *nut, AVIOContext *bc, AVIOContext *dyn_bc,
                       int calculate_checksum, uint64_t startcode)
{
    uint8_t *dyn_buf = NULL;
    int dyn_size     = avio_close_dyn_buf(dyn_bc, &dyn_buf);
    int forw_ptr     = dyn_size + 4 * calculate_checksum;

    if (forw_ptr > 4096)
        ffio_init_checksum(bc, ff_crc04C11DB7_update, 0);
    avio_wb64(bc, startcode);
    ff_put_v(bc, forw_ptr);
    if (forw_ptr > 4096)
        avio_wl32(bc, ffio_get_checksum(bc));

    if (calculate_checksum)
        ffio_init_checksum(bc, ff_crc04C11DB7_update, 0);
    avio_write(bc, dyn_buf, dyn_size);
    if (calculate_checksum)
        avio_wl32(bc, ffio_get_checksum(bc));

    av_free(dyn_buf);
}

static void write_mainheader(NUTContext *nut, AVIOContext *bc)
{
    int i, j, tmp_pts, tmp_flags, tmp_stream, tmp_mul, tmp_size, tmp_fields,
        tmp_head_idx;
    int64_t tmp_match;

<<<<<<< HEAD
    ff_put_v(bc, nut->version = NUT_VERSION);
    if (nut->version > 3)
        ff_put_v(bc, nut->minor_version);
=======
    ff_put_v(bc, nut->version);
>>>>>>> c94e2e85
    ff_put_v(bc, nut->avf->nb_streams);
    ff_put_v(bc, nut->max_distance);
    ff_put_v(bc, nut->time_base_count);

    for (i = 0; i < nut->time_base_count; i++) {
        ff_put_v(bc, nut->time_base[i].num);
        ff_put_v(bc, nut->time_base[i].den);
    }

    tmp_pts      = 0;
    tmp_mul      = 1;
    tmp_stream   = 0;
    tmp_match    = 1 - (1LL << 62);
    tmp_head_idx = 0;
    for (i = 0; i < 256; ) {
        tmp_fields = 0;
        tmp_size   = 0;
//        tmp_res=0;
        if (tmp_pts      != nut->frame_code[i].pts_delta ) tmp_fields = 1;
        if (tmp_mul      != nut->frame_code[i].size_mul  ) tmp_fields = 2;
        if (tmp_stream   != nut->frame_code[i].stream_id ) tmp_fields = 3;
        if (tmp_size     != nut->frame_code[i].size_lsb  ) tmp_fields = 4;
//        if (tmp_res    != nut->frame_code[i].res            ) tmp_fields=5;
        if (tmp_head_idx != nut->frame_code[i].header_idx) tmp_fields = 8;

        tmp_pts    = nut->frame_code[i].pts_delta;
        tmp_flags  = nut->frame_code[i].flags;
        tmp_stream = nut->frame_code[i].stream_id;
        tmp_mul    = nut->frame_code[i].size_mul;
        tmp_size   = nut->frame_code[i].size_lsb;
//        tmp_res   = nut->frame_code[i].res;
        tmp_head_idx = nut->frame_code[i].header_idx;

        for (j = 0; i < 256; j++, i++) {
            if (i == 'N') {
                j--;
                continue;
            }
            if (nut->frame_code[i].pts_delta  != tmp_pts      ||
                nut->frame_code[i].flags      != tmp_flags    ||
                nut->frame_code[i].stream_id  != tmp_stream   ||
                nut->frame_code[i].size_mul   != tmp_mul      ||
                nut->frame_code[i].size_lsb   != tmp_size + j ||
//              nut->frame_code[i].res        != tmp_res      ||
                nut->frame_code[i].header_idx != tmp_head_idx)
                break;
        }
        if (j != tmp_mul - tmp_size)
            tmp_fields = 6;

        ff_put_v(bc, tmp_flags);
        ff_put_v(bc, tmp_fields);
        if (tmp_fields > 0) put_s(bc, tmp_pts);
        if (tmp_fields > 1) ff_put_v(bc, tmp_mul);
        if (tmp_fields > 2) ff_put_v(bc, tmp_stream);
        if (tmp_fields > 3) ff_put_v(bc, tmp_size);
        if (tmp_fields > 4) ff_put_v(bc, 0 /*tmp_res*/);
        if (tmp_fields > 5) ff_put_v(bc, j);
        if (tmp_fields > 6) ff_put_v(bc, tmp_match);
        if (tmp_fields > 7) ff_put_v(bc, tmp_head_idx);
    }
    ff_put_v(bc, nut->header_count - 1);
    for (i = 1; i < nut->header_count; i++) {
        ff_put_v(bc, nut->header_len[i]);
        avio_write(bc, nut->header[i], nut->header_len[i]);
    }
    // flags had been effectively introduced in version 4
    if (nut->version > NUT_STABLE_VERSION)
        ff_put_v(bc, nut->flags);
}

static int write_streamheader(AVFormatContext *avctx, AVIOContext *bc,
                              AVStream *st, int i)
{
    NUTContext *nut       = avctx->priv_data;
    AVCodecContext *codec = st->codec;

    ff_put_v(bc, i);
    switch (codec->codec_type) {
    case AVMEDIA_TYPE_VIDEO:    ff_put_v(bc, 0); break;
    case AVMEDIA_TYPE_AUDIO:    ff_put_v(bc, 1); break;
    case AVMEDIA_TYPE_SUBTITLE: ff_put_v(bc, 2); break;
    default:                    ff_put_v(bc, 3); break;
    }
    ff_put_v(bc, 4);
    if (codec->codec_tag) {
        avio_wl32(bc, codec->codec_tag);
    } else {
        av_log(avctx, AV_LOG_ERROR, "No codec tag defined for stream %d\n", i);
        return AVERROR(EINVAL);
    }

    ff_put_v(bc, nut->stream[i].time_base - nut->time_base);
    ff_put_v(bc, nut->stream[i].msb_pts_shift);
    ff_put_v(bc, nut->stream[i].max_pts_distance);
    ff_put_v(bc, codec->has_b_frames);
    avio_w8(bc, 0); /* flags: 0x1 - fixed_fps, 0x2 - index_present */

    ff_put_v(bc, codec->extradata_size);
    avio_write(bc, codec->extradata, codec->extradata_size);

    switch (codec->codec_type) {
    case AVMEDIA_TYPE_AUDIO:
        ff_put_v(bc, codec->sample_rate);
        ff_put_v(bc, 1);
        ff_put_v(bc, codec->channels);
        break;
    case AVMEDIA_TYPE_VIDEO:
        ff_put_v(bc, codec->width);
        ff_put_v(bc, codec->height);

        if (st->sample_aspect_ratio.num <= 0 ||
            st->sample_aspect_ratio.den <= 0) {
            ff_put_v(bc, 0);
            ff_put_v(bc, 0);
        } else {
            ff_put_v(bc, st->sample_aspect_ratio.num);
            ff_put_v(bc, st->sample_aspect_ratio.den);
        }
        ff_put_v(bc, 0); /* csp type -- unknown */
        break;
    default:
        break;
    }
    return 0;
}

static int add_info(AVIOContext *bc, const char *type, const char *value)
{
    put_str(bc, type);
    put_s(bc, -1);
    put_str(bc, value);
    return 1;
}

static int write_globalinfo(NUTContext *nut, AVIOContext *bc)
{
    AVFormatContext *s   = nut->avf;
    AVDictionaryEntry *t = NULL;
    AVIOContext *dyn_bc;
    uint8_t *dyn_buf = NULL;
    int count        = 0, dyn_size;
    int ret          = avio_open_dyn_buf(&dyn_bc);
    if (ret < 0)
        return ret;

    while ((t = av_dict_get(s->metadata, "", t, AV_DICT_IGNORE_SUFFIX)))
        count += add_info(dyn_bc, t->key, t->value);

    ff_put_v(bc, 0); //stream_if_plus1
    ff_put_v(bc, 0); //chapter_id
    ff_put_v(bc, 0); //timestamp_start
    ff_put_v(bc, 0); //length

    ff_put_v(bc, count);

    dyn_size = avio_close_dyn_buf(dyn_bc, &dyn_buf);
    avio_write(bc, dyn_buf, dyn_size);
    av_free(dyn_buf);
    return 0;
}

static int write_streaminfo(NUTContext *nut, AVIOContext *bc, int stream_id) {
    AVFormatContext *s= nut->avf;
    AVStream* st = s->streams[stream_id];
    AVDictionaryEntry *t = NULL;
    AVIOContext *dyn_bc;
    uint8_t *dyn_buf=NULL;
    int count=0, dyn_size, i;
    int ret = avio_open_dyn_buf(&dyn_bc);
    if (ret < 0)
        return ret;

    while ((t = av_dict_get(st->metadata, "", t, AV_DICT_IGNORE_SUFFIX)))
        count += add_info(dyn_bc, t->key, t->value);
    for (i=0; ff_nut_dispositions[i].flag; ++i) {
        if (st->disposition & ff_nut_dispositions[i].flag)
            count += add_info(dyn_bc, "Disposition", ff_nut_dispositions[i].str);
    }
    if (st->codec->codec_type == AVMEDIA_TYPE_VIDEO) {
        uint8_t buf[256];
        snprintf(buf, sizeof(buf), "%d/%d", st->codec->time_base.den, st->codec->time_base.num);
        count += add_info(dyn_bc, "r_frame_rate", buf);
    }
    dyn_size = avio_close_dyn_buf(dyn_bc, &dyn_buf);

    if (count) {
        ff_put_v(bc, stream_id + 1); //stream_id_plus1
        ff_put_v(bc, 0); //chapter_id
        ff_put_v(bc, 0); //timestamp_start
        ff_put_v(bc, 0); //length

        ff_put_v(bc, count);

        avio_write(bc, dyn_buf, dyn_size);
    }

    av_free(dyn_buf);
    return count;
}

static int write_chapter(NUTContext *nut, AVIOContext *bc, int id)
{
    AVIOContext *dyn_bc;
    uint8_t *dyn_buf     = NULL;
    AVDictionaryEntry *t = NULL;
    AVChapter *ch        = nut->avf->chapters[id];
    int ret, dyn_size, count = 0;

    ret = avio_open_dyn_buf(&dyn_bc);
    if (ret < 0)
        return ret;

    ff_put_v(bc, 0);                                        // stream_id_plus1
    put_s(bc, id + 1);                                      // chapter_id
    put_tt(nut, nut->chapter[id].time_base, bc, ch->start); // chapter_start
    ff_put_v(bc, ch->end - ch->start);                      // chapter_len

    while ((t = av_dict_get(ch->metadata, "", t, AV_DICT_IGNORE_SUFFIX)))
        count += add_info(dyn_bc, t->key, t->value);

    ff_put_v(bc, count);

    dyn_size = avio_close_dyn_buf(dyn_bc, &dyn_buf);
    avio_write(bc, dyn_buf, dyn_size);
    av_freep(&dyn_buf);
    return 0;
}

static int write_index(NUTContext *nut, AVIOContext *bc) {
    int i;
    Syncpoint dummy= { .pos= 0 };
    Syncpoint *next_node[2] = { NULL };
    int64_t startpos = avio_tell(bc);
    int64_t payload_size;

    put_tt(nut, nut->max_pts_tb, bc, nut->max_pts);

    ff_put_v(bc, nut->sp_count);

    for (i=0; i<nut->sp_count; i++) {
        av_tree_find(nut->syncpoints, &dummy, (void *) ff_nut_sp_pos_cmp, (void**)next_node);
        ff_put_v(bc, (next_node[1]->pos >> 4) - (dummy.pos>>4));
        dummy.pos = next_node[1]->pos;
    }

    for (i=0; i<nut->avf->nb_streams; i++) {
        StreamContext *nus= &nut->stream[i];
        int64_t last_pts= -1;
        int j, k;
        for (j=0; j<nut->sp_count; j++) {
            int flag;
            int n = 0;

            if (j && nus->keyframe_pts[j] == nus->keyframe_pts[j-1]) {
                av_log(nut->avf, AV_LOG_WARNING, "Multiple keyframes with same PTS\n");
                nus->keyframe_pts[j] = AV_NOPTS_VALUE;
            }

            flag = (nus->keyframe_pts[j] != AV_NOPTS_VALUE) ^ (j+1 == nut->sp_count);
            for (; j<nut->sp_count && (nus->keyframe_pts[j] != AV_NOPTS_VALUE) == flag; j++)
                n++;

            ff_put_v(bc, 1 + 2*flag + 4*n);
            for (k= j - n; k<=j && k<nut->sp_count; k++) {
                if (nus->keyframe_pts[k] == AV_NOPTS_VALUE)
                    continue;
                av_assert0(nus->keyframe_pts[k] > last_pts);
                ff_put_v(bc, nus->keyframe_pts[k] - last_pts);
                last_pts = nus->keyframe_pts[k];
            }
        }
    }

    payload_size = avio_tell(bc) - startpos + 8 + 4;

    avio_wb64(bc, 8 + payload_size + av_log2(payload_size) / 7 + 1 + 4*(payload_size > 4096));

    return 0;
}

static int write_headers(AVFormatContext *avctx, AVIOContext *bc)
{
    NUTContext *nut = avctx->priv_data;
    AVIOContext *dyn_bc;
    int i, ret;

    ff_metadata_conv_ctx(avctx, ff_nut_metadata_conv, NULL);

    ret = avio_open_dyn_buf(&dyn_bc);
    if (ret < 0)
        return ret;
    write_mainheader(nut, dyn_bc);
    put_packet(nut, bc, dyn_bc, 1, MAIN_STARTCODE);

    for (i = 0; i < nut->avf->nb_streams; i++) {
        ret = avio_open_dyn_buf(&dyn_bc);
        if (ret < 0)
            return ret;
        ret = write_streamheader(avctx, dyn_bc, nut->avf->streams[i], i);
        if (ret < 0)
            return ret;
        put_packet(nut, bc, dyn_bc, 1, STREAM_STARTCODE);
    }

    ret = avio_open_dyn_buf(&dyn_bc);
    if (ret < 0)
        return ret;
    write_globalinfo(nut, dyn_bc);
    put_packet(nut, bc, dyn_bc, 1, INFO_STARTCODE);

    for (i = 0; i < nut->avf->nb_streams; i++) {
        ret = avio_open_dyn_buf(&dyn_bc);
        if (ret < 0)
            return ret;
        ret = write_streaminfo(nut, dyn_bc, i);
        if (ret < 0)
            return ret;
        if (ret > 0)
            put_packet(nut, bc, dyn_bc, 1, INFO_STARTCODE);
        else {
            uint8_t *buf;
            avio_close_dyn_buf(dyn_bc, &buf);
            av_free(buf);
        }
    }

    for (i = 0; i < nut->avf->nb_chapters; i++) {
        ret = avio_open_dyn_buf(&dyn_bc);
        if (ret < 0)
            return ret;
        ret = write_chapter(nut, dyn_bc, i);
        if (ret < 0) {
            uint8_t *buf;
            avio_close_dyn_buf(dyn_bc, &buf);
            av_freep(&buf);
            return ret;
        }
        put_packet(nut, bc, dyn_bc, 1, INFO_STARTCODE);
    }

    nut->last_syncpoint_pos = INT_MIN;
    nut->header_count++;
    return 0;
}

static int nut_write_header(AVFormatContext *s)
{
    NUTContext *nut = s->priv_data;
    AVIOContext *bc = s->pb;
    int i, j, ret;

    nut->avf = s;

<<<<<<< HEAD
    nut->stream   = av_calloc(s->nb_streams,  sizeof(*nut->stream ));
    nut->chapter  = av_calloc(s->nb_chapters, sizeof(*nut->chapter));
    nut->time_base= av_calloc(s->nb_streams +
                              s->nb_chapters, sizeof(*nut->time_base));
    if (!nut->stream || !nut->chapter || !nut->time_base) {
=======
    nut->version = NUT_STABLE_VERSION + !!nut->flags;
    if (nut->flags && s->strict_std_compliance > FF_COMPLIANCE_EXPERIMENTAL) {
        av_log(s, AV_LOG_ERROR,
               "The additional syncpoint modes require version %d, "
               "that is currently not finalized, "
               "please set -f_strict experimental in order to enable it.\n",
               nut->version);
        return AVERROR_EXPERIMENTAL;
    }

    nut->stream = av_mallocz(sizeof(StreamContext) * s->nb_streams);
    if (s->nb_chapters)
        nut->chapter = av_mallocz(sizeof(ChapterContext) * s->nb_chapters);
    nut->time_base = av_mallocz(sizeof(AVRational) * (s->nb_streams +
                                                      s->nb_chapters));
    if (!nut->stream || (s->nb_chapters && !nut->chapter) || !nut->time_base) {
>>>>>>> c94e2e85
        av_freep(&nut->stream);
        av_freep(&nut->chapter);
        av_freep(&nut->time_base);
        return AVERROR(ENOMEM);
    }

    for (i = 0; i < s->nb_streams; i++) {
        AVStream *st = s->streams[i];
        int ssize;
        AVRational time_base;
        ff_parse_specific_params(st->codec, &time_base.den, &ssize, &time_base.num);

        if (st->codec->codec_type == AVMEDIA_TYPE_AUDIO && st->codec->sample_rate) {
            time_base = (AVRational) {1, st->codec->sample_rate};
        } else {
            time_base = ff_choose_timebase(s, st, 48000);
        }

        avpriv_set_pts_info(st, 64, time_base.num, time_base.den);

        for (j = 0; j < nut->time_base_count; j++)
            if (!memcmp(&time_base, &nut->time_base[j], sizeof(AVRational))) {
                break;
            }
        nut->time_base[j]        = time_base;
        nut->stream[i].time_base = &nut->time_base[j];
        if (j == nut->time_base_count)
            nut->time_base_count++;

        if (INT64_C(1000) * time_base.num >= time_base.den)
            nut->stream[i].msb_pts_shift = 7;
        else
            nut->stream[i].msb_pts_shift = 14;
        nut->stream[i].max_pts_distance =
            FFMAX(time_base.den, time_base.num) / time_base.num;
    }

    for (i = 0; i < s->nb_chapters; i++) {
        AVChapter *ch = s->chapters[i];

        for (j = 0; j < nut->time_base_count; j++)
            if (!memcmp(&ch->time_base, &nut->time_base[j], sizeof(AVRational)))
                break;

        nut->time_base[j]         = ch->time_base;
        nut->chapter[i].time_base = &nut->time_base[j];
        if (j == nut->time_base_count)
            nut->time_base_count++;
    }

    nut->max_distance = MAX_DISTANCE;
    build_elision_headers(s);
    build_frame_code(s);
    av_assert0(nut->frame_code['N'].flags == FLAG_INVALID);

    avio_write(bc, ID_STRING, strlen(ID_STRING));
    avio_w8(bc, 0);

    if ((ret = write_headers(s, bc)) < 0)
        return ret;

    if (s->avoid_negative_ts < 0)
        s->avoid_negative_ts = 1;

    avio_flush(bc);

    return 0;
}

static int get_needed_flags(NUTContext *nut, StreamContext *nus, FrameCode *fc,
                            AVPacket *pkt)
{
    int flags = 0;

    if (pkt->flags & AV_PKT_FLAG_KEY)
        flags |= FLAG_KEY;
    if (pkt->stream_index != fc->stream_id)
        flags |= FLAG_STREAM_ID;
    if (pkt->size / fc->size_mul)
        flags |= FLAG_SIZE_MSB;
    if (pkt->pts - nus->last_pts != fc->pts_delta)
        flags |= FLAG_CODED_PTS;
    if (pkt->side_data_elems && nut->version > 3)
        flags |= FLAG_SM_DATA;
    if (pkt->size > 2 * nut->max_distance)
        flags |= FLAG_CHECKSUM;
    if (FFABS(pkt->pts - nus->last_pts) > nus->max_pts_distance)
        flags |= FLAG_CHECKSUM;
    if (pkt->size < nut->header_len[fc->header_idx] ||
        (pkt->size > 4096 && fc->header_idx)        ||
        memcmp(pkt->data, nut->header[fc->header_idx],
               nut->header_len[fc->header_idx]))
        flags |= FLAG_HEADER_IDX;

    return flags | (fc->flags & FLAG_CODED);
}

static int find_best_header_idx(NUTContext *nut, AVPacket *pkt)
{
    int i;
    int best_i   = 0;
    int best_len = 0;

    if (pkt->size > 4096)
        return 0;

    for (i = 1; i < nut->header_count; i++)
        if (pkt->size >= nut->header_len[i]
            && nut->header_len[i] > best_len
            && !memcmp(pkt->data, nut->header[i], nut->header_len[i])) {
            best_i   = i;
            best_len = nut->header_len[i];
        }
    return best_i;
}

static int write_sm_data(AVFormatContext *s, AVIOContext *bc, AVPacket *pkt, int is_meta)
{
    int ret, i, dyn_size;
    unsigned flags;
    AVIOContext *dyn_bc;
    int sm_data_count = 0;
    uint8_t tmp[256];
    uint8_t *dyn_buf;

    ret = avio_open_dyn_buf(&dyn_bc);
    if (ret < 0)
        return ret;

    for (i = 0; i<pkt->side_data_elems; i++) {
        const uint8_t *data = pkt->side_data[i].data;
        int size = pkt->side_data[i].size;
        const uint8_t *data_end = data + size;

        if (is_meta) {
            if (   pkt->side_data[i].type == AV_PKT_DATA_METADATA_UPDATE
                || pkt->side_data[i].type == AV_PKT_DATA_STRINGS_METADATA) {
                if (!size || data[size-1])
                    return AVERROR(EINVAL);
                while (data < data_end) {
                    const uint8_t *key = data;
                    const uint8_t *val = data + strlen(key) + 1;

                    if(val >= data_end)
                        return AVERROR(EINVAL);
                    put_str(dyn_bc, key);
                    put_s(dyn_bc, -1);
                    put_str(dyn_bc, val);
                    data = val + strlen(val) + 1;
                    sm_data_count++;
                }
            }
        } else {
            switch (pkt->side_data[i].type) {
            case AV_PKT_DATA_PALETTE:
            case AV_PKT_DATA_NEW_EXTRADATA:
            case AV_PKT_DATA_MATROSKA_BLOCKADDITIONAL:
            default:
                if (pkt->side_data[i].type == AV_PKT_DATA_PALETTE) {
                    put_str(dyn_bc, "Palette");
                } else if(pkt->side_data[i].type == AV_PKT_DATA_NEW_EXTRADATA) {
                    put_str(dyn_bc, "Extradata");
                } else if(pkt->side_data[i].type == AV_PKT_DATA_MATROSKA_BLOCKADDITIONAL) {
                    snprintf(tmp, sizeof(tmp), "CodecSpecificSide%"PRId64"", AV_RB64(data));
                    put_str(dyn_bc, tmp);
                } else {
                    snprintf(tmp, sizeof(tmp), "UserData%s-SD-%d",
                            (s->flags & AVFMT_FLAG_BITEXACT) ? "Lavf" : LIBAVFORMAT_IDENT,
                            pkt->side_data[i].type);
                    put_str(dyn_bc, tmp);
                }
                put_s(dyn_bc, -2);
                put_str(dyn_bc, "bin");
                ff_put_v(dyn_bc, pkt->side_data[i].size);
                avio_write(dyn_bc, data, pkt->side_data[i].size);
                sm_data_count++;
                break;
            case AV_PKT_DATA_PARAM_CHANGE:
                flags = bytestream_get_le32(&data);
                if (flags & AV_SIDE_DATA_PARAM_CHANGE_CHANNEL_COUNT) {
                    put_str(dyn_bc, "Channels");
                    put_s(dyn_bc, bytestream_get_le32(&data));
                    sm_data_count++;
                }
                if (flags & AV_SIDE_DATA_PARAM_CHANGE_CHANNEL_LAYOUT) {
                    put_str(dyn_bc, "ChannelLayout");
                    put_s(dyn_bc, -2);
                    put_str(dyn_bc, "u64");
                    ff_put_v(bc, 8);
                    avio_write(dyn_bc, data, 8); data+=8;
                    sm_data_count++;
                }
                if (flags & AV_SIDE_DATA_PARAM_CHANGE_SAMPLE_RATE) {
                    put_str(dyn_bc, "SampleRate");
                    put_s(dyn_bc, bytestream_get_le32(&data));
                    sm_data_count++;
                }
                if (flags & AV_SIDE_DATA_PARAM_CHANGE_DIMENSIONS) {
                    put_str(dyn_bc, "Width");
                    put_s(dyn_bc, bytestream_get_le32(&data));
                    put_str(dyn_bc, "Height");
                    put_s(dyn_bc, bytestream_get_le32(&data));
                    sm_data_count+=2;
                }
                break;
            case AV_PKT_DATA_SKIP_SAMPLES:
                if (AV_RL32(data)) {
                    put_str(dyn_bc, "SkipStart");
                    put_s(dyn_bc, (unsigned)AV_RL32(data));
                    sm_data_count++;
                }
                if (AV_RL32(data+4)) {
                    put_str(dyn_bc, "SkipEnd");
                    put_s(dyn_bc, (unsigned)AV_RL32(data+4));
                    sm_data_count++;
                }
                break;
            case AV_PKT_DATA_METADATA_UPDATE:
            case AV_PKT_DATA_STRINGS_METADATA:
                // belongs into meta, not side data
                break;
            }
        }
    }

    ff_put_v(bc, sm_data_count);
    dyn_size = avio_close_dyn_buf(dyn_bc, &dyn_buf);
    avio_write(bc, dyn_buf, dyn_size);
    av_freep(&dyn_buf);

    return 0;
}

static int nut_write_packet(AVFormatContext *s, AVPacket *pkt)
{
    NUTContext *nut    = s->priv_data;
    StreamContext *nus = &nut->stream[pkt->stream_index];
    AVIOContext *bc    = s->pb, *dyn_bc, *sm_bc = NULL;
    FrameCode *fc;
    int64_t coded_pts;
    int best_length, frame_code, flags, needed_flags, i, header_idx;
    int best_header_idx;
    int key_frame = !!(pkt->flags & AV_PKT_FLAG_KEY);
    int store_sp  = 0;
    int ret;
    int sm_size = 0;
    int data_size = pkt->size;
    uint8_t *sm_buf;

    if (pkt->pts < 0) {
        av_log(s, AV_LOG_ERROR,
               "Negative pts not supported stream %d, pts %"PRId64"\n",
               pkt->stream_index, pkt->pts);
        return AVERROR(EINVAL);
    }

    if (pkt->side_data_elems && nut->version > 3) {
        ret = avio_open_dyn_buf(&sm_bc);
        if (ret < 0)
            return ret;
        write_sm_data(s, sm_bc, pkt, 0);
        write_sm_data(s, sm_bc, pkt, 1);
        sm_size = avio_close_dyn_buf(sm_bc, &sm_buf);
        data_size += sm_size;
    }

    if (1LL << (20 + 3 * nut->header_count) <= avio_tell(bc))
        write_headers(s, bc);

    if (key_frame && !(nus->last_flags & FLAG_KEY))
        store_sp = 1;

    if (data_size + 30 /*FIXME check*/ + avio_tell(bc) >= nut->last_syncpoint_pos + nut->max_distance)
        store_sp = 1;

//FIXME: Ensure store_sp is 1 in the first place.

    if (store_sp &&
        (!(nut->flags & NUT_PIPE) || nut->last_syncpoint_pos == INT_MIN)) {
        Syncpoint *sp, dummy = { .pos = INT64_MAX };

        ff_nut_reset_ts(nut, *nus->time_base, pkt->dts);
        for (i = 0; i < s->nb_streams; i++) {
            AVStream *st   = s->streams[i];
            int64_t dts_tb = av_rescale_rnd(pkt->dts,
                nus->time_base->num * (int64_t)nut->stream[i].time_base->den,
                nus->time_base->den * (int64_t)nut->stream[i].time_base->num,
                AV_ROUND_DOWN);
            int index = av_index_search_timestamp(st, dts_tb,
                                                  AVSEEK_FLAG_BACKWARD);
            if (index >= 0)
                dummy.pos = FFMIN(dummy.pos, st->index_entries[index].pos);
        }
        if (dummy.pos == INT64_MAX)
            dummy.pos = 0;
        sp = av_tree_find(nut->syncpoints, &dummy, (void *)ff_nut_sp_pos_cmp,
                          NULL);

        nut->last_syncpoint_pos = avio_tell(bc);
        ret                     = avio_open_dyn_buf(&dyn_bc);
        if (ret < 0)
            return ret;
        put_tt(nut, nus->time_base, dyn_bc, pkt->dts);
        ff_put_v(dyn_bc, sp ? (nut->last_syncpoint_pos - sp->pos) >> 4 : 0);

        if (nut->flags & NUT_BROADCAST) {
            put_tt(nut, nus->time_base, dyn_bc,
                   av_rescale_q(av_gettime(), AV_TIME_BASE_Q, *nus->time_base));
        }
        put_packet(nut, bc, dyn_bc, 1, SYNCPOINT_STARTCODE);

        if ((ret = ff_nut_add_sp(nut, nut->last_syncpoint_pos, 0 /*unused*/, pkt->dts)) < 0)
            return ret;

        if ((1ll<<60) % nut->sp_count == 0)
            for (i=0; i<s->nb_streams; i++) {
                int j;
                StreamContext *nus = &nut->stream[i];
                av_reallocp_array(&nus->keyframe_pts, 2*nut->sp_count, sizeof(*nus->keyframe_pts));
                if (!nus->keyframe_pts)
                    return AVERROR(ENOMEM);
                for (j=nut->sp_count == 1 ? 0 : nut->sp_count; j<2*nut->sp_count; j++)
                    nus->keyframe_pts[j] = AV_NOPTS_VALUE;
        }
    }
    av_assert0(nus->last_pts != AV_NOPTS_VALUE);

    coded_pts = pkt->pts & ((1 << nus->msb_pts_shift) - 1);
    if (ff_lsb2full(nus, coded_pts) != pkt->pts)
        coded_pts = pkt->pts + (1 << nus->msb_pts_shift);

    best_header_idx = find_best_header_idx(nut, pkt);

    best_length = INT_MAX;
    frame_code  = -1;
    for (i = 0; i < 256; i++) {
        int length    = 0;
        FrameCode *fc = &nut->frame_code[i];
        int flags     = fc->flags;

        if (flags & FLAG_INVALID)
            continue;
        needed_flags = get_needed_flags(nut, nus, fc, pkt);

        if (flags & FLAG_CODED) {
            length++;
            flags = needed_flags;
        }

        if ((flags & needed_flags) != needed_flags)
            continue;

        if ((flags ^ needed_flags) & FLAG_KEY)
            continue;

        if (flags & FLAG_STREAM_ID)
            length += ff_get_v_length(pkt->stream_index);

        if (data_size % fc->size_mul != fc->size_lsb)
            continue;
        if (flags & FLAG_SIZE_MSB)
            length += ff_get_v_length(data_size / fc->size_mul);

        if (flags & FLAG_CHECKSUM)
            length += 4;

        if (flags & FLAG_CODED_PTS)
            length += ff_get_v_length(coded_pts);

        if (   (flags & FLAG_CODED)
            && nut->header_len[best_header_idx] > nut->header_len[fc->header_idx] + 1) {
            flags |= FLAG_HEADER_IDX;
        }

        if (flags & FLAG_HEADER_IDX) {
            length += 1 - nut->header_len[best_header_idx];
        } else {
            length -= nut->header_len[fc->header_idx];
        }

        length *= 4;
        length += !(flags & FLAG_CODED_PTS);
        length += !(flags & FLAG_CHECKSUM);

        if (length < best_length) {
            best_length = length;
            frame_code  = i;
        }
    }
    av_assert0(frame_code != -1);
    fc           = &nut->frame_code[frame_code];
    flags        = fc->flags;
    needed_flags = get_needed_flags(nut, nus, fc, pkt);
    header_idx   = fc->header_idx;

    ffio_init_checksum(bc, ff_crc04C11DB7_update, 0);
    avio_w8(bc, frame_code);
    if (flags & FLAG_CODED) {
        ff_put_v(bc, (flags ^ needed_flags) & ~(FLAG_CODED));
        flags = needed_flags;
    }
    if (flags & FLAG_STREAM_ID)  ff_put_v(bc, pkt->stream_index);
    if (flags & FLAG_CODED_PTS)  ff_put_v(bc, coded_pts);
    if (flags & FLAG_SIZE_MSB )  ff_put_v(bc, data_size / fc->size_mul);
    if (flags & FLAG_HEADER_IDX) ff_put_v(bc, header_idx = best_header_idx);

    if (flags & FLAG_CHECKSUM)   avio_wl32(bc, ffio_get_checksum(bc));
    else                         ffio_get_checksum(bc);

    if (flags & FLAG_SM_DATA) {
        avio_write(bc, sm_buf, sm_size);
        av_freep(&sm_buf);
    }
    avio_write(bc, pkt->data + nut->header_len[header_idx], pkt->size - nut->header_len[header_idx]);

    nus->last_flags = flags;
    nus->last_pts   = pkt->pts;

    //FIXME just store one per syncpoint
<<<<<<< HEAD
    if (flags & FLAG_KEY) {
=======
    if (flags & FLAG_KEY && !(nut->flags & NUT_PIPE))
>>>>>>> c94e2e85
        av_add_index_entry(
            s->streams[pkt->stream_index],
            nut->last_syncpoint_pos,
            pkt->pts,
            0,
            0,
            AVINDEX_KEYFRAME);
        if (nus->keyframe_pts && nus->keyframe_pts[nut->sp_count] == AV_NOPTS_VALUE)
            nus->keyframe_pts[nut->sp_count] = pkt->pts;
    }

    if (!nut->max_pts_tb || av_compare_ts(nut->max_pts, *nut->max_pts_tb, pkt->pts, *nus->time_base) < 0) {
        nut->max_pts = pkt->pts;
        nut->max_pts_tb = nus->time_base;
    }

    return 0;
}

static int nut_write_trailer(AVFormatContext *s)
{
    NUTContext *nut = s->priv_data;
    AVIOContext *bc = s->pb, *dyn_bc;
    int i, ret;

    while (nut->header_count < 3)
        write_headers(s, bc);

    ret = avio_open_dyn_buf(&dyn_bc);
    if (ret >= 0 && nut->sp_count) {
        write_index(nut, dyn_bc);
        put_packet(nut, bc, dyn_bc, 1, INDEX_STARTCODE);
    }

    ff_nut_free_sp(nut);
    for (i=0; i<s->nb_streams; i++)
        av_freep(&nut->stream[i].keyframe_pts);

    av_freep(&nut->stream);
    av_freep(&nut->chapter);
    av_freep(&nut->time_base);

    return 0;
}

#define OFFSET(x) offsetof(NUTContext, x)
#define E AV_OPT_FLAG_ENCODING_PARAM
static const AVOption options[] = {
    { "syncpoints",  "NUT syncpoint behaviour",                         OFFSET(flags), AV_OPT_TYPE_FLAGS, {.i64 = 0},             INT_MIN, INT_MAX, E, "syncpoints" },
    { "default",     "",                                                0,             AV_OPT_TYPE_CONST, {.i64 = 0},             INT_MIN, INT_MAX, E, "syncpoints" },
    { "none",        "Disable syncpoints, low overhead and unseekable", 0,             AV_OPT_TYPE_CONST, {.i64 = NUT_PIPE},      INT_MIN, INT_MAX, E, "syncpoints" },
    { "timestamped", "Extend syncpoints with a wallclock timestamp",    0,             AV_OPT_TYPE_CONST, {.i64 = NUT_BROADCAST}, INT_MIN, INT_MAX, E, "syncpoints" },
    { NULL },
};

static const AVClass class = {
    .class_name = "nutenc",
    .item_name  = av_default_item_name,
    .option     = options,
    .version    = LIBAVUTIL_VERSION_INT,
};

AVOutputFormat ff_nut_muxer = {
    .name           = "nut",
    .long_name      = NULL_IF_CONFIG_SMALL("NUT"),
    .mime_type      = "video/x-nut",
    .extensions     = "nut",
    .priv_data_size = sizeof(NUTContext),
    .audio_codec    = CONFIG_LIBVORBIS ? AV_CODEC_ID_VORBIS :
                      CONFIG_LIBMP3LAME ? AV_CODEC_ID_MP3 : AV_CODEC_ID_MP2,
    .video_codec    = AV_CODEC_ID_MPEG4,
    .write_header   = nut_write_header,
    .write_packet   = nut_write_packet,
    .write_trailer  = nut_write_trailer,
    .flags          = AVFMT_GLOBALHEADER | AVFMT_VARIABLE_FPS,
    .codec_tag      = ff_nut_codec_tags,
    .priv_class     = &class,
};<|MERGE_RESOLUTION|>--- conflicted
+++ resolved
@@ -25,13 +25,10 @@
 #include "libavutil/mathematics.h"
 #include "libavutil/tree.h"
 #include "libavutil/dict.h"
-<<<<<<< HEAD
 #include "libavutil/avassert.h"
-#include "libavcodec/bytestream.h"
-=======
 #include "libavutil/time.h"
 #include "libavutil/opt.h"
->>>>>>> c94e2e85
+#include "libavcodec/bytestream.h"
 #include "libavcodec/mpegaudiodata.h"
 #include "nut.h"
 #include "internal.h"
@@ -343,13 +340,9 @@
         tmp_head_idx;
     int64_t tmp_match;
 
-<<<<<<< HEAD
-    ff_put_v(bc, nut->version = NUT_VERSION);
+    ff_put_v(bc, nut->version);
     if (nut->version > 3)
         ff_put_v(bc, nut->minor_version);
-=======
-    ff_put_v(bc, nut->version);
->>>>>>> c94e2e85
     ff_put_v(bc, nut->avf->nb_streams);
     ff_put_v(bc, nut->max_distance);
     ff_put_v(bc, nut->time_base_count);
@@ -704,13 +697,6 @@
 
     nut->avf = s;
 
-<<<<<<< HEAD
-    nut->stream   = av_calloc(s->nb_streams,  sizeof(*nut->stream ));
-    nut->chapter  = av_calloc(s->nb_chapters, sizeof(*nut->chapter));
-    nut->time_base= av_calloc(s->nb_streams +
-                              s->nb_chapters, sizeof(*nut->time_base));
-    if (!nut->stream || !nut->chapter || !nut->time_base) {
-=======
     nut->version = NUT_STABLE_VERSION + !!nut->flags;
     if (nut->flags && s->strict_std_compliance > FF_COMPLIANCE_EXPERIMENTAL) {
         av_log(s, AV_LOG_ERROR,
@@ -721,13 +707,11 @@
         return AVERROR_EXPERIMENTAL;
     }
 
-    nut->stream = av_mallocz(sizeof(StreamContext) * s->nb_streams);
-    if (s->nb_chapters)
-        nut->chapter = av_mallocz(sizeof(ChapterContext) * s->nb_chapters);
-    nut->time_base = av_mallocz(sizeof(AVRational) * (s->nb_streams +
-                                                      s->nb_chapters));
-    if (!nut->stream || (s->nb_chapters && !nut->chapter) || !nut->time_base) {
->>>>>>> c94e2e85
+    nut->stream   = av_calloc(s->nb_streams,  sizeof(*nut->stream ));
+    nut->chapter  = av_calloc(s->nb_chapters, sizeof(*nut->chapter));
+    nut->time_base= av_calloc(s->nb_streams +
+                              s->nb_chapters, sizeof(*nut->time_base));
+    if (!nut->stream || !nut->chapter || !nut->time_base) {
         av_freep(&nut->stream);
         av_freep(&nut->chapter);
         av_freep(&nut->time_base);
@@ -1147,11 +1131,7 @@
     nus->last_pts   = pkt->pts;
 
     //FIXME just store one per syncpoint
-<<<<<<< HEAD
-    if (flags & FLAG_KEY) {
-=======
-    if (flags & FLAG_KEY && !(nut->flags & NUT_PIPE))
->>>>>>> c94e2e85
+    if (flags & FLAG_KEY && !(nut->flags & NUT_PIPE)) {
         av_add_index_entry(
             s->streams[pkt->stream_index],
             nut->last_syncpoint_pos,
