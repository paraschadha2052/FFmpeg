/*
 * Sierra VMD Format Demuxer
 * Copyright (c) 2004 The FFmpeg Project
 *
 * This file is part of FFmpeg.
 *
 * FFmpeg is free software; you can redistribute it and/or
 * modify it under the terms of the GNU Lesser General Public
 * License as published by the Free Software Foundation; either
 * version 2.1 of the License, or (at your option) any later version.
 *
 * FFmpeg is distributed in the hope that it will be useful,
 * but WITHOUT ANY WARRANTY; without even the implied warranty of
 * MERCHANTABILITY or FITNESS FOR A PARTICULAR PURPOSE.  See the GNU
 * Lesser General Public License for more details.
 *
 * You should have received a copy of the GNU Lesser General Public
 * License along with FFmpeg; if not, write to the Free Software
 * Foundation, Inc., 51 Franklin Street, Fifth Floor, Boston, MA 02110-1301 USA
 */

/**
 * @file
 * Sierra VMD file demuxer
 * by Vladimir "VAG" Gneushev (vagsoft at mail.ru)
 * for more information on the Sierra VMD file format, visit:
 *   http://www.pcisys.net/~melanson/codecs/
 */

#include "libavutil/channel_layout.h"
#include "libavutil/intreadwrite.h"
#include "avformat.h"
#include "internal.h"
#include "avio_internal.h"

#define VMD_HEADER_SIZE 0x0330
#define BYTES_PER_FRAME_RECORD 16

typedef struct vmd_frame {
  int stream_index;
  int64_t frame_offset;
  unsigned int frame_size;
  int64_t pts;
  int keyframe;
  unsigned char frame_record[BYTES_PER_FRAME_RECORD];
} vmd_frame;

typedef struct VmdDemuxContext {
    int video_stream_index;
    int audio_stream_index;

    unsigned int frame_count;
    unsigned int frames_per_block;
    vmd_frame *frame_table;
    unsigned int current_frame;
    int is_indeo3;

    int sample_rate;
    int64_t audio_sample_counter;
    int skiphdr;

    unsigned char vmd_header[VMD_HEADER_SIZE];
} VmdDemuxContext;

static int vmd_probe(AVProbeData *p)
{
    int w, h, sample_rate;
    if (p->buf_size < 806)
        return 0;
    /* check if the first 2 bytes of the file contain the appropriate size
     * of a VMD header chunk */
    if (AV_RL16(&p->buf[0]) != VMD_HEADER_SIZE - 2)
        return 0;
    w = AV_RL16(&p->buf[12]);
    h = AV_RL16(&p->buf[14]);
    sample_rate = AV_RL16(&p->buf[804]);
    if ((!w || w > 2048 || !h || h > 2048) &&
        sample_rate != 22050)
        return 0;

    /* only return half certainty since this check is a bit sketchy */
    return AVPROBE_SCORE_EXTENSION;
}

static int vmd_read_header(AVFormatContext *s)
{
    VmdDemuxContext *vmd = s->priv_data;
    AVIOContext *pb = s->pb;
    AVStream *st = NULL, *vst = NULL;
    unsigned int toc_offset;
    unsigned char *raw_frame_table;
    int raw_frame_table_size;
    int64_t current_offset;
    int i, j, ret;
    int width, height;
    unsigned int total_frames;
    int64_t current_audio_pts = 0;
    unsigned char chunk[BYTES_PER_FRAME_RECORD];
    int num, den;
    int sound_buffers;

    /* fetch the main header, including the 2 header length bytes */
    avio_seek(pb, 0, SEEK_SET);
    if (avio_read(pb, vmd->vmd_header, VMD_HEADER_SIZE) != VMD_HEADER_SIZE)
        return AVERROR(EIO);

<<<<<<< HEAD
    width = AV_RL16(&vmd->vmd_header[12]);
    height = AV_RL16(&vmd->vmd_header[14]);
    if (width && height) {
        if(vmd->vmd_header[24] == 'i' && vmd->vmd_header[25] == 'v' && vmd->vmd_header[26] == '3') {
            vmd->is_indeo3 = 1;
        } else {
            vmd->is_indeo3 = 0;
        }
        /* start up the decoders */
        vst = avformat_new_stream(s, NULL);
        if (!vst)
            return AVERROR(ENOMEM);
        avpriv_set_pts_info(vst, 33, 1, 10);
        vmd->video_stream_index = vst->index;
        vst->codec->codec_type = AVMEDIA_TYPE_VIDEO;
        vst->codec->codec_id = vmd->is_indeo3 ? AV_CODEC_ID_INDEO3 : AV_CODEC_ID_VMDVIDEO;
        vst->codec->codec_tag = 0;  /* no fourcc */
        vst->codec->width = width;
        vst->codec->height = height;
        if(vmd->is_indeo3 && vst->codec->width > 320){
            vst->codec->width >>= 1;
            vst->codec->height >>= 1;
        }
        if (ff_alloc_extradata(vst->codec, VMD_HEADER_SIZE))
            return AVERROR(ENOMEM);
        memcpy(vst->codec->extradata, vmd->vmd_header, VMD_HEADER_SIZE);
    }
=======
    if(vmd->vmd_header[24] == 'i' && vmd->vmd_header[25] == 'v' && vmd->vmd_header[26] == '3')
        vmd->is_indeo3 = 1;
    else
        vmd->is_indeo3 = 0;
    /* start up the decoders */
    vst = avformat_new_stream(s, NULL);
    if (!vst)
        return AVERROR(ENOMEM);
    avpriv_set_pts_info(vst, 33, 1, 10);
    vmd->video_stream_index = vst->index;
    vst->codecpar->codec_type = AVMEDIA_TYPE_VIDEO;
    vst->codecpar->codec_id   = vmd->is_indeo3 ? AV_CODEC_ID_INDEO3 : AV_CODEC_ID_VMDVIDEO;
    vst->codecpar->codec_tag  = 0;  /* no fourcc */
    vst->codecpar->width      = AV_RL16(&vmd->vmd_header[12]);
    vst->codecpar->height     = AV_RL16(&vmd->vmd_header[14]);
    if(vmd->is_indeo3 && vst->codecpar->width > 320){
        vst->codecpar->width >>= 1;
        vst->codecpar->height >>= 1;
    }
    vst->codecpar->extradata_size = VMD_HEADER_SIZE;
    vst->codecpar->extradata = av_mallocz(VMD_HEADER_SIZE + AV_INPUT_BUFFER_PADDING_SIZE);
    memcpy(vst->codecpar->extradata, vmd->vmd_header, VMD_HEADER_SIZE);
>>>>>>> 9200514a

    /* if sample rate is 0, assume no audio */
    vmd->sample_rate = AV_RL16(&vmd->vmd_header[804]);
    if (vmd->sample_rate) {
        st = avformat_new_stream(s, NULL);
        if (!st)
            return AVERROR(ENOMEM);
        vmd->audio_stream_index = st->index;
        st->codecpar->codec_type = AVMEDIA_TYPE_AUDIO;
        st->codecpar->codec_id   = AV_CODEC_ID_VMDAUDIO;
        st->codecpar->codec_tag  = 0;  /* no fourcc */
        if (vmd->vmd_header[811] & 0x80) {
            st->codecpar->channels       = 2;
            st->codecpar->channel_layout = AV_CH_LAYOUT_STEREO;
        } else {
            st->codecpar->channels       = 1;
            st->codecpar->channel_layout = AV_CH_LAYOUT_MONO;
        }
        st->codecpar->sample_rate = vmd->sample_rate;
        st->codecpar->block_align = AV_RL16(&vmd->vmd_header[806]);
        if (st->codecpar->block_align & 0x8000) {
            st->codecpar->bits_per_coded_sample = 16;
            st->codecpar->block_align = -(st->codecpar->block_align - 0x10000);
        } else {
            st->codecpar->bits_per_coded_sample = 8;
        }
        st->codecpar->bit_rate = st->codecpar->sample_rate *
            st->codecpar->bits_per_coded_sample * st->codecpar->channels;

        /* calculate pts */
<<<<<<< HEAD
        num = st->codec->block_align;
        den = st->codec->sample_rate * st->codec->channels;
        av_reduce(&num, &den, num, den, (1UL<<31)-1);
        if (vst)
            avpriv_set_pts_info(vst, 33, num, den);
=======
        num = st->codecpar->block_align;
        den = st->codecpar->sample_rate * st->codecpar->channels;
        av_reduce(&den, &num, den, num, (1UL<<31)-1);
        avpriv_set_pts_info(vst, 33, num, den);
>>>>>>> 9200514a
        avpriv_set_pts_info(st, 33, num, den);
    }

    toc_offset = AV_RL32(&vmd->vmd_header[812]);
    vmd->frame_count = AV_RL16(&vmd->vmd_header[6]);
    vmd->frames_per_block = AV_RL16(&vmd->vmd_header[18]);
    avio_seek(pb, toc_offset, SEEK_SET);

    raw_frame_table = NULL;
    vmd->frame_table = NULL;
    sound_buffers = AV_RL16(&vmd->vmd_header[808]);
    raw_frame_table_size = vmd->frame_count * 6;
    if(vmd->frame_count * vmd->frames_per_block >= UINT_MAX / sizeof(vmd_frame) - sound_buffers){
        av_log(s, AV_LOG_ERROR, "vmd->frame_count * vmd->frames_per_block too large\n");
        return -1;
    }
    raw_frame_table = av_malloc(raw_frame_table_size);
    vmd->frame_table = av_malloc_array(vmd->frame_count * vmd->frames_per_block + sound_buffers, sizeof(vmd_frame));
    if (!raw_frame_table || !vmd->frame_table) {
        ret = AVERROR(ENOMEM);
        goto error;
    }
    if (avio_read(pb, raw_frame_table, raw_frame_table_size) !=
        raw_frame_table_size) {
        ret = AVERROR(EIO);
        goto error;
    }

    total_frames = 0;
    for (i = 0; i < vmd->frame_count; i++) {

        current_offset = AV_RL32(&raw_frame_table[6 * i + 2]);

        /* handle each entry in index block */
        for (j = 0; j < vmd->frames_per_block; j++) {
            int type;
            uint32_t size;

            if ((ret = avio_read(pb, chunk, BYTES_PER_FRAME_RECORD)) != BYTES_PER_FRAME_RECORD) {
                av_log(s, AV_LOG_ERROR, "Failed to read frame record\n");
                if (ret >= 0)
                    ret = AVERROR_INVALIDDATA;
                goto error;
            }
            type = chunk[0];
            size = AV_RL32(&chunk[2]);
            if (size > INT_MAX / 2) {
                av_log(s, AV_LOG_ERROR, "Invalid frame size\n");
                ret = AVERROR_INVALIDDATA;
                goto error;
            }
            if(!size && type != 1)
                continue;
            switch(type) {
            case 1: /* Audio Chunk */
                if (!st) break;
                /* first audio chunk contains several audio buffers */
                vmd->frame_table[total_frames].frame_offset = current_offset;
                vmd->frame_table[total_frames].stream_index = vmd->audio_stream_index;
                vmd->frame_table[total_frames].frame_size = size;
                memcpy(vmd->frame_table[total_frames].frame_record, chunk, BYTES_PER_FRAME_RECORD);
                vmd->frame_table[total_frames].pts = current_audio_pts;
                total_frames++;
                if(!current_audio_pts)
                    current_audio_pts += sound_buffers - 1;
                else
                    current_audio_pts++;
                break;
            case 2: /* Video Chunk */
                vmd->frame_table[total_frames].frame_offset = current_offset;
                vmd->frame_table[total_frames].stream_index = vmd->video_stream_index;
                vmd->frame_table[total_frames].frame_size = size;
                memcpy(vmd->frame_table[total_frames].frame_record, chunk, BYTES_PER_FRAME_RECORD);
                vmd->frame_table[total_frames].pts = i;
                total_frames++;
                break;
            }
            current_offset += size;
        }
    }

    av_free(raw_frame_table);

    vmd->current_frame = 0;
    vmd->frame_count = total_frames;

    return 0;

error:
    av_freep(&raw_frame_table);
    av_freep(&vmd->frame_table);
    return ret;
}

static int vmd_read_packet(AVFormatContext *s,
                           AVPacket *pkt)
{
    VmdDemuxContext *vmd = s->priv_data;
    AVIOContext *pb = s->pb;
    int ret = 0;
    vmd_frame *frame;

    if (vmd->current_frame >= vmd->frame_count)
        return AVERROR_EOF;

    frame = &vmd->frame_table[vmd->current_frame];
    /* position the stream (will probably be there already) */
    avio_seek(pb, frame->frame_offset, SEEK_SET);

    if(ffio_limit(pb, frame->frame_size) != frame->frame_size)
        return AVERROR(EIO);
    if (av_new_packet(pkt, frame->frame_size + BYTES_PER_FRAME_RECORD))
        return AVERROR(ENOMEM);
    pkt->pos= avio_tell(pb);
    memcpy(pkt->data, frame->frame_record, BYTES_PER_FRAME_RECORD);
    if(vmd->is_indeo3 && frame->frame_record[0] == 0x02)
        ret = avio_read(pb, pkt->data, frame->frame_size);
    else
        ret = avio_read(pb, pkt->data + BYTES_PER_FRAME_RECORD,
            frame->frame_size);

    if (ret != frame->frame_size) {
        av_packet_unref(pkt);
        ret = AVERROR(EIO);
    }
    pkt->stream_index = frame->stream_index;
    pkt->pts = frame->pts;
    av_log(s, AV_LOG_DEBUG, " dispatching %s frame with %d bytes and pts %"PRId64"\n",
            (frame->frame_record[0] == 0x02) ? "video" : "audio",
            frame->frame_size + BYTES_PER_FRAME_RECORD,
            pkt->pts);

    vmd->current_frame++;

    return ret;
}

static int vmd_read_close(AVFormatContext *s)
{
    VmdDemuxContext *vmd = s->priv_data;

    av_freep(&vmd->frame_table);

    return 0;
}

AVInputFormat ff_vmd_demuxer = {
    .name           = "vmd",
    .long_name      = NULL_IF_CONFIG_SMALL("Sierra VMD"),
    .priv_data_size = sizeof(VmdDemuxContext),
    .read_probe     = vmd_probe,
    .read_header    = vmd_read_header,
    .read_packet    = vmd_read_packet,
    .read_close     = vmd_read_close,
};<|MERGE_RESOLUTION|>--- conflicted
+++ resolved
@@ -104,7 +104,6 @@
     if (avio_read(pb, vmd->vmd_header, VMD_HEADER_SIZE) != VMD_HEADER_SIZE)
         return AVERROR(EIO);
 
-<<<<<<< HEAD
     width = AV_RL16(&vmd->vmd_header[12]);
     height = AV_RL16(&vmd->vmd_header[14]);
     if (width && height) {
@@ -119,43 +118,19 @@
             return AVERROR(ENOMEM);
         avpriv_set_pts_info(vst, 33, 1, 10);
         vmd->video_stream_index = vst->index;
-        vst->codec->codec_type = AVMEDIA_TYPE_VIDEO;
-        vst->codec->codec_id = vmd->is_indeo3 ? AV_CODEC_ID_INDEO3 : AV_CODEC_ID_VMDVIDEO;
-        vst->codec->codec_tag = 0;  /* no fourcc */
-        vst->codec->width = width;
-        vst->codec->height = height;
-        if(vmd->is_indeo3 && vst->codec->width > 320){
-            vst->codec->width >>= 1;
-            vst->codec->height >>= 1;
-        }
-        if (ff_alloc_extradata(vst->codec, VMD_HEADER_SIZE))
+        vst->codecpar->codec_type = AVMEDIA_TYPE_VIDEO;
+        vst->codecpar->codec_id = vmd->is_indeo3 ? AV_CODEC_ID_INDEO3 : AV_CODEC_ID_VMDVIDEO;
+        vst->codecpar->codec_tag = 0;  /* no fourcc */
+        vst->codecpar->width = width;
+        vst->codecpar->height = height;
+        if(vmd->is_indeo3 && vst->codecpar->width > 320){
+            vst->codecpar->width >>= 1;
+            vst->codecpar->height >>= 1;
+        }
+        if (ff_alloc_extradata(vst->codecpar, VMD_HEADER_SIZE))
             return AVERROR(ENOMEM);
-        memcpy(vst->codec->extradata, vmd->vmd_header, VMD_HEADER_SIZE);
-    }
-=======
-    if(vmd->vmd_header[24] == 'i' && vmd->vmd_header[25] == 'v' && vmd->vmd_header[26] == '3')
-        vmd->is_indeo3 = 1;
-    else
-        vmd->is_indeo3 = 0;
-    /* start up the decoders */
-    vst = avformat_new_stream(s, NULL);
-    if (!vst)
-        return AVERROR(ENOMEM);
-    avpriv_set_pts_info(vst, 33, 1, 10);
-    vmd->video_stream_index = vst->index;
-    vst->codecpar->codec_type = AVMEDIA_TYPE_VIDEO;
-    vst->codecpar->codec_id   = vmd->is_indeo3 ? AV_CODEC_ID_INDEO3 : AV_CODEC_ID_VMDVIDEO;
-    vst->codecpar->codec_tag  = 0;  /* no fourcc */
-    vst->codecpar->width      = AV_RL16(&vmd->vmd_header[12]);
-    vst->codecpar->height     = AV_RL16(&vmd->vmd_header[14]);
-    if(vmd->is_indeo3 && vst->codecpar->width > 320){
-        vst->codecpar->width >>= 1;
-        vst->codecpar->height >>= 1;
-    }
-    vst->codecpar->extradata_size = VMD_HEADER_SIZE;
-    vst->codecpar->extradata = av_mallocz(VMD_HEADER_SIZE + AV_INPUT_BUFFER_PADDING_SIZE);
-    memcpy(vst->codecpar->extradata, vmd->vmd_header, VMD_HEADER_SIZE);
->>>>>>> 9200514a
+        memcpy(vst->codecpar->extradata, vmd->vmd_header, VMD_HEADER_SIZE);
+    }
 
     /* if sample rate is 0, assume no audio */
     vmd->sample_rate = AV_RL16(&vmd->vmd_header[804]);
@@ -186,18 +161,11 @@
             st->codecpar->bits_per_coded_sample * st->codecpar->channels;
 
         /* calculate pts */
-<<<<<<< HEAD
-        num = st->codec->block_align;
-        den = st->codec->sample_rate * st->codec->channels;
+        num = st->codecpar->block_align;
+        den = st->codecpar->sample_rate * st->codecpar->channels;
         av_reduce(&num, &den, num, den, (1UL<<31)-1);
         if (vst)
             avpriv_set_pts_info(vst, 33, num, den);
-=======
-        num = st->codecpar->block_align;
-        den = st->codecpar->sample_rate * st->codecpar->channels;
-        av_reduce(&den, &num, den, num, (1UL<<31)-1);
-        avpriv_set_pts_info(vst, 33, num, den);
->>>>>>> 9200514a
         avpriv_set_pts_info(st, 33, num, den);
     }
 
