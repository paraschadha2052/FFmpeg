/*
 * MP3 muxer
 * Copyright (c) 2003 Fabrice Bellard
 *
 * This file is part of FFmpeg.
 *
 * FFmpeg is free software; you can redistribute it and/or
 * modify it under the terms of the GNU Lesser General Public
 * License as published by the Free Software Foundation; either
 * version 2.1 of the License, or (at your option) any later version.
 *
 * FFmpeg is distributed in the hope that it will be useful,
 * but WITHOUT ANY WARRANTY; without even the implied warranty of
 * MERCHANTABILITY or FITNESS FOR A PARTICULAR PURPOSE.  See the GNU
 * Lesser General Public License for more details.
 *
 * You should have received a copy of the GNU Lesser General Public
 * License along with FFmpeg; if not, write to the Free Software
 * Foundation, Inc., 51 Franklin Street, Fifth Floor, Boston, MA 02110-1301 USA
 */

#include "avformat.h"
#include "avio_internal.h"
#include "id3v1.h"
#include "id3v2.h"
#include "rawenc.h"
#include "libavutil/avstring.h"
#include "libavcodec/mpegaudio.h"
#include "libavcodec/mpegaudiodata.h"
#include "libavcodec/mpegaudiodecheader.h"
#include "libavutil/intreadwrite.h"
#include "libavutil/opt.h"
#include "libavcodec/mpegaudio.h"
#include "libavcodec/mpegaudiodata.h"
#include "libavcodec/mpegaudiodecheader.h"
#include "libavformat/avio_internal.h"
#include "libavutil/dict.h"
#include "libavutil/avassert.h"

static int id3v1_set_string(AVFormatContext *s, const char *key,
                            uint8_t *buf, int buf_size)
{
    AVDictionaryEntry *tag;
    if ((tag = av_dict_get(s->metadata, key, NULL, 0)))
        av_strlcpy(buf, tag->value, buf_size);
    return !!tag;
}

static int id3v1_create_tag(AVFormatContext *s, uint8_t *buf)
{
    AVDictionaryEntry *tag;
    int i, count = 0;

    memset(buf, 0, ID3v1_TAG_SIZE); /* fail safe */
    buf[0] = 'T';
    buf[1] = 'A';
    buf[2] = 'G';
    /* we knowingly overspecify each tag length by one byte to compensate for the mandatory null byte added by av_strlcpy */
    count += id3v1_set_string(s, "TIT2",    buf +  3, 30 + 1);       //title
    count += id3v1_set_string(s, "TPE1",    buf + 33, 30 + 1);       //author|artist
    count += id3v1_set_string(s, "TALB",    buf + 63, 30 + 1);       //album
    count += id3v1_set_string(s, "TDRL",    buf + 93,  4 + 1);       //date
    count += id3v1_set_string(s, "comment", buf + 97, 30 + 1);
    if ((tag = av_dict_get(s->metadata, "TRCK", NULL, 0))) { //track
        buf[125] = 0;
        buf[126] = atoi(tag->value);
        count++;
    }
    buf[127] = 0xFF; /* default to unknown genre */
    if ((tag = av_dict_get(s->metadata, "TCON", NULL, 0))) { //genre
        for(i = 0; i <= ID3v1_GENRE_MAX; i++) {
            if (!av_strcasecmp(tag->value, ff_id3v1_genre_str[i])) {
                buf[127] = i;
                count++;
                break;
            }
        }
    }
    return count;
}

<<<<<<< HEAD
#define VBR_NUM_BAGS 400
#define VBR_TOC_SIZE 100
=======
#define XING_NUM_BAGS 400
#define XING_TOC_SIZE 100
// maximum size of the xing frame: offset/Xing/flags/frames/size/TOC
#define XING_MAX_SIZE (32 + 4 + 4 + 4 + 4 + XING_TOC_SIZE)
>>>>>>> 3f7fd59d

typedef struct MP3Context {
    const AVClass *class;
    ID3v2EncContext id3;
    int id3v2_version;
    int write_id3v1;
<<<<<<< HEAD
    int64_t frames_offset;
=======

    /* xing header */
    int64_t xing_offset;
>>>>>>> 3f7fd59d
    int32_t frames;
    int32_t size;
    uint32_t want;
    uint32_t seen;
    uint32_t pos;
<<<<<<< HEAD
    uint64_t bag[VBR_NUM_BAGS];
=======
    uint64_t bag[XING_NUM_BAGS];
>>>>>>> 3f7fd59d
    int initial_bitrate;
    int has_variable_bitrate;

    /* index of the audio stream */
    int audio_stream_idx;
    /* number of attached pictures we still need to write */
    int pics_to_write;

    /* audio packets are queued here until we get all the attached pictures */
    AVPacketList *queue, *queue_end;
} MP3Context;

<<<<<<< HEAD
static const int64_t xing_offtbl[2][2] = {{32, 17}, {17,9}};
=======
static const uint8_t xing_offtbl[2][2] = {{32, 17}, {17, 9}};
>>>>>>> 3f7fd59d

/*
 * Write an empty XING header and initialize respective data.
 */
<<<<<<< HEAD
static int mp3_write_xing(AVFormatContext *s)
{
    MP3Context       *mp3 = s->priv_data;
    AVCodecContext *codec = s->streams[mp3->audio_stream_idx]->codec;
    int              bitrate_idx;
    int              best_bitrate_idx = -1;
    int              best_bitrate_error= INT_MAX;
    int64_t          xing_offset;
    int32_t          header, mask;
    MPADecodeHeader  c;
    int              srate_idx, ver = 0, i, channels;
    int              needed;
    const char      *vendor = (codec->flags & CODEC_FLAG_BITEXACT) ? "Lavf" : LIBAVFORMAT_IDENT;

    if (!s->pb->seekable)
        return 0;

    for (i = 0; i < FF_ARRAY_ELEMS(avpriv_mpa_freq_tab); i++) {
        const uint16_t base_freq = avpriv_mpa_freq_tab[i];
=======
static void mp3_write_xing(AVFormatContext *s)
{
    MP3Context       *mp3 = s->priv_data;
    AVCodecContext *codec = s->streams[mp3->audio_stream_idx]->codec;
    int32_t        header;
    MPADecodeHeader  mpah;
    int srate_idx, i, channels;
    int bitrate_idx;
    int xing_offset;
    int ver = 0;

    if (!s->pb->seekable)
        return;

    for (i = 0; i < FF_ARRAY_ELEMS(avpriv_mpa_freq_tab); i++) {
        const uint16_t base_freq = avpriv_mpa_freq_tab[i];

>>>>>>> 3f7fd59d
        if      (codec->sample_rate == base_freq)     ver = 0x3; // MPEG 1
        else if (codec->sample_rate == base_freq / 2) ver = 0x2; // MPEG 2
        else if (codec->sample_rate == base_freq / 4) ver = 0x0; // MPEG 2.5
        else continue;
<<<<<<< HEAD
=======

>>>>>>> 3f7fd59d
        srate_idx = i;
        break;
    }
    if (i == FF_ARRAY_ELEMS(avpriv_mpa_freq_tab)) {
<<<<<<< HEAD
        av_log(s, AV_LOG_WARNING, "Unsupported sample rate, not writing Xing header.\n");
        return -1;
=======
        av_log(s, AV_LOG_WARNING, "Unsupported sample rate, not writing Xing "
               "header.\n");
        return;
>>>>>>> 3f7fd59d
    }

    switch (codec->channels) {
    case 1:  channels = MPA_MONO;                                          break;
    case 2:  channels = MPA_STEREO;                                        break;
<<<<<<< HEAD
    default: av_log(s, AV_LOG_WARNING, "Unsupported number of channels, not writing Xing header.\n"); return -1;
=======
    default: av_log(s, AV_LOG_WARNING, "Unsupported number of channels, "
                    "not writing Xing header.\n");
             return;
>>>>>>> 3f7fd59d
    }

    /* 64 kbps frame, should be large enough */
    bitrate_idx = (ver == 3) ? 5 : 8;

    /* dummy MPEG audio header */
    header  =  0xff                                  << 24; // sync
    header |= (0x7 << 5 | ver << 3 | 0x1 << 1 | 0x1) << 16; // sync/audio-version/layer 3/no crc*/
<<<<<<< HEAD
    header |= (srate_idx << 2) <<  8;
=======
    header |= (bitrate_idx << 4 | srate_idx << 2)    <<  8;
>>>>>>> 3f7fd59d
    header |= channels << 6;

    for (bitrate_idx=1; bitrate_idx<15; bitrate_idx++) {
        int error;
        avpriv_mpegaudio_decode_header(&c, header | (bitrate_idx << (4+8)));
        error= FFABS(c.bit_rate - codec->bit_rate);
        if(error < best_bitrate_error){
            best_bitrate_error= error;
            best_bitrate_idx  = bitrate_idx;
        }
    }
    av_assert0(best_bitrate_idx >= 0);

    for (bitrate_idx= best_bitrate_idx;; bitrate_idx++) {
        if (15 == bitrate_idx)
            return -1;
        mask = bitrate_idx << (4+8);
        header |= mask;
        avpriv_mpegaudio_decode_header(&c, header);
        xing_offset=xing_offtbl[c.lsf == 1][c.nb_channels == 1];
        needed = 4              // header
               + xing_offset
               + 4              // xing tag
               + 4              // frames/size/toc flags
               + 4              // frames
               + 4              // size
               + VBR_TOC_SIZE   // toc
               + 24
               ;

        if (needed <= c.frame_size)
            break;
        header &= ~mask;
    }

<<<<<<< HEAD
    avio_wb32(s->pb, header);
    ffio_fill(s->pb, 0, xing_offset);
    avio_wb32(s->pb, MKBETAG('X', 'i', 'n', 'g'));
    avio_wb32(s->pb, 0x01 | 0x02 | 0x04);  // frames/size/toc

    mp3->frames_offset = avio_tell(s->pb);
    mp3->size = c.frame_size;
    mp3->want=1;
    mp3->seen=0;
    mp3->pos=0;

    avio_wb32(s->pb, 0);  // frames
    avio_wb32(s->pb, 0);  // size

    // toc
    for (i = 0; i < VBR_TOC_SIZE; ++i)
        avio_w8(s->pb, (uint8_t)(255 * i / VBR_TOC_SIZE));

    for (i = 0; i < strlen(vendor); ++i)
        avio_w8(s->pb, vendor[i]);
    for (; i < 21; ++i)
        avio_w8(s->pb, 0);
    avio_wb24(s->pb, FFMAX(codec->delay - 528 - 1, 0)<<12);

    ffio_fill(s->pb, 0, c.frame_size - needed);
    avio_flush(s->pb);

    return 0;
}

/*
 * Add a frame to XING data.
 * Following lame's "VbrTag.c".
 */
static void mp3_xing_add_frame(AVFormatContext *s, AVPacket *pkt)
{
    MP3Context  *mp3 = s->priv_data;
    int i;

    ++mp3->frames;
    mp3->size += pkt->size;

    if (mp3->want == ++mp3->seen) {
        mp3->bag[mp3->pos] = mp3->size;

        if (VBR_NUM_BAGS == ++mp3->pos) {
            /* shrink table to half size by throwing away each second bag. */
            for (i = 1; i < VBR_NUM_BAGS; i += 2)
                mp3->bag[i >> 1] = mp3->bag[i];

            /* double wanted amount per bag. */
            mp3->want <<= 1;
            /* adjust current position to half of table size. */
            mp3->pos >>= 1;
        }

        mp3->seen = 0;
    }
}

static void mp3_fix_xing(AVFormatContext *s)
{
    MP3Context  *mp3 = s->priv_data;
    int i;

    avio_flush(s->pb);

    /* replace "Xing" identification string with "Info" for CBR files. */
    if (!mp3->has_variable_bitrate) {
        int64_t tag_offset = mp3->frames_offset
            - 4   // frames/size/toc flags
            - 4;  // xing tag
        avio_seek(s->pb, tag_offset, SEEK_SET);
        avio_wb32(s->pb, MKBETAG('I', 'n', 'f', 'o'));
    }

    avio_seek(s->pb, mp3->frames_offset, SEEK_SET);
    avio_wb32(s->pb, mp3->frames);
    avio_wb32(s->pb, mp3->size);

    avio_w8(s->pb, 0);  // first toc entry has to be zero.

    for (i = 1; i < VBR_TOC_SIZE; ++i) {
        int j = i * mp3->pos / VBR_TOC_SIZE;
        int seek_point = 256LL * mp3->bag[j] / mp3->size;
        avio_w8(s->pb, FFMIN(seek_point, 255));
    }

    avio_flush(s->pb);
    avio_seek(s->pb, 0, SEEK_END);
}

static int mp3_write_packet_internal(AVFormatContext *s, AVPacket *pkt)
{
    if (! pkt || ! pkt->data || pkt->size < 4)
        return ff_raw_write_packet(s, pkt);
    else {
        MP3Context  *mp3 = s->priv_data;
        MPADecodeHeader c;
        int av_unused base;

        avpriv_mpegaudio_decode_header(&c, AV_RB32(pkt->data));

        if (!mp3->initial_bitrate)
            mp3->initial_bitrate = c.bit_rate;
        if (!mp3->has_variable_bitrate) {
            if ((c.bit_rate == 0) || (mp3->initial_bitrate != c.bit_rate))
                mp3->has_variable_bitrate = 1;
        }

#ifdef FILTER_VBR_HEADERS
        /* filter out XING and INFO headers. */
        base = 4 + xing_offtbl[c.lsf == 1][c.nb_channels == 1];

        if (base + 4 <= pkt->size) {
            uint32_t v = AV_RB32(pkt->data + base);

            if (MKBETAG('X','i','n','g') == v || MKBETAG('I','n','f','o') == v)
                return 0;
        }

        /* filter out VBRI headers. */
        base = 4 + 32;

        if (base + 4 <= pkt->size && MKBETAG('V','B','R','I') == AV_RB32(pkt->data + base))
            return 0;
#endif

        if (mp3->frames_offset)
            mp3_xing_add_frame(s, pkt);

        return ff_raw_write_packet(s, pkt);
    }
=======
    av_assert0(mpah.frame_size >= XING_MAX_SIZE);

    xing_offset = xing_offtbl[ver != 3][codec->channels == 1];
    ffio_fill(s->pb, 0, xing_offset);
    mp3->xing_offset = avio_tell(s->pb);
    ffio_wfourcc(s->pb, "Xing");
    avio_wb32(s->pb, 0x01 | 0x02 | 0x04);  // frames / size / TOC

    mp3->size = mpah.frame_size;
    mp3->want = 1;

    avio_wb32(s->pb, 0);  // frames
    avio_wb32(s->pb, 0);  // size

    // TOC
    for (i = 0; i < XING_TOC_SIZE; i++)
        avio_w8(s->pb, 255 * i / XING_TOC_SIZE);

    mpah.frame_size -= 4 + xing_offset + 4 + 4 + 4 + 4 + XING_TOC_SIZE;
    ffio_fill(s->pb, 0, mpah.frame_size);
>>>>>>> 3f7fd59d
}

/*
 * Add a frame to XING data.
 * Following lame's "VbrTag.c".
 */
static void mp3_xing_add_frame(MP3Context *mp3, AVPacket *pkt)
{
    int i;

    mp3->frames++;
    mp3->seen++;
    mp3->size += pkt->size;

    if (mp3->want == mp3->seen) {
        mp3->bag[mp3->pos] = mp3->size;

        if (XING_NUM_BAGS == ++mp3->pos) {
            /* shrink table to half size by throwing away each second bag. */
            for (i = 1; i < XING_NUM_BAGS; i += 2)
                mp3->bag[i / 2] = mp3->bag[i];

            /* double wanted amount per bag. */
            mp3->want *= 2;
            /* adjust current position to half of table size. */
            mp3->pos = XING_NUM_BAGS / 2;
        }

        mp3->seen = 0;
    }
}

static int mp3_write_audio_packet(AVFormatContext *s, AVPacket *pkt)
{
    MP3Context  *mp3 = s->priv_data;

    if (mp3->xing_offset && pkt->size >= 4) {
        MPADecodeHeader c;

        avpriv_mpegaudio_decode_header(&c, AV_RB32(pkt->data));

        if (!mp3->initial_bitrate)
            mp3->initial_bitrate = c.bit_rate;
        if ((c.bit_rate == 0) || (mp3->initial_bitrate != c.bit_rate))
            mp3->has_variable_bitrate = 1;

        mp3_xing_add_frame(mp3, pkt);
    }

    return ff_raw_write_packet(s, pkt);
}

static int mp3_queue_flush(AVFormatContext *s)
{
    MP3Context *mp3 = s->priv_data;
    AVPacketList *pktl;
    int ret = 0, write = 1;

    ff_id3v2_finish(&mp3->id3, s->pb);
    mp3_write_xing(s);

    while ((pktl = mp3->queue)) {
<<<<<<< HEAD
        if (write && (ret = mp3_write_packet_internal(s, &pktl->pkt)) < 0)
=======
        if (write && (ret = mp3_write_audio_packet(s, &pktl->pkt)) < 0)
>>>>>>> 3f7fd59d
            write = 0;
        av_free_packet(&pktl->pkt);
        mp3->queue = pktl->next;
        av_freep(&pktl);
    }
    mp3->queue_end = NULL;
    return ret;
}

<<<<<<< HEAD
static int mp2_write_trailer(struct AVFormatContext *s)
=======
static void mp3_update_xing(AVFormatContext *s)
{
    MP3Context  *mp3 = s->priv_data;
    int i;

    /* replace "Xing" identification string with "Info" for CBR files. */
    if (!mp3->has_variable_bitrate) {
        avio_seek(s->pb, mp3->xing_offset, SEEK_SET);
        ffio_wfourcc(s->pb, "Info");
    }

    avio_seek(s->pb, mp3->xing_offset + 8, SEEK_SET);
    avio_wb32(s->pb, mp3->frames);
    avio_wb32(s->pb, mp3->size);

    avio_w8(s->pb, 0);  // first toc entry has to be zero.

    for (i = 1; i < XING_TOC_SIZE; ++i) {
        int j = i * mp3->pos / XING_TOC_SIZE;
        int seek_point = 256LL * mp3->bag[j] / mp3->size;
        avio_w8(s->pb, FFMIN(seek_point, 255));
    }

    avio_seek(s->pb, 0, SEEK_END);
}

static int mp3_write_trailer(struct AVFormatContext *s)
>>>>>>> 3f7fd59d
{
    uint8_t buf[ID3v1_TAG_SIZE];
    MP3Context *mp3 = s->priv_data;

    if (mp3->pics_to_write) {
        av_log(s, AV_LOG_WARNING, "No packets were sent for some of the "
               "attached pictures.\n");
        mp3_queue_flush(s);
    }

    /* write the id3v1 tag */
    if (mp3->write_id3v1 && id3v1_create_tag(s, buf) > 0) {
        avio_write(s->pb, buf, ID3v1_TAG_SIZE);
    }

<<<<<<< HEAD
    /* write number of frames */
    if (mp3 && mp3->frames_offset) {
        avio_seek(s->pb, mp3->frames_offset, SEEK_SET);
        avio_wb32(s->pb, s->streams[mp3->audio_stream_idx]->nb_frames);
        avio_seek(s->pb, 0, SEEK_END);
    }

    avio_flush(s->pb);
=======
    if (mp3->xing_offset)
        mp3_update_xing(s);
>>>>>>> 3f7fd59d

    return 0;
}

static int query_codec(enum AVCodecID id, int std_compliance)
{
    const CodecMime *cm= ff_id3v2_mime_tags;
    while(cm->id != AV_CODEC_ID_NONE) {
        if(id == cm->id)
            return MKTAG('A', 'P', 'I', 'C');
        cm++;
    }
    return -1;
}

#if CONFIG_MP2_MUXER
AVOutputFormat ff_mp2_muxer = {
    .name              = "mp2",
    .long_name         = NULL_IF_CONFIG_SMALL("MP2 (MPEG audio layer 2)"),
    .mime_type         = "audio/x-mpeg",
    .extensions        = "mp2,m2a",
    .audio_codec       = AV_CODEC_ID_MP2,
    .video_codec       = AV_CODEC_ID_NONE,
    .write_packet      = ff_raw_write_packet,
<<<<<<< HEAD
    .write_trailer     = mp2_write_trailer,
=======
>>>>>>> 3f7fd59d
    .flags             = AVFMT_NOTIMESTAMPS,
};
#endif

#if CONFIG_MP3_MUXER

static const AVOption options[] = {
    { "id3v2_version", "Select ID3v2 version to write. Currently 3 and 4 are supported.",
      offsetof(MP3Context, id3v2_version), AV_OPT_TYPE_INT, {.i64 = 4}, 3, 4, AV_OPT_FLAG_ENCODING_PARAM},
    { "write_id3v1", "Enable ID3v1 writing. ID3v1 tags are written in UTF-8 which may not be supported by most software.",
      offsetof(MP3Context, write_id3v1), AV_OPT_TYPE_INT, {.i64 = 0}, 0, 1, AV_OPT_FLAG_ENCODING_PARAM},
    { NULL },
};

static const AVClass mp3_muxer_class = {
    .class_name     = "MP3 muxer",
    .item_name      = av_default_item_name,
    .option         = options,
    .version        = LIBAVUTIL_VERSION_INT,
};

static int mp3_write_packet(AVFormatContext *s, AVPacket *pkt)
{
    MP3Context *mp3 = s->priv_data;

    if (pkt->stream_index == mp3->audio_stream_idx) {
        if (mp3->pics_to_write) {
            /* buffer audio packets until we get all the pictures */
            AVPacketList *pktl = av_mallocz(sizeof(*pktl));
            if (!pktl)
                return AVERROR(ENOMEM);

            pktl->pkt     = *pkt;
            pkt->destruct = NULL;

            if (mp3->queue_end)
                mp3->queue_end->next = pktl;
            else
                mp3->queue = pktl;
            mp3->queue_end = pktl;
        } else
<<<<<<< HEAD
            return mp3_write_packet_internal(s, pkt);
=======
            return mp3_write_audio_packet(s, pkt);
>>>>>>> 3f7fd59d
    } else {
        int ret;

        /* warn only once for each stream */
        if (s->streams[pkt->stream_index]->nb_frames == 1) {
            av_log(s, AV_LOG_WARNING, "Got more than one picture in stream %d,"
                   " ignoring.\n", pkt->stream_index);
        }
        if (!mp3->pics_to_write || s->streams[pkt->stream_index]->nb_frames >= 1)
            return 0;

        if ((ret = ff_id3v2_write_apic(s, &mp3->id3, pkt)) < 0)
            return ret;
        mp3->pics_to_write--;

        /* flush the buffered audio packets */
        if (!mp3->pics_to_write &&
            (ret = mp3_queue_flush(s)) < 0)
            return ret;
    }

    return 0;
}

/**
 * Write an ID3v2 header at beginning of stream
 */

static int mp3_write_header(struct AVFormatContext *s)
{
    MP3Context  *mp3 = s->priv_data;
    int ret, i;

    /* check the streams -- we want exactly one audio and arbitrary number of
     * video (attached pictures) */
    mp3->audio_stream_idx = -1;
    for (i = 0; i < s->nb_streams; i++) {
        AVStream *st = s->streams[i];
        if (st->codec->codec_type == AVMEDIA_TYPE_AUDIO) {
            if (mp3->audio_stream_idx >= 0 || st->codec->codec_id != AV_CODEC_ID_MP3) {
                av_log(s, AV_LOG_ERROR, "Invalid audio stream. Exactly one MP3 "
                       "audio stream is required.\n");
                return AVERROR(EINVAL);
            }
            mp3->audio_stream_idx = i;
        } else if (st->codec->codec_type != AVMEDIA_TYPE_VIDEO) {
            av_log(s, AV_LOG_ERROR, "Only audio streams and pictures are allowed in MP3.\n");
            return AVERROR(EINVAL);
        }
    }
    if (mp3->audio_stream_idx < 0) {
        av_log(s, AV_LOG_ERROR, "No audio stream present.\n");
        return AVERROR(EINVAL);
    }
    mp3->pics_to_write = s->nb_streams - 1;

    ff_id3v2_start(&mp3->id3, s->pb, mp3->id3v2_version, ID3v2_DEFAULT_MAGIC);
    ret = ff_id3v2_write_metadata(s, &mp3->id3);
    if (ret < 0)
        return ret;

    if (!mp3->pics_to_write) {
        ff_id3v2_finish(&mp3->id3, s->pb);
        mp3_write_xing(s);
    }

    return 0;
}

static int mp3_write_trailer(AVFormatContext *s)
{
    MP3Context  *mp3 = s->priv_data;
    int ret=mp2_write_trailer(s);

    if (ret < 0)
        return ret;

    if (mp3->frames_offset)
        mp3_fix_xing(s);

    return 0;
}

AVOutputFormat ff_mp3_muxer = {
    .name              = "mp3",
    .long_name         = NULL_IF_CONFIG_SMALL("MP3 (MPEG audio layer 3)"),
    .mime_type         = "audio/x-mpeg",
    .extensions        = "mp3",
    .priv_data_size    = sizeof(MP3Context),
    .audio_codec       = AV_CODEC_ID_MP3,
    .video_codec       = AV_CODEC_ID_PNG,
    .write_header      = mp3_write_header,
    .write_packet      = mp3_write_packet,
    .write_trailer     = mp3_write_trailer,
    .query_codec       = query_codec,
    .flags             = AVFMT_NOTIMESTAMPS,
    .priv_class        = &mp3_muxer_class,
};
#endif<|MERGE_RESOLUTION|>--- conflicted
+++ resolved
@@ -79,38 +79,25 @@
     return count;
 }
 
-<<<<<<< HEAD
-#define VBR_NUM_BAGS 400
-#define VBR_TOC_SIZE 100
-=======
 #define XING_NUM_BAGS 400
 #define XING_TOC_SIZE 100
 // maximum size of the xing frame: offset/Xing/flags/frames/size/TOC
 #define XING_MAX_SIZE (32 + 4 + 4 + 4 + 4 + XING_TOC_SIZE)
->>>>>>> 3f7fd59d
 
 typedef struct MP3Context {
     const AVClass *class;
     ID3v2EncContext id3;
     int id3v2_version;
     int write_id3v1;
-<<<<<<< HEAD
-    int64_t frames_offset;
-=======
 
     /* xing header */
     int64_t xing_offset;
->>>>>>> 3f7fd59d
     int32_t frames;
     int32_t size;
     uint32_t want;
     uint32_t seen;
     uint32_t pos;
-<<<<<<< HEAD
-    uint64_t bag[VBR_NUM_BAGS];
-=======
     uint64_t bag[XING_NUM_BAGS];
->>>>>>> 3f7fd59d
     int initial_bitrate;
     int has_variable_bitrate;
 
@@ -123,16 +110,11 @@
     AVPacketList *queue, *queue_end;
 } MP3Context;
 
-<<<<<<< HEAD
-static const int64_t xing_offtbl[2][2] = {{32, 17}, {17,9}};
-=======
 static const uint8_t xing_offtbl[2][2] = {{32, 17}, {17, 9}};
->>>>>>> 3f7fd59d
 
 /*
  * Write an empty XING header and initialize respective data.
  */
-<<<<<<< HEAD
 static int mp3_write_xing(AVFormatContext *s)
 {
     MP3Context       *mp3 = s->priv_data;
@@ -140,7 +122,7 @@
     int              bitrate_idx;
     int              best_bitrate_idx = -1;
     int              best_bitrate_error= INT_MAX;
-    int64_t          xing_offset;
+    int              xing_offset;
     int32_t          header, mask;
     MPADecodeHeader  c;
     int              srate_idx, ver = 0, i, channels;
@@ -152,70 +134,32 @@
 
     for (i = 0; i < FF_ARRAY_ELEMS(avpriv_mpa_freq_tab); i++) {
         const uint16_t base_freq = avpriv_mpa_freq_tab[i];
-=======
-static void mp3_write_xing(AVFormatContext *s)
-{
-    MP3Context       *mp3 = s->priv_data;
-    AVCodecContext *codec = s->streams[mp3->audio_stream_idx]->codec;
-    int32_t        header;
-    MPADecodeHeader  mpah;
-    int srate_idx, i, channels;
-    int bitrate_idx;
-    int xing_offset;
-    int ver = 0;
-
-    if (!s->pb->seekable)
-        return;
-
-    for (i = 0; i < FF_ARRAY_ELEMS(avpriv_mpa_freq_tab); i++) {
-        const uint16_t base_freq = avpriv_mpa_freq_tab[i];
-
->>>>>>> 3f7fd59d
+
         if      (codec->sample_rate == base_freq)     ver = 0x3; // MPEG 1
         else if (codec->sample_rate == base_freq / 2) ver = 0x2; // MPEG 2
         else if (codec->sample_rate == base_freq / 4) ver = 0x0; // MPEG 2.5
         else continue;
-<<<<<<< HEAD
-=======
-
->>>>>>> 3f7fd59d
+
         srate_idx = i;
         break;
     }
     if (i == FF_ARRAY_ELEMS(avpriv_mpa_freq_tab)) {
-<<<<<<< HEAD
         av_log(s, AV_LOG_WARNING, "Unsupported sample rate, not writing Xing header.\n");
         return -1;
-=======
-        av_log(s, AV_LOG_WARNING, "Unsupported sample rate, not writing Xing "
-               "header.\n");
-        return;
->>>>>>> 3f7fd59d
     }
 
     switch (codec->channels) {
     case 1:  channels = MPA_MONO;                                          break;
     case 2:  channels = MPA_STEREO;                                        break;
-<<<<<<< HEAD
-    default: av_log(s, AV_LOG_WARNING, "Unsupported number of channels, not writing Xing header.\n"); return -1;
-=======
     default: av_log(s, AV_LOG_WARNING, "Unsupported number of channels, "
                     "not writing Xing header.\n");
-             return;
->>>>>>> 3f7fd59d
-    }
-
-    /* 64 kbps frame, should be large enough */
-    bitrate_idx = (ver == 3) ? 5 : 8;
+             return -1;
+    }
 
     /* dummy MPEG audio header */
     header  =  0xff                                  << 24; // sync
     header |= (0x7 << 5 | ver << 3 | 0x1 << 1 | 0x1) << 16; // sync/audio-version/layer 3/no crc*/
-<<<<<<< HEAD
     header |= (srate_idx << 2) <<  8;
-=======
-    header |= (bitrate_idx << 4 | srate_idx << 2)    <<  8;
->>>>>>> 3f7fd59d
     header |= channels << 6;
 
     for (bitrate_idx=1; bitrate_idx<15; bitrate_idx++) {
@@ -242,7 +186,7 @@
                + 4              // frames/size/toc flags
                + 4              // frames
                + 4              // size
-               + VBR_TOC_SIZE   // toc
+               + XING_TOC_SIZE   // toc
                + 24
                ;
 
@@ -251,13 +195,13 @@
         header &= ~mask;
     }
 
-<<<<<<< HEAD
     avio_wb32(s->pb, header);
+
     ffio_fill(s->pb, 0, xing_offset);
-    avio_wb32(s->pb, MKBETAG('X', 'i', 'n', 'g'));
-    avio_wb32(s->pb, 0x01 | 0x02 | 0x04);  // frames/size/toc
-
-    mp3->frames_offset = avio_tell(s->pb);
+    mp3->xing_offset = avio_tell(s->pb);
+    ffio_wfourcc(s->pb, "Xing");
+    avio_wb32(s->pb, 0x01 | 0x02 | 0x04);  // frames / size / TOC
+
     mp3->size = c.frame_size;
     mp3->want=1;
     mp3->seen=0;
@@ -267,8 +211,8 @@
     avio_wb32(s->pb, 0);  // size
 
     // toc
-    for (i = 0; i < VBR_TOC_SIZE; ++i)
-        avio_w8(s->pb, (uint8_t)(255 * i / VBR_TOC_SIZE));
+    for (i = 0; i < XING_TOC_SIZE; ++i)
+        avio_w8(s->pb, (uint8_t)(255 * i / XING_TOC_SIZE));
 
     for (i = 0; i < strlen(vendor); ++i)
         avio_w8(s->pb, vendor[i]);
@@ -277,136 +221,8 @@
     avio_wb24(s->pb, FFMAX(codec->delay - 528 - 1, 0)<<12);
 
     ffio_fill(s->pb, 0, c.frame_size - needed);
-    avio_flush(s->pb);
 
     return 0;
-}
-
-/*
- * Add a frame to XING data.
- * Following lame's "VbrTag.c".
- */
-static void mp3_xing_add_frame(AVFormatContext *s, AVPacket *pkt)
-{
-    MP3Context  *mp3 = s->priv_data;
-    int i;
-
-    ++mp3->frames;
-    mp3->size += pkt->size;
-
-    if (mp3->want == ++mp3->seen) {
-        mp3->bag[mp3->pos] = mp3->size;
-
-        if (VBR_NUM_BAGS == ++mp3->pos) {
-            /* shrink table to half size by throwing away each second bag. */
-            for (i = 1; i < VBR_NUM_BAGS; i += 2)
-                mp3->bag[i >> 1] = mp3->bag[i];
-
-            /* double wanted amount per bag. */
-            mp3->want <<= 1;
-            /* adjust current position to half of table size. */
-            mp3->pos >>= 1;
-        }
-
-        mp3->seen = 0;
-    }
-}
-
-static void mp3_fix_xing(AVFormatContext *s)
-{
-    MP3Context  *mp3 = s->priv_data;
-    int i;
-
-    avio_flush(s->pb);
-
-    /* replace "Xing" identification string with "Info" for CBR files. */
-    if (!mp3->has_variable_bitrate) {
-        int64_t tag_offset = mp3->frames_offset
-            - 4   // frames/size/toc flags
-            - 4;  // xing tag
-        avio_seek(s->pb, tag_offset, SEEK_SET);
-        avio_wb32(s->pb, MKBETAG('I', 'n', 'f', 'o'));
-    }
-
-    avio_seek(s->pb, mp3->frames_offset, SEEK_SET);
-    avio_wb32(s->pb, mp3->frames);
-    avio_wb32(s->pb, mp3->size);
-
-    avio_w8(s->pb, 0);  // first toc entry has to be zero.
-
-    for (i = 1; i < VBR_TOC_SIZE; ++i) {
-        int j = i * mp3->pos / VBR_TOC_SIZE;
-        int seek_point = 256LL * mp3->bag[j] / mp3->size;
-        avio_w8(s->pb, FFMIN(seek_point, 255));
-    }
-
-    avio_flush(s->pb);
-    avio_seek(s->pb, 0, SEEK_END);
-}
-
-static int mp3_write_packet_internal(AVFormatContext *s, AVPacket *pkt)
-{
-    if (! pkt || ! pkt->data || pkt->size < 4)
-        return ff_raw_write_packet(s, pkt);
-    else {
-        MP3Context  *mp3 = s->priv_data;
-        MPADecodeHeader c;
-        int av_unused base;
-
-        avpriv_mpegaudio_decode_header(&c, AV_RB32(pkt->data));
-
-        if (!mp3->initial_bitrate)
-            mp3->initial_bitrate = c.bit_rate;
-        if (!mp3->has_variable_bitrate) {
-            if ((c.bit_rate == 0) || (mp3->initial_bitrate != c.bit_rate))
-                mp3->has_variable_bitrate = 1;
-        }
-
-#ifdef FILTER_VBR_HEADERS
-        /* filter out XING and INFO headers. */
-        base = 4 + xing_offtbl[c.lsf == 1][c.nb_channels == 1];
-
-        if (base + 4 <= pkt->size) {
-            uint32_t v = AV_RB32(pkt->data + base);
-
-            if (MKBETAG('X','i','n','g') == v || MKBETAG('I','n','f','o') == v)
-                return 0;
-        }
-
-        /* filter out VBRI headers. */
-        base = 4 + 32;
-
-        if (base + 4 <= pkt->size && MKBETAG('V','B','R','I') == AV_RB32(pkt->data + base))
-            return 0;
-#endif
-
-        if (mp3->frames_offset)
-            mp3_xing_add_frame(s, pkt);
-
-        return ff_raw_write_packet(s, pkt);
-    }
-=======
-    av_assert0(mpah.frame_size >= XING_MAX_SIZE);
-
-    xing_offset = xing_offtbl[ver != 3][codec->channels == 1];
-    ffio_fill(s->pb, 0, xing_offset);
-    mp3->xing_offset = avio_tell(s->pb);
-    ffio_wfourcc(s->pb, "Xing");
-    avio_wb32(s->pb, 0x01 | 0x02 | 0x04);  // frames / size / TOC
-
-    mp3->size = mpah.frame_size;
-    mp3->want = 1;
-
-    avio_wb32(s->pb, 0);  // frames
-    avio_wb32(s->pb, 0);  // size
-
-    // TOC
-    for (i = 0; i < XING_TOC_SIZE; i++)
-        avio_w8(s->pb, 255 * i / XING_TOC_SIZE);
-
-    mpah.frame_size -= 4 + xing_offset + 4 + 4 + 4 + 4 + XING_TOC_SIZE;
-    ffio_fill(s->pb, 0, mpah.frame_size);
->>>>>>> 3f7fd59d
 }
 
 /*
@@ -427,7 +243,7 @@
         if (XING_NUM_BAGS == ++mp3->pos) {
             /* shrink table to half size by throwing away each second bag. */
             for (i = 1; i < XING_NUM_BAGS; i += 2)
-                mp3->bag[i / 2] = mp3->bag[i];
+                mp3->bag[i >> 1] = mp3->bag[i];
 
             /* double wanted amount per bag. */
             mp3->want *= 2;
@@ -439,12 +255,39 @@
     }
 }
 
+static void mp3_update_xing(AVFormatContext *s)
+{
+    MP3Context  *mp3 = s->priv_data;
+    int i;
+
+    /* replace "Xing" identification string with "Info" for CBR files. */
+    if (!mp3->has_variable_bitrate) {
+        avio_seek(s->pb, mp3->xing_offset, SEEK_SET);
+        ffio_wfourcc(s->pb, "Info");
+    }
+
+    avio_seek(s->pb, mp3->xing_offset + 8, SEEK_SET);
+    avio_wb32(s->pb, mp3->frames);
+    avio_wb32(s->pb, mp3->size);
+
+    avio_w8(s->pb, 0);  // first toc entry has to be zero.
+
+    for (i = 1; i < XING_TOC_SIZE; ++i) {
+        int j = i * mp3->pos / XING_TOC_SIZE;
+        int seek_point = 256LL * mp3->bag[j] / mp3->size;
+        avio_w8(s->pb, FFMIN(seek_point, 255));
+    }
+
+    avio_seek(s->pb, 0, SEEK_END);
+}
+
 static int mp3_write_audio_packet(AVFormatContext *s, AVPacket *pkt)
 {
     MP3Context  *mp3 = s->priv_data;
 
-    if (mp3->xing_offset && pkt->size >= 4) {
+    if (pkt && pkt->data && pkt->size >= 4) {
         MPADecodeHeader c;
+        int av_unused base;
 
         avpriv_mpegaudio_decode_header(&c, AV_RB32(pkt->data));
 
@@ -453,7 +296,26 @@
         if ((c.bit_rate == 0) || (mp3->initial_bitrate != c.bit_rate))
             mp3->has_variable_bitrate = 1;
 
-        mp3_xing_add_frame(mp3, pkt);
+#ifdef FILTER_VBR_HEADERS
+        /* filter out XING and INFO headers. */
+        base = 4 + xing_offtbl[c.lsf == 1][c.nb_channels == 1];
+
+        if (base + 4 <= pkt->size) {
+            uint32_t v = AV_RB32(pkt->data + base);
+
+            if (MKBETAG('X','i','n','g') == v || MKBETAG('I','n','f','o') == v)
+                return 0;
+        }
+
+        /* filter out VBRI headers. */
+        base = 4 + 32;
+
+        if (base + 4 <= pkt->size && MKBETAG('V','B','R','I') == AV_RB32(pkt->data + base))
+            return 0;
+#endif
+
+        if (mp3->xing_offset)
+            mp3_xing_add_frame(mp3, pkt);
     }
 
     return ff_raw_write_packet(s, pkt);
@@ -469,11 +331,7 @@
     mp3_write_xing(s);
 
     while ((pktl = mp3->queue)) {
-<<<<<<< HEAD
-        if (write && (ret = mp3_write_packet_internal(s, &pktl->pkt)) < 0)
-=======
         if (write && (ret = mp3_write_audio_packet(s, &pktl->pkt)) < 0)
->>>>>>> 3f7fd59d
             write = 0;
         av_free_packet(&pktl->pkt);
         mp3->queue = pktl->next;
@@ -483,37 +341,7 @@
     return ret;
 }
 
-<<<<<<< HEAD
 static int mp2_write_trailer(struct AVFormatContext *s)
-=======
-static void mp3_update_xing(AVFormatContext *s)
-{
-    MP3Context  *mp3 = s->priv_data;
-    int i;
-
-    /* replace "Xing" identification string with "Info" for CBR files. */
-    if (!mp3->has_variable_bitrate) {
-        avio_seek(s->pb, mp3->xing_offset, SEEK_SET);
-        ffio_wfourcc(s->pb, "Info");
-    }
-
-    avio_seek(s->pb, mp3->xing_offset + 8, SEEK_SET);
-    avio_wb32(s->pb, mp3->frames);
-    avio_wb32(s->pb, mp3->size);
-
-    avio_w8(s->pb, 0);  // first toc entry has to be zero.
-
-    for (i = 1; i < XING_TOC_SIZE; ++i) {
-        int j = i * mp3->pos / XING_TOC_SIZE;
-        int seek_point = 256LL * mp3->bag[j] / mp3->size;
-        avio_w8(s->pb, FFMIN(seek_point, 255));
-    }
-
-    avio_seek(s->pb, 0, SEEK_END);
-}
-
-static int mp3_write_trailer(struct AVFormatContext *s)
->>>>>>> 3f7fd59d
 {
     uint8_t buf[ID3v1_TAG_SIZE];
     MP3Context *mp3 = s->priv_data;
@@ -529,19 +357,12 @@
         avio_write(s->pb, buf, ID3v1_TAG_SIZE);
     }
 
-<<<<<<< HEAD
     /* write number of frames */
-    if (mp3 && mp3->frames_offset) {
-        avio_seek(s->pb, mp3->frames_offset, SEEK_SET);
+    if (mp3->xing_offset) {
+        avio_seek(s->pb, mp3->xing_offset+8, SEEK_SET);
         avio_wb32(s->pb, s->streams[mp3->audio_stream_idx]->nb_frames);
         avio_seek(s->pb, 0, SEEK_END);
     }
-
-    avio_flush(s->pb);
-=======
-    if (mp3->xing_offset)
-        mp3_update_xing(s);
->>>>>>> 3f7fd59d
 
     return 0;
 }
@@ -566,10 +387,6 @@
     .audio_codec       = AV_CODEC_ID_MP2,
     .video_codec       = AV_CODEC_ID_NONE,
     .write_packet      = ff_raw_write_packet,
-<<<<<<< HEAD
-    .write_trailer     = mp2_write_trailer,
-=======
->>>>>>> 3f7fd59d
     .flags             = AVFMT_NOTIMESTAMPS,
 };
 #endif
@@ -611,11 +428,7 @@
                 mp3->queue = pktl;
             mp3->queue_end = pktl;
         } else
-<<<<<<< HEAD
-            return mp3_write_packet_internal(s, pkt);
-=======
             return mp3_write_audio_packet(s, pkt);
->>>>>>> 3f7fd59d
     } else {
         int ret;
 
@@ -693,8 +506,8 @@
     if (ret < 0)
         return ret;
 
-    if (mp3->frames_offset)
-        mp3_fix_xing(s);
+    if (mp3->xing_offset)
+        mp3_update_xing(s);
 
     return 0;
 }
