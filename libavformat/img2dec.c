/*
 * Image format
 * Copyright (c) 2000, 2001, 2002 Fabrice Bellard
 * Copyright (c) 2004 Michael Niedermayer
 *
 * This file is part of FFmpeg.
 *
 * FFmpeg is free software; you can redistribute it and/or
 * modify it under the terms of the GNU Lesser General Public
 * License as published by the Free Software Foundation; either
 * version 2.1 of the License, or (at your option) any later version.
 *
 * FFmpeg is distributed in the hope that it will be useful,
 * but WITHOUT ANY WARRANTY; without even the implied warranty of
 * MERCHANTABILITY or FITNESS FOR A PARTICULAR PURPOSE.  See the GNU
 * Lesser General Public License for more details.
 *
 * You should have received a copy of the GNU Lesser General Public
 * License along with FFmpeg; if not, write to the Free Software
 * Foundation, Inc., 51 Franklin Street, Fifth Floor, Boston, MA 02110-1301 USA
 */

#define _DEFAULT_SOURCE
#define _BSD_SOURCE
#include <sys/stat.h>
#include "libavutil/avstring.h"
#include "libavutil/log.h"
#include "libavutil/opt.h"
#include "libavutil/pixdesc.h"
#include "libavutil/parseutils.h"
#include "libavutil/intreadwrite.h"
#include "avformat.h"
#include "avio_internal.h"
#include "internal.h"
#include "img2.h"
#include "libavcodec/mjpeg.h"

#if HAVE_GLOB
/* Locally define as 0 (bitwise-OR no-op) any missing glob options that
   are non-posix glibc/bsd extensions. */
#ifndef GLOB_NOMAGIC
#define GLOB_NOMAGIC 0
#endif
#ifndef GLOB_BRACE
#define GLOB_BRACE 0
#endif

#endif /* HAVE_GLOB */

static const int sizes[][2] = {
    { 640, 480 },
    { 720, 480 },
    { 720, 576 },
    { 352, 288 },
    { 352, 240 },
    { 160, 128 },
    { 512, 384 },
    { 640, 352 },
    { 640, 240 },
};

static int infer_size(int *width_ptr, int *height_ptr, int size)
{
    int i;

    for (i = 0; i < FF_ARRAY_ELEMS(sizes); i++) {
        if ((sizes[i][0] * sizes[i][1]) == size) {
            *width_ptr  = sizes[i][0];
            *height_ptr = sizes[i][1];
            return 0;
        }
    }

    return -1;
}

static int is_glob(const char *path)
{
#if HAVE_GLOB
    size_t span = 0;
    const char *p = path;

    while (p = strchr(p, '%')) {
        if (*(++p) == '%') {
            ++p;
            continue;
        }
        if (span = strspn(p, "*?[]{}"))
            break;
    }
    /* Did we hit a glob char or get to the end? */
    return span != 0;
#else
    return 0;
#endif
}

/**
 * Get index range of image files matched by path.
 *
 * @param pfirst_index pointer to index updated with the first number in the range
 * @param plast_index  pointer to index updated with the last number in the range
 * @param path         path which has to be matched by the image files in the range
 * @param start_index  minimum accepted value for the first index in the range
 * @return -1 if no image file could be found
 */
static int find_image_range(AVIOContext *pb, int *pfirst_index, int *plast_index,
                            const char *path, int start_index, int start_index_range)
{
    char buf[1024];
    int range, last_index, range1, first_index;

    /* find the first image */
    for (first_index = start_index; first_index < start_index + start_index_range; first_index++) {
        if (av_get_frame_filename(buf, sizeof(buf), path, first_index) < 0) {
            *pfirst_index =
            *plast_index  = 1;
            if (pb || avio_check(buf, AVIO_FLAG_READ) > 0)
                return 0;
            return -1;
        }
        if (avio_check(buf, AVIO_FLAG_READ) > 0)
            break;
    }
    if (first_index == start_index + start_index_range)
        goto fail;

    /* find the last image */
    last_index = first_index;
    for (;;) {
        range = 0;
        for (;;) {
            if (!range)
                range1 = 1;
            else
                range1 = 2 * range;
            if (av_get_frame_filename(buf, sizeof(buf), path,
                                      last_index + range1) < 0)
                goto fail;
            if (avio_check(buf, AVIO_FLAG_READ) <= 0)
                break;
            range = range1;
            /* just in case... */
            if (range >= (1 << 30))
                goto fail;
        }
        /* we are sure than image last_index + range exists */
        if (!range)
            break;
        last_index += range;
    }
    *pfirst_index = first_index;
    *plast_index  = last_index;
    return 0;

fail:
    return -1;
}

static int img_read_probe(AVProbeData *p)
{
    if (p->filename && ff_guess_image2_codec(p->filename)) {
        if (av_filename_number_test(p->filename))
            return AVPROBE_SCORE_MAX;
        else if (is_glob(p->filename))
            return AVPROBE_SCORE_MAX;
        else if (p->filename[strcspn(p->filename, "*?{")]) // probably PT_GLOB
            return AVPROBE_SCORE_EXTENSION + 2; // score chosen to be a tad above the image pipes
        else if (p->buf_size == 0)
            return 0;
        else if (av_match_ext(p->filename, "raw") || av_match_ext(p->filename, "gif"))
            return 5;
        else
            return AVPROBE_SCORE_EXTENSION;
    }
    return 0;
}

int ff_img_read_header(AVFormatContext *s1)
{
    VideoDemuxData *s = s1->priv_data;
    int first_index = 1, last_index = 1;
    AVStream *st;
    enum AVPixelFormat pix_fmt = AV_PIX_FMT_NONE;

    s1->ctx_flags |= AVFMTCTX_NOHEADER;

    st = avformat_new_stream(s1, NULL);
    if (!st) {
        return AVERROR(ENOMEM);
    }

    if (s->pixel_format &&
        (pix_fmt = av_get_pix_fmt(s->pixel_format)) == AV_PIX_FMT_NONE) {
        av_log(s1, AV_LOG_ERROR, "No such pixel format: %s.\n",
               s->pixel_format);
        return AVERROR(EINVAL);
    }

    av_strlcpy(s->path, s1->filename, sizeof(s->path));
    s->img_number = 0;
    s->img_count  = 0;

    /* find format */
    if (s1->iformat->flags & AVFMT_NOFILE)
        s->is_pipe = 0;
    else {
        s->is_pipe       = 1;
        st->need_parsing = AVSTREAM_PARSE_FULL;
    }

    if (s->ts_from_file == 2) {
#if !HAVE_STRUCT_STAT_ST_MTIM_TV_NSEC
        av_log(s1, AV_LOG_ERROR, "POSIX.1-2008 not supported, nanosecond file timestamps unavailable\n");
        return AVERROR(ENOSYS);
#endif
        avpriv_set_pts_info(st, 64, 1, 1000000000);
    } else if (s->ts_from_file)
        avpriv_set_pts_info(st, 64, 1, 1);
    else
        avpriv_set_pts_info(st, 64, s->framerate.den, s->framerate.num);

<<<<<<< HEAD
    if (s->width && s->height) {
        st->codec->width  = s->width;
        st->codec->height = s->height;
=======
    if (width && height) {
        st->codecpar->width  = width;
        st->codecpar->height = height;
>>>>>>> 9200514a
    }

    if (!s->is_pipe) {
        if (s->pattern_type == PT_DEFAULT) {
            if (s1->pb) {
                s->pattern_type = PT_NONE;
            } else
                s->pattern_type = PT_GLOB_SEQUENCE;
        }

        if (s->pattern_type == PT_GLOB_SEQUENCE) {
        s->use_glob = is_glob(s->path);
        if (s->use_glob) {
#if HAVE_GLOB
            char *p = s->path, *q, *dup;
            int gerr;
#endif

            av_log(s1, AV_LOG_WARNING, "Pattern type 'glob_sequence' is deprecated: "
                   "use pattern_type 'glob' instead\n");
#if HAVE_GLOB
            dup = q = av_strdup(p);
            while (*q) {
                /* Do we have room for the next char and a \ insertion? */
                if ((p - s->path) >= (sizeof(s->path) - 2))
                  break;
                if (*q == '%' && strspn(q + 1, "%*?[]{}"))
                    ++q;
                else if (strspn(q, "\\*?[]{}"))
                    *p++ = '\\';
                *p++ = *q++;
            }
            *p = 0;
            av_free(dup);

            gerr = glob(s->path, GLOB_NOCHECK|GLOB_BRACE|GLOB_NOMAGIC, NULL, &s->globstate);
            if (gerr != 0) {
                return AVERROR(ENOENT);
            }
            first_index = 0;
            last_index = s->globstate.gl_pathc - 1;
#endif
        }
        }
        if ((s->pattern_type == PT_GLOB_SEQUENCE && !s->use_glob) || s->pattern_type == PT_SEQUENCE) {
            if (find_image_range(s1->pb, &first_index, &last_index, s->path,
                                 s->start_number, s->start_number_range) < 0) {
                av_log(s1, AV_LOG_ERROR,
                       "Could find no file with path '%s' and index in the range %d-%d\n",
                       s->path, s->start_number, s->start_number + s->start_number_range - 1);
                return AVERROR(ENOENT);
            }
        } else if (s->pattern_type == PT_GLOB) {
#if HAVE_GLOB
            int gerr;
            gerr = glob(s->path, GLOB_NOCHECK|GLOB_BRACE|GLOB_NOMAGIC, NULL, &s->globstate);
            if (gerr != 0) {
                return AVERROR(ENOENT);
            }
            first_index = 0;
            last_index = s->globstate.gl_pathc - 1;
            s->use_glob = 1;
#else
            av_log(s1, AV_LOG_ERROR,
                   "Pattern type 'glob' was selected but globbing "
                   "is not supported by this libavformat build\n");
            return AVERROR(ENOSYS);
#endif
        } else if (s->pattern_type != PT_GLOB_SEQUENCE && s->pattern_type != PT_NONE) {
            av_log(s1, AV_LOG_ERROR,
                   "Unknown value '%d' for pattern_type option\n", s->pattern_type);
            return AVERROR(EINVAL);
        }
        s->img_first  = first_index;
        s->img_last   = last_index;
        s->img_number = first_index;
        /* compute duration */
        if (!s->ts_from_file) {
            st->start_time = 0;
            st->duration   = last_index - first_index + 1;
        }
    }

    if (s1->video_codec_id) {
        st->codecpar->codec_type = AVMEDIA_TYPE_VIDEO;
        st->codecpar->codec_id   = s1->video_codec_id;
    } else if (s1->audio_codec_id) {
<<<<<<< HEAD
        st->codec->codec_type = AVMEDIA_TYPE_AUDIO;
        st->codec->codec_id   = s1->audio_codec_id;
    } else if (s1->iformat->raw_codec_id) {
        st->codec->codec_type = AVMEDIA_TYPE_VIDEO;
        st->codec->codec_id   = s1->iformat->raw_codec_id;
    } else {
        const char *str = strrchr(s->path, '.');
        s->split_planes       = str && !av_strcasecmp(str + 1, "y");
        st->codec->codec_type = AVMEDIA_TYPE_VIDEO;
        if (s1->pb) {
            int probe_buffer_size = 2048;
            uint8_t *probe_buffer = av_realloc(NULL, probe_buffer_size + AVPROBE_PADDING_SIZE);
            AVInputFormat *fmt = NULL;
            AVProbeData pd = { 0 };

            if (!probe_buffer)
                return AVERROR(ENOMEM);

            probe_buffer_size = avio_read(s1->pb, probe_buffer, probe_buffer_size);
            if (probe_buffer_size < 0) {
                av_free(probe_buffer);
                return probe_buffer_size;
            }
            memset(probe_buffer + probe_buffer_size, 0, AVPROBE_PADDING_SIZE);

            pd.buf = probe_buffer;
            pd.buf_size = probe_buffer_size;
            pd.filename = s1->filename;

            while ((fmt = av_iformat_next(fmt))) {
                if (fmt->read_header != ff_img_read_header ||
                    !fmt->read_probe ||
                    (fmt->flags & AVFMT_NOFILE) ||
                    !fmt->raw_codec_id)
                    continue;
                if (fmt->read_probe(&pd) > 0) {
                    st->codec->codec_id = fmt->raw_codec_id;
                    break;
                }
            }
            if (s1->flags & AVFMT_FLAG_CUSTOM_IO) {
                avio_seek(s1->pb, 0, SEEK_SET);
            } else
                ffio_rewind_with_probe_data(s1->pb, &probe_buffer, probe_buffer_size);
        }
        if (st->codec->codec_id == AV_CODEC_ID_NONE)
            st->codec->codec_id = ff_guess_image2_codec(s->path);
        if (st->codec->codec_id == AV_CODEC_ID_LJPEG)
            st->codec->codec_id = AV_CODEC_ID_MJPEG;
        if (st->codec->codec_id == AV_CODEC_ID_ALIAS_PIX) // we cannot distingiush this from BRENDER_PIX
            st->codec->codec_id = AV_CODEC_ID_NONE;
=======
        st->codecpar->codec_type = AVMEDIA_TYPE_AUDIO;
        st->codecpar->codec_id   = s1->audio_codec_id;
    } else {
        st->codecpar->codec_type = AVMEDIA_TYPE_VIDEO;
        st->codecpar->codec_id   = ff_guess_image2_codec(s->path);
>>>>>>> 9200514a
    }
    if (st->codecpar->codec_type == AVMEDIA_TYPE_VIDEO &&
        pix_fmt != AV_PIX_FMT_NONE)
        st->codecpar->format = pix_fmt;

    return 0;
}

int ff_img_read_packet(AVFormatContext *s1, AVPacket *pkt)
{
    VideoDemuxData *s = s1->priv_data;
    char filename_bytes[1024];
    char *filename = filename_bytes;
    int i, res;
    int size[3]           = { 0 }, ret[3] = { 0 };
    AVIOContext *f[3]     = { NULL };
    AVCodecParameters *par = s1->streams[0]->codecpar;

    if (!s->is_pipe) {
        /* loop over input */
        if (s->loop && s->img_number > s->img_last) {
            s->img_number = s->img_first;
        }
        if (s->img_number > s->img_last)
            return AVERROR_EOF;
        if (s->pattern_type == PT_NONE) {
            av_strlcpy(filename_bytes, s->path, sizeof(filename_bytes));
        } else if (s->use_glob) {
#if HAVE_GLOB
            filename = s->globstate.gl_pathv[s->img_number];
#endif
        } else {
        if (av_get_frame_filename(filename_bytes, sizeof(filename_bytes),
                                  s->path,
                                  s->img_number) < 0 && s->img_number > 1)
            return AVERROR(EIO);
        }
        for (i = 0; i < 3; i++) {
            if (s1->pb &&
                !strcmp(filename_bytes, s->path) &&
                !s->loop &&
                !s->split_planes) {
                f[i] = s1->pb;
            } else if (s1->io_open(s1, &f[i], filename, AVIO_FLAG_READ, NULL) < 0) {
                if (i >= 1)
                    break;
                av_log(s1, AV_LOG_ERROR, "Could not open file : %s\n",
                       filename);
                return AVERROR(EIO);
            }
            size[i] = avio_size(f[i]);

<<<<<<< HEAD
            if (!s->split_planes)
=======
            if (par->codec_id != AV_CODEC_ID_RAWVIDEO)
>>>>>>> 9200514a
                break;
            filename[strlen(filename) - 1] = 'U' + i;
        }

<<<<<<< HEAD
        if (codec->codec_id == AV_CODEC_ID_NONE) {
            AVProbeData pd = { 0 };
            AVInputFormat *ifmt;
            uint8_t header[PROBE_BUF_MIN + AVPROBE_PADDING_SIZE];
            int ret;
            int score = 0;

            ret = avio_read(f[0], header, PROBE_BUF_MIN);
            if (ret < 0)
                return ret;
            memset(header + ret, 0, sizeof(header) - ret);
            avio_skip(f[0], -ret);
            pd.buf = header;
            pd.buf_size = ret;
            pd.filename = filename;

            ifmt = av_probe_input_format3(&pd, 1, &score);
            if (ifmt && ifmt->read_packet == ff_img_read_packet && ifmt->raw_codec_id)
                codec->codec_id = ifmt->raw_codec_id;
        }

        if (codec->codec_id == AV_CODEC_ID_RAWVIDEO && !codec->width)
            infer_size(&codec->width, &codec->height, size[0]);
=======
        if (par->codec_id == AV_CODEC_ID_RAWVIDEO && !par->width)
            infer_size(&par->width, &par->height, size[0]);
>>>>>>> 9200514a
    } else {
        f[0] = s1->pb;
        if (avio_feof(f[0]) && s->loop && s->is_pipe)
            avio_seek(f[0], 0, SEEK_SET);
        if (avio_feof(f[0]))
            return AVERROR_EOF;
        if (s->frame_size > 0) {
            size[0] = s->frame_size;
        } else if (!s1->streams[0]->parser) {
            size[0] = avio_size(s1->pb);
        } else {
            size[0] = 4096;
        }
    }

    res = av_new_packet(pkt, size[0] + size[1] + size[2]);
    if (res < 0) {
        goto fail;
    }
    pkt->stream_index = 0;
    pkt->flags       |= AV_PKT_FLAG_KEY;
    if (s->ts_from_file) {
        struct stat img_stat;
        if (stat(filename, &img_stat)) {
            res = AVERROR(EIO);
            goto fail;
        }
        pkt->pts = (int64_t)img_stat.st_mtime;
#if HAVE_STRUCT_STAT_ST_MTIM_TV_NSEC
        if (s->ts_from_file == 2)
            pkt->pts = 1000000000*pkt->pts + img_stat.st_mtim.tv_nsec;
#endif
        av_add_index_entry(s1->streams[0], s->img_number, pkt->pts, 0, 0, AVINDEX_KEYFRAME);
    } else if (!s->is_pipe) {
        pkt->pts      = s->pts;
    }

    if (s->is_pipe)
        pkt->pos = avio_tell(f[0]);

    pkt->size = 0;
    for (i = 0; i < 3; i++) {
        if (f[i]) {
            ret[i] = avio_read(f[i], pkt->data + pkt->size, size[i]);
            if (s->loop && s->is_pipe && ret[i] == AVERROR_EOF) {
                if (avio_seek(f[i], 0, SEEK_SET) >= 0) {
                    pkt->pos = 0;
                    ret[i] = avio_read(f[i], pkt->data + pkt->size, size[i]);
                }
            }
            if (!s->is_pipe && f[i] != s1->pb)
                ff_format_io_close(s1, &f[i]);
            if (ret[i] > 0)
                pkt->size += ret[i];
        }
    }

    if (ret[0] <= 0 || ret[1] < 0 || ret[2] < 0) {
        av_packet_unref(pkt);
        if (ret[0] < 0) {
            res = ret[0];
        } else if (ret[1] < 0) {
            res = ret[1];
        } else if (ret[2] < 0) {
            res = ret[2];
        } else {
            res = AVERROR_EOF;
        }
        goto fail;
    } else {
        s->img_count++;
        s->img_number++;
        s->pts++;
        return 0;
    }

fail:
    if (!s->is_pipe) {
        for (i = 0; i < 3; i++) {
            if (f[i] != s1->pb)
                ff_format_io_close(s1, &f[i]);
        }
    }
    return res;
}

static int img_read_close(struct AVFormatContext* s1)
{
#if HAVE_GLOB
    VideoDemuxData *s = s1->priv_data;
    if (s->use_glob) {
        globfree(&s->globstate);
    }
#endif
    return 0;
}

static int img_read_seek(AVFormatContext *s, int stream_index, int64_t timestamp, int flags)
{
    VideoDemuxData *s1 = s->priv_data;
    AVStream *st = s->streams[0];

    if (s1->ts_from_file) {
        int index = av_index_search_timestamp(st, timestamp, flags);
        if(index < 0)
            return -1;
        s1->img_number = st->index_entries[index].pos;
        return 0;
    }

    if (timestamp < 0 || !s1->loop && timestamp > s1->img_last - s1->img_first)
        return -1;
    s1->img_number = timestamp%(s1->img_last - s1->img_first + 1) + s1->img_first;
    s1->pts = timestamp;
    return 0;
}

#define OFFSET(x) offsetof(VideoDemuxData, x)
#define DEC AV_OPT_FLAG_DECODING_PARAM
const AVOption ff_img_options[] = {
    { "framerate",    "set the video framerate",             OFFSET(framerate),    AV_OPT_TYPE_VIDEO_RATE, {.str = "25"}, 0, 0,   DEC },
    { "loop",         "force loop over input file sequence", OFFSET(loop),         AV_OPT_TYPE_BOOL,   {.i64 = 0   }, 0, 1,       DEC },

    { "pattern_type", "set pattern type",                    OFFSET(pattern_type), AV_OPT_TYPE_INT,    {.i64=PT_DEFAULT}, 0,       INT_MAX, DEC, "pattern_type"},
    { "glob_sequence","select glob/sequence pattern type",   0, AV_OPT_TYPE_CONST,  {.i64=PT_GLOB_SEQUENCE}, INT_MIN, INT_MAX, DEC, "pattern_type" },
    { "glob",         "select glob pattern type",            0, AV_OPT_TYPE_CONST,  {.i64=PT_GLOB         }, INT_MIN, INT_MAX, DEC, "pattern_type" },
    { "sequence",     "select sequence pattern type",        0, AV_OPT_TYPE_CONST,  {.i64=PT_SEQUENCE     }, INT_MIN, INT_MAX, DEC, "pattern_type" },
    { "none",         "disable pattern matching",            0, AV_OPT_TYPE_CONST,  {.i64=PT_NONE         }, INT_MIN, INT_MAX, DEC, "pattern_type" },

    { "pixel_format", "set video pixel format",              OFFSET(pixel_format), AV_OPT_TYPE_STRING, {.str = NULL}, 0, 0,       DEC },
    { "start_number", "set first number in the sequence",    OFFSET(start_number), AV_OPT_TYPE_INT,    {.i64 = 0   }, INT_MIN, INT_MAX, DEC },
    { "start_number_range", "set range for looking at the first sequence number", OFFSET(start_number_range), AV_OPT_TYPE_INT, {.i64 = 5}, 1, INT_MAX, DEC },
    { "video_size",   "set video size",                      OFFSET(width),        AV_OPT_TYPE_IMAGE_SIZE, {.str = NULL}, 0, 0,   DEC },
    { "frame_size",   "force frame size in bytes",           OFFSET(frame_size),   AV_OPT_TYPE_INT,    {.i64 = 0   }, 0, INT_MAX, DEC },
    { "ts_from_file", "set frame timestamp from file's one", OFFSET(ts_from_file), AV_OPT_TYPE_INT,    {.i64 = 0   }, 0, 2,       DEC, "ts_type" },
    { "none", "none",                   0, AV_OPT_TYPE_CONST,    {.i64 = 0   }, 0, 2,       DEC, "ts_type" },
    { "sec",  "second precision",       0, AV_OPT_TYPE_CONST,    {.i64 = 1   }, 0, 2,       DEC, "ts_type" },
    { "ns",   "nano second precision",  0, AV_OPT_TYPE_CONST,    {.i64 = 2   }, 0, 2,       DEC, "ts_type" },
    { NULL },
};

#if CONFIG_IMAGE2_DEMUXER
static const AVClass img2_class = {
    .class_name = "image2 demuxer",
    .item_name  = av_default_item_name,
    .option     = ff_img_options,
    .version    = LIBAVUTIL_VERSION_INT,
};
AVInputFormat ff_image2_demuxer = {
    .name           = "image2",
    .long_name      = NULL_IF_CONFIG_SMALL("image2 sequence"),
    .priv_data_size = sizeof(VideoDemuxData),
    .read_probe     = img_read_probe,
    .read_header    = ff_img_read_header,
    .read_packet    = ff_img_read_packet,
    .read_close     = img_read_close,
    .read_seek      = img_read_seek,
    .flags          = AVFMT_NOFILE,
    .priv_class     = &img2_class,
};
#endif
#if CONFIG_IMAGE2PIPE_DEMUXER
static const AVClass img2pipe_class = {
    .class_name = "image2pipe demuxer",
    .item_name  = av_default_item_name,
    .option     = ff_img_options,
    .version    = LIBAVUTIL_VERSION_INT,
};
AVInputFormat ff_image2pipe_demuxer = {
    .name           = "image2pipe",
    .long_name      = NULL_IF_CONFIG_SMALL("piped image2 sequence"),
    .priv_data_size = sizeof(VideoDemuxData),
    .read_header    = ff_img_read_header,
    .read_packet    = ff_img_read_packet,
    .priv_class     = &img2pipe_class,
};
#endif

static int bmp_probe(AVProbeData *p)
{
    const uint8_t *b = p->buf;
    int ihsize;

    if (AV_RB16(b) != 0x424d)
        return 0;

    ihsize = AV_RL32(b+14);
    if (ihsize < 12 || ihsize > 255)
        return 0;

    if (!AV_RN32(b + 6)) {
        return AVPROBE_SCORE_EXTENSION + 1;
    }
    return AVPROBE_SCORE_EXTENSION / 4;
}

static int dds_probe(AVProbeData *p)
{
    const uint8_t *b = p->buf;

    if (   AV_RB64(b) == 0x444453207c000000
        && AV_RL32(b +  8)
        && AV_RL32(b + 12))
        return AVPROBE_SCORE_MAX - 1;
    return 0;
}

static int dpx_probe(AVProbeData *p)
{
    const uint8_t *b = p->buf;
    int w, h;
    int is_big = (AV_RN32(b) == AV_RN32("SDPX"));

    if (p->buf_size < 0x304+8)
        return 0;
    w = is_big ? AV_RB32(p->buf + 0x304) : AV_RL32(p->buf + 0x304);
    h = is_big ? AV_RB32(p->buf + 0x308) : AV_RL32(p->buf + 0x308);
    if (w <= 0 || h <= 0)
        return 0;

    if (is_big || AV_RN32(b) == AV_RN32("XPDS"))
        return AVPROBE_SCORE_EXTENSION + 1;
    return 0;
}

static int exr_probe(AVProbeData *p)
{
    const uint8_t *b = p->buf;

    if (AV_RL32(b) == 20000630)
        return AVPROBE_SCORE_EXTENSION + 1;
    return 0;
}

static int j2k_probe(AVProbeData *p)
{
    const uint8_t *b = p->buf;

    if (AV_RB64(b) == 0x0000000c6a502020 ||
        AV_RB32(b) == 0xff4fff51)
        return AVPROBE_SCORE_EXTENSION + 1;
    return 0;
}

static int jpeg_probe(AVProbeData *p)
{
    const uint8_t *b = p->buf;
    int i, state = SOI;

    if (AV_RB16(b) != 0xFFD8 ||
        AV_RB32(b) == 0xFFD8FFF7)
    return 0;

    b += 2;
    for (i = 0; i < p->buf_size - 3; i++) {
        int c;
        if (b[i] != 0xFF)
            continue;
        c = b[i + 1];
        switch (c) {
        case SOI:
            return 0;
        case SOF0:
        case SOF1:
        case SOF2:
        case SOF3:
        case SOF5:
        case SOF6:
        case SOF7:
            i += AV_RB16(&b[i + 2]) + 1;
            if (state != SOI)
                return 0;
            state = SOF0;
            break;
        case SOS:
            i += AV_RB16(&b[i + 2]) + 1;
            if (state != SOF0 && state != SOS)
                return 0;
            state = SOS;
            break;
        case EOI:
            if (state != SOS)
                return 0;
            state = EOI;
            break;
        case APP0:
        case APP1:
        case APP2:
        case APP3:
        case APP4:
        case APP5:
        case APP6:
        case APP7:
        case APP8:
        case APP9:
        case APP10:
        case APP11:
        case APP12:
        case APP13:
        case APP14:
        case APP15:
        case COM:
            i += AV_RB16(&b[i + 2]) + 1;
            break;
        default:
            if (  (c > TEM && c < SOF0)
                || c == JPG)
                return 0;
        }
    }

    if (state == EOI)
        return AVPROBE_SCORE_EXTENSION + 1;
    return AVPROBE_SCORE_EXTENSION / 8;
}

static int jpegls_probe(AVProbeData *p)
{
    const uint8_t *b = p->buf;

    if (AV_RB32(b) == 0xffd8fff7)
         return AVPROBE_SCORE_EXTENSION + 1;
    return 0;
}

static int pcx_probe(AVProbeData *p)
{
    const uint8_t *b = p->buf;

    if (   p->buf_size < 128
        || b[0] != 10
        || b[1] > 5
        || b[2] != 1
        || av_popcount(b[3]) != 1 || b[3] > 8
        || AV_RL16(&b[4]) > AV_RL16(&b[8])
        || AV_RL16(&b[6]) > AV_RL16(&b[10])
        || b[64])
        return 0;
    b += 73;
    while (++b < p->buf + 128)
        if (*b)
            return AVPROBE_SCORE_EXTENSION / 4;

    return AVPROBE_SCORE_EXTENSION + 1;
}

static int qdraw_probe(AVProbeData *p)
{
    const uint8_t *b = p->buf;

    if (   p->buf_size >= 528
        && (AV_RB64(b + 520) & 0xFFFFFFFFFFFF) == 0x001102ff0c00
        && AV_RB16(b + 520)
        && AV_RB16(b + 518))
        return AVPROBE_SCORE_MAX * 3 / 4;
    if (   (AV_RB64(b + 8) & 0xFFFFFFFFFFFF) == 0x001102ff0c00
        && AV_RB16(b + 8)
        && AV_RB16(b + 6))
        return AVPROBE_SCORE_EXTENSION / 4;
    return 0;
}

static int pictor_probe(AVProbeData *p)
{
    const uint8_t *b = p->buf;

    if (AV_RL16(b) == 0x1234)
        return AVPROBE_SCORE_EXTENSION / 4;
    return 0;
}

static int png_probe(AVProbeData *p)
{
    const uint8_t *b = p->buf;

    if (AV_RB64(b) == 0x89504e470d0a1a0a)
        return AVPROBE_SCORE_MAX - 1;
    return 0;
}

static int sgi_probe(AVProbeData *p)
{
    const uint8_t *b = p->buf;

    if (AV_RB16(b) == 474 &&
        (b[2] & ~1) == 0 &&
        (b[3] & ~3) == 0 && b[3] &&
        (AV_RB16(b + 4) & ~7) == 0 && AV_RB16(b + 4))
        return AVPROBE_SCORE_EXTENSION + 1;
    return 0;
}

static int sunrast_probe(AVProbeData *p)
{
    const uint8_t *b = p->buf;

    if (AV_RB32(b) == 0x59a66a95)
        return AVPROBE_SCORE_EXTENSION + 1;
    return 0;
}

static int tiff_probe(AVProbeData *p)
{
    const uint8_t *b = p->buf;

    if (AV_RB32(b) == 0x49492a00 ||
        AV_RB32(b) == 0x4D4D002a)
        return AVPROBE_SCORE_EXTENSION + 1;
    return 0;
}

static int webp_probe(AVProbeData *p)
{
    const uint8_t *b = p->buf;

    if (AV_RB32(b)     == 0x52494646 &&
        AV_RB32(b + 8) == 0x57454250)
        return AVPROBE_SCORE_MAX - 1;
    return 0;
}

#define IMAGEAUTO_DEMUXER(imgname, codecid)\
static const AVClass imgname ## _class = {\
    .class_name = AV_STRINGIFY(imgname) " demuxer",\
    .item_name  = av_default_item_name,\
    .option     = ff_img_options,\
    .version    = LIBAVUTIL_VERSION_INT,\
};\
AVInputFormat ff_image_ ## imgname ## _pipe_demuxer = {\
    .name           = AV_STRINGIFY(imgname) "_pipe",\
    .long_name      = NULL_IF_CONFIG_SMALL("piped " AV_STRINGIFY(imgname) " sequence"),\
    .priv_data_size = sizeof(VideoDemuxData),\
    .read_probe     = imgname ## _probe,\
    .read_header    = ff_img_read_header,\
    .read_packet    = ff_img_read_packet,\
    .priv_class     = & imgname ## _class,\
    .flags          = AVFMT_GENERIC_INDEX, \
    .raw_codec_id   = codecid,\
};

IMAGEAUTO_DEMUXER(bmp,     AV_CODEC_ID_BMP)
IMAGEAUTO_DEMUXER(dds,     AV_CODEC_ID_DDS)
IMAGEAUTO_DEMUXER(dpx,     AV_CODEC_ID_DPX)
IMAGEAUTO_DEMUXER(exr,     AV_CODEC_ID_EXR)
IMAGEAUTO_DEMUXER(j2k,     AV_CODEC_ID_JPEG2000)
IMAGEAUTO_DEMUXER(jpeg,    AV_CODEC_ID_MJPEG)
IMAGEAUTO_DEMUXER(jpegls,  AV_CODEC_ID_JPEGLS)
IMAGEAUTO_DEMUXER(pcx,     AV_CODEC_ID_PCX)
IMAGEAUTO_DEMUXER(pictor,  AV_CODEC_ID_PICTOR)
IMAGEAUTO_DEMUXER(png,     AV_CODEC_ID_PNG)
IMAGEAUTO_DEMUXER(qdraw,   AV_CODEC_ID_QDRAW)
IMAGEAUTO_DEMUXER(sgi,     AV_CODEC_ID_SGI)
IMAGEAUTO_DEMUXER(sunrast, AV_CODEC_ID_SUNRAST)
IMAGEAUTO_DEMUXER(tiff,    AV_CODEC_ID_TIFF)
IMAGEAUTO_DEMUXER(webp,    AV_CODEC_ID_WEBP)<|MERGE_RESOLUTION|>--- conflicted
+++ resolved
@@ -220,15 +220,9 @@
     else
         avpriv_set_pts_info(st, 64, s->framerate.den, s->framerate.num);
 
-<<<<<<< HEAD
     if (s->width && s->height) {
-        st->codec->width  = s->width;
-        st->codec->height = s->height;
-=======
-    if (width && height) {
-        st->codecpar->width  = width;
-        st->codecpar->height = height;
->>>>>>> 9200514a
+        st->codecpar->width  = s->width;
+        st->codecpar->height = s->height;
     }
 
     if (!s->is_pipe) {
@@ -316,16 +310,15 @@
         st->codecpar->codec_type = AVMEDIA_TYPE_VIDEO;
         st->codecpar->codec_id   = s1->video_codec_id;
     } else if (s1->audio_codec_id) {
-<<<<<<< HEAD
-        st->codec->codec_type = AVMEDIA_TYPE_AUDIO;
-        st->codec->codec_id   = s1->audio_codec_id;
+        st->codecpar->codec_type = AVMEDIA_TYPE_AUDIO;
+        st->codecpar->codec_id   = s1->audio_codec_id;
     } else if (s1->iformat->raw_codec_id) {
-        st->codec->codec_type = AVMEDIA_TYPE_VIDEO;
-        st->codec->codec_id   = s1->iformat->raw_codec_id;
+        st->codecpar->codec_type = AVMEDIA_TYPE_VIDEO;
+        st->codecpar->codec_id   = s1->iformat->raw_codec_id;
     } else {
         const char *str = strrchr(s->path, '.');
         s->split_planes       = str && !av_strcasecmp(str + 1, "y");
-        st->codec->codec_type = AVMEDIA_TYPE_VIDEO;
+        st->codecpar->codec_type = AVMEDIA_TYPE_VIDEO;
         if (s1->pb) {
             int probe_buffer_size = 2048;
             uint8_t *probe_buffer = av_realloc(NULL, probe_buffer_size + AVPROBE_PADDING_SIZE);
@@ -353,7 +346,7 @@
                     !fmt->raw_codec_id)
                     continue;
                 if (fmt->read_probe(&pd) > 0) {
-                    st->codec->codec_id = fmt->raw_codec_id;
+                    st->codecpar->codec_id = fmt->raw_codec_id;
                     break;
                 }
             }
@@ -362,19 +355,12 @@
             } else
                 ffio_rewind_with_probe_data(s1->pb, &probe_buffer, probe_buffer_size);
         }
-        if (st->codec->codec_id == AV_CODEC_ID_NONE)
-            st->codec->codec_id = ff_guess_image2_codec(s->path);
-        if (st->codec->codec_id == AV_CODEC_ID_LJPEG)
-            st->codec->codec_id = AV_CODEC_ID_MJPEG;
-        if (st->codec->codec_id == AV_CODEC_ID_ALIAS_PIX) // we cannot distingiush this from BRENDER_PIX
-            st->codec->codec_id = AV_CODEC_ID_NONE;
-=======
-        st->codecpar->codec_type = AVMEDIA_TYPE_AUDIO;
-        st->codecpar->codec_id   = s1->audio_codec_id;
-    } else {
-        st->codecpar->codec_type = AVMEDIA_TYPE_VIDEO;
-        st->codecpar->codec_id   = ff_guess_image2_codec(s->path);
->>>>>>> 9200514a
+        if (st->codecpar->codec_id == AV_CODEC_ID_NONE)
+            st->codecpar->codec_id = ff_guess_image2_codec(s->path);
+        if (st->codecpar->codec_id == AV_CODEC_ID_LJPEG)
+            st->codecpar->codec_id = AV_CODEC_ID_MJPEG;
+        if (st->codecpar->codec_id == AV_CODEC_ID_ALIAS_PIX) // we cannot distingiush this from BRENDER_PIX
+            st->codecpar->codec_id = AV_CODEC_ID_NONE;
     }
     if (st->codecpar->codec_type == AVMEDIA_TYPE_VIDEO &&
         pix_fmt != AV_PIX_FMT_NONE)
@@ -427,17 +413,12 @@
             }
             size[i] = avio_size(f[i]);
 
-<<<<<<< HEAD
             if (!s->split_planes)
-=======
-            if (par->codec_id != AV_CODEC_ID_RAWVIDEO)
->>>>>>> 9200514a
                 break;
             filename[strlen(filename) - 1] = 'U' + i;
         }
 
-<<<<<<< HEAD
-        if (codec->codec_id == AV_CODEC_ID_NONE) {
+        if (par->codec_id == AV_CODEC_ID_NONE) {
             AVProbeData pd = { 0 };
             AVInputFormat *ifmt;
             uint8_t header[PROBE_BUF_MIN + AVPROBE_PADDING_SIZE];
@@ -455,15 +436,11 @@
 
             ifmt = av_probe_input_format3(&pd, 1, &score);
             if (ifmt && ifmt->read_packet == ff_img_read_packet && ifmt->raw_codec_id)
-                codec->codec_id = ifmt->raw_codec_id;
-        }
-
-        if (codec->codec_id == AV_CODEC_ID_RAWVIDEO && !codec->width)
-            infer_size(&codec->width, &codec->height, size[0]);
-=======
+                par->codec_id = ifmt->raw_codec_id;
+        }
+
         if (par->codec_id == AV_CODEC_ID_RAWVIDEO && !par->width)
             infer_size(&par->width, &par->height, size[0]);
->>>>>>> 9200514a
     } else {
         f[0] = s1->pb;
         if (avio_feof(f[0]) && s->loop && s->is_pipe)
