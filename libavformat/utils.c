/*
 * various utility functions for use within FFmpeg
 * Copyright (c) 2000, 2001, 2002 Fabrice Bellard
 *
 * This file is part of FFmpeg.
 *
 * FFmpeg is free software; you can redistribute it and/or
 * modify it under the terms of the GNU Lesser General Public
 * License as published by the Free Software Foundation; either
 * version 2.1 of the License, or (at your option) any later version.
 *
 * FFmpeg is distributed in the hope that it will be useful,
 * but WITHOUT ANY WARRANTY; without even the implied warranty of
 * MERCHANTABILITY or FITNESS FOR A PARTICULAR PURPOSE.  See the GNU
 * Lesser General Public License for more details.
 *
 * You should have received a copy of the GNU Lesser General Public
 * License along with FFmpeg; if not, write to the Free Software
 * Foundation, Inc., 51 Franklin Street, Fifth Floor, Boston, MA 02110-1301 USA
 */

/* #define DEBUG */

#include "avformat.h"
#include "avio_internal.h"
#include "internal.h"
#include "libavcodec/internal.h"
#include "libavcodec/raw.h"
#include "libavcodec/bytestream.h"
#include "libavutil/avassert.h"
#include "libavutil/opt.h"
#include "libavutil/dict.h"
#include "libavutil/pixdesc.h"
#include "metadata.h"
#include "id3v2.h"
#include "libavutil/avassert.h"
#include "libavutil/avstring.h"
#include "libavutil/mathematics.h"
#include "libavutil/parseutils.h"
#include "riff.h"
#include "audiointerleave.h"
#include "url.h"
#include <sys/time.h>
#include <time.h>
#include <stdarg.h>
#if CONFIG_NETWORK
#include "network.h"
#endif

#undef NDEBUG
#include <assert.h>

/**
 * @file
 * various utility functions for use within FFmpeg
 */

unsigned avformat_version(void)
{
    av_assert0(LIBAVFORMAT_VERSION_MICRO >= 100);
    return LIBAVFORMAT_VERSION_INT;
}

const char *avformat_configuration(void)
{
    return FFMPEG_CONFIGURATION;
}

const char *avformat_license(void)
{
#define LICENSE_PREFIX "libavformat license: "
    return LICENSE_PREFIX FFMPEG_LICENSE + sizeof(LICENSE_PREFIX) - 1;
}

#define RELATIVE_TS_BASE (INT64_MAX - (1LL<<48))

static int is_relative(int64_t ts) {
    return ts > (RELATIVE_TS_BASE - (1LL<<48));
}

/* fraction handling */

/**
 * f = val + (num / den) + 0.5.
 *
 * 'num' is normalized so that it is such as 0 <= num < den.
 *
 * @param f fractional number
 * @param val integer value
 * @param num must be >= 0
 * @param den must be >= 1
 */
static void frac_init(AVFrac *f, int64_t val, int64_t num, int64_t den)
{
    num += (den >> 1);
    if (num >= den) {
        val += num / den;
        num = num % den;
    }
    f->val = val;
    f->num = num;
    f->den = den;
}

/**
 * Fractional addition to f: f = f + (incr / f->den).
 *
 * @param f fractional number
 * @param incr increment, can be positive or negative
 */
static void frac_add(AVFrac *f, int64_t incr)
{
    int64_t num, den;

    num = f->num + incr;
    den = f->den;
    if (num < 0) {
        f->val += num / den;
        num = num % den;
        if (num < 0) {
            num += den;
            f->val--;
        }
    } else if (num >= den) {
        f->val += num / den;
        num = num % den;
    }
    f->num = num;
}

/** head of registered input format linked list */
static AVInputFormat *first_iformat = NULL;
/** head of registered output format linked list */
static AVOutputFormat *first_oformat = NULL;

AVInputFormat  *av_iformat_next(AVInputFormat  *f)
{
    if(f) return f->next;
    else  return first_iformat;
}

AVOutputFormat *av_oformat_next(AVOutputFormat *f)
{
    if(f) return f->next;
    else  return first_oformat;
}

void av_register_input_format(AVInputFormat *format)
{
    AVInputFormat **p;
    p = &first_iformat;
    while (*p != NULL) p = &(*p)->next;
    *p = format;
    format->next = NULL;
}

void av_register_output_format(AVOutputFormat *format)
{
    AVOutputFormat **p;
    p = &first_oformat;
    while (*p != NULL) p = &(*p)->next;
    *p = format;
    format->next = NULL;
}

int av_match_ext(const char *filename, const char *extensions)
{
    const char *ext, *p;
    char ext1[32], *q;

    if(!filename)
        return 0;

    ext = strrchr(filename, '.');
    if (ext) {
        ext++;
        p = extensions;
        for(;;) {
            q = ext1;
            while (*p != '\0' && *p != ',' && q-ext1<sizeof(ext1)-1)
                *q++ = *p++;
            *q = '\0';
            if (!av_strcasecmp(ext1, ext))
                return 1;
            if (*p == '\0')
                break;
            p++;
        }
    }
    return 0;
}

static int match_format(const char *name, const char *names)
{
    const char *p;
    int len, namelen;

    if (!name || !names)
        return 0;

    namelen = strlen(name);
    while ((p = strchr(names, ','))) {
        len = FFMAX(p - names, namelen);
        if (!av_strncasecmp(name, names, len))
            return 1;
        names = p+1;
    }
    return !av_strcasecmp(name, names);
}

AVOutputFormat *av_guess_format(const char *short_name, const char *filename,
                                const char *mime_type)
{
    AVOutputFormat *fmt = NULL, *fmt_found;
    int score_max, score;

    /* specific test for image sequences */
#if CONFIG_IMAGE2_MUXER
    if (!short_name && filename &&
        av_filename_number_test(filename) &&
        ff_guess_image2_codec(filename) != CODEC_ID_NONE) {
        return av_guess_format("image2", NULL, NULL);
    }
#endif
    /* Find the proper file type. */
    fmt_found = NULL;
    score_max = 0;
    while ((fmt = av_oformat_next(fmt))) {
        score = 0;
        if (fmt->name && short_name && !strcmp(fmt->name, short_name))
            score += 100;
        if (fmt->mime_type && mime_type && !strcmp(fmt->mime_type, mime_type))
            score += 10;
        if (filename && fmt->extensions &&
            av_match_ext(filename, fmt->extensions)) {
            score += 5;
        }
        if (score > score_max) {
            score_max = score;
            fmt_found = fmt;
        }
    }
    return fmt_found;
}

enum CodecID av_guess_codec(AVOutputFormat *fmt, const char *short_name,
                            const char *filename, const char *mime_type, enum AVMediaType type){
    if(type == AVMEDIA_TYPE_VIDEO){
        enum CodecID codec_id= CODEC_ID_NONE;

#if CONFIG_IMAGE2_MUXER
        if(!strcmp(fmt->name, "image2") || !strcmp(fmt->name, "image2pipe")){
            codec_id= ff_guess_image2_codec(filename);
        }
#endif
        if(codec_id == CODEC_ID_NONE)
            codec_id= fmt->video_codec;
        return codec_id;
    }else if(type == AVMEDIA_TYPE_AUDIO)
        return fmt->audio_codec;
    else if (type == AVMEDIA_TYPE_SUBTITLE)
        return fmt->subtitle_codec;
    else
        return CODEC_ID_NONE;
}

AVInputFormat *av_find_input_format(const char *short_name)
{
    AVInputFormat *fmt = NULL;
    while ((fmt = av_iformat_next(fmt))) {
        if (match_format(short_name, fmt->name))
            return fmt;
    }
    return NULL;
}

int ffio_limit(AVIOContext *s, int size)
{
    if(s->maxsize>=0){
        int64_t remaining= s->maxsize - avio_tell(s);
        if(remaining < size){
            int64_t newsize= avio_size(s);
            if(!s->maxsize || s->maxsize<newsize)
                s->maxsize= newsize - !newsize;
            remaining= s->maxsize - avio_tell(s);
            remaining= FFMAX(remaining, 0);
        }

        if(s->maxsize>=0 && remaining+1 < size){
            av_log(0, AV_LOG_ERROR, "Truncating packet of size %d to %"PRId64"\n", size, remaining+1);
            size= remaining+1;
        }
    }
    return size;
}

int av_get_packet(AVIOContext *s, AVPacket *pkt, int size)
{
    int ret;
    size= ffio_limit(s, size);

    ret= av_new_packet(pkt, size);

    if(ret<0)
        return ret;

    pkt->pos= avio_tell(s);

    ret= avio_read(s, pkt->data, size);
    if(ret<=0)
        av_free_packet(pkt);
    else
        av_shrink_packet(pkt, ret);

    return ret;
}

int av_append_packet(AVIOContext *s, AVPacket *pkt, int size)
{
    int ret;
    int old_size;
    if (!pkt->size)
        return av_get_packet(s, pkt, size);
    old_size = pkt->size;
    ret = av_grow_packet(pkt, size);
    if (ret < 0)
        return ret;
    ret = avio_read(s, pkt->data + old_size, size);
    av_shrink_packet(pkt, old_size + FFMAX(ret, 0));
    return ret;
}


int av_filename_number_test(const char *filename)
{
    char buf[1024];
    return filename && (av_get_frame_filename(buf, sizeof(buf), filename, 1)>=0);
}

AVInputFormat *av_probe_input_format3(AVProbeData *pd, int is_opened, int *score_ret)
{
    AVProbeData lpd = *pd;
    AVInputFormat *fmt1 = NULL, *fmt;
    int score, nodat = 0, score_max=0;

    if (lpd.buf_size > 10 && ff_id3v2_match(lpd.buf, ID3v2_DEFAULT_MAGIC)) {
        int id3len = ff_id3v2_tag_len(lpd.buf);
        if (lpd.buf_size > id3len + 16) {
            lpd.buf += id3len;
            lpd.buf_size -= id3len;
        }else
            nodat = 1;
    }

    fmt = NULL;
    while ((fmt1 = av_iformat_next(fmt1))) {
        if (!is_opened == !(fmt1->flags & AVFMT_NOFILE))
            continue;
        score = 0;
        if (fmt1->read_probe) {
            score = fmt1->read_probe(&lpd);
            if(fmt1->extensions && av_match_ext(lpd.filename, fmt1->extensions))
                score = FFMAX(score, nodat ? AVPROBE_SCORE_MAX/4-1 : 1);
        } else if (fmt1->extensions) {
            if (av_match_ext(lpd.filename, fmt1->extensions)) {
                score = 50;
            }
        }
        if (score > score_max) {
            score_max = score;
            fmt = fmt1;
        }else if (score == score_max)
            fmt = NULL;
    }
    *score_ret= score_max;

    return fmt;
}

AVInputFormat *av_probe_input_format2(AVProbeData *pd, int is_opened, int *score_max)
{
    int score_ret;
    AVInputFormat *fmt= av_probe_input_format3(pd, is_opened, &score_ret);
    if(score_ret > *score_max){
        *score_max= score_ret;
        return fmt;
    }else
        return NULL;
}

AVInputFormat *av_probe_input_format(AVProbeData *pd, int is_opened){
    int score=0;
    return av_probe_input_format2(pd, is_opened, &score);
}

static int set_codec_from_probe_data(AVFormatContext *s, AVStream *st, AVProbeData *pd)
{
    static const struct {
        const char *name; enum CodecID id; enum AVMediaType type;
    } fmt_id_type[] = {
        { "aac"      , CODEC_ID_AAC       , AVMEDIA_TYPE_AUDIO },
        { "ac3"      , CODEC_ID_AC3       , AVMEDIA_TYPE_AUDIO },
        { "dts"      , CODEC_ID_DTS       , AVMEDIA_TYPE_AUDIO },
        { "eac3"     , CODEC_ID_EAC3      , AVMEDIA_TYPE_AUDIO },
        { "h264"     , CODEC_ID_H264      , AVMEDIA_TYPE_VIDEO },
        { "loas"     , CODEC_ID_AAC_LATM  , AVMEDIA_TYPE_AUDIO },
        { "m4v"      , CODEC_ID_MPEG4     , AVMEDIA_TYPE_VIDEO },
        { "mp3"      , CODEC_ID_MP3       , AVMEDIA_TYPE_AUDIO },
        { "mpegvideo", CODEC_ID_MPEG2VIDEO, AVMEDIA_TYPE_VIDEO },
        { 0 }
    };
    int score;
    AVInputFormat *fmt = av_probe_input_format3(pd, 1, &score);

    if (fmt) {
        int i;
        av_log(s, AV_LOG_DEBUG, "Probe with size=%d, packets=%d detected %s with score=%d\n",
               pd->buf_size, MAX_PROBE_PACKETS - st->probe_packets, fmt->name, score);
        for (i = 0; fmt_id_type[i].name; i++) {
            if (!strcmp(fmt->name, fmt_id_type[i].name)) {
                st->codec->codec_id   = fmt_id_type[i].id;
                st->codec->codec_type = fmt_id_type[i].type;
                break;
            }
        }
    }
    return score;
}

/************************************************************/
/* input media file */

int av_demuxer_open(AVFormatContext *ic){
    int err;

    if (ic->iformat->read_header) {
        err = ic->iformat->read_header(ic);
        if (err < 0)
            return err;
    }

    if (ic->pb && !ic->data_offset)
        ic->data_offset = avio_tell(ic->pb);

    return 0;
}


/** size of probe buffer, for guessing file type from file contents */
#define PROBE_BUF_MIN 2048
#define PROBE_BUF_MAX (1<<20)

int av_probe_input_buffer(AVIOContext *pb, AVInputFormat **fmt,
                          const char *filename, void *logctx,
                          unsigned int offset, unsigned int max_probe_size)
{
    AVProbeData pd = { filename ? filename : "", NULL, -offset };
    unsigned char *buf = NULL;
    int ret = 0, probe_size;

    if (!max_probe_size) {
        max_probe_size = PROBE_BUF_MAX;
    } else if (max_probe_size > PROBE_BUF_MAX) {
        max_probe_size = PROBE_BUF_MAX;
    } else if (max_probe_size < PROBE_BUF_MIN) {
        return AVERROR(EINVAL);
    }

    if (offset >= max_probe_size) {
        return AVERROR(EINVAL);
    }

    for(probe_size= PROBE_BUF_MIN; probe_size<=max_probe_size && !*fmt;
        probe_size = FFMIN(probe_size<<1, FFMAX(max_probe_size, probe_size+1))) {
        int score = probe_size < max_probe_size ? AVPROBE_SCORE_MAX/4 : 0;
        int buf_offset = (probe_size == PROBE_BUF_MIN) ? 0 : probe_size>>1;
        void *buftmp;

        if (probe_size < offset) {
            continue;
        }

        /* read probe data */
        buftmp = av_realloc(buf, probe_size + AVPROBE_PADDING_SIZE);
        if(!buftmp){
            av_free(buf);
            return AVERROR(ENOMEM);
        }
        buf=buftmp;
        if ((ret = avio_read(pb, buf + buf_offset, probe_size - buf_offset)) < 0) {
            /* fail if error was not end of file, otherwise, lower score */
            if (ret != AVERROR_EOF) {
                av_free(buf);
                return ret;
            }
            score = 0;
            ret = 0;            /* error was end of file, nothing read */
        }
        pd.buf_size += ret;
        pd.buf = &buf[offset];

        memset(pd.buf + pd.buf_size, 0, AVPROBE_PADDING_SIZE);

        /* guess file format */
        *fmt = av_probe_input_format2(&pd, 1, &score);
        if(*fmt){
            if(score <= AVPROBE_SCORE_MAX/4){ //this can only be true in the last iteration
                av_log(logctx, AV_LOG_WARNING, "Format %s detected only with low score of %d, misdetection possible!\n", (*fmt)->name, score);
            }else
                av_log(logctx, AV_LOG_DEBUG, "Format %s probed with size=%d and score=%d\n", (*fmt)->name, probe_size, score);
        }
    }

    if (!*fmt) {
        av_free(buf);
        return AVERROR_INVALIDDATA;
    }

    /* rewind. reuse probe buffer to avoid seeking */
    if ((ret = ffio_rewind_with_probe_data(pb, buf, pd.buf_size)) < 0)
        av_free(buf);

    return ret;
}

/* open input file and probe the format if necessary */
static int init_input(AVFormatContext *s, const char *filename, AVDictionary **options)
{
    int ret;
    AVProbeData pd = {filename, NULL, 0};

    if (s->pb) {
        s->flags |= AVFMT_FLAG_CUSTOM_IO;
        if (!s->iformat)
            return av_probe_input_buffer(s->pb, &s->iformat, filename, s, 0, s->probesize);
        else if (s->iformat->flags & AVFMT_NOFILE)
            av_log(s, AV_LOG_WARNING, "Custom AVIOContext makes no sense and "
                                      "will be ignored with AVFMT_NOFILE format.\n");
        return 0;
    }

    if ( (s->iformat && s->iformat->flags & AVFMT_NOFILE) ||
        (!s->iformat && (s->iformat = av_probe_input_format(&pd, 0))))
        return 0;

    if ((ret = avio_open2(&s->pb, filename, AVIO_FLAG_READ | s->avio_flags,
                          &s->interrupt_callback, options)) < 0)
        return ret;
    if (s->iformat)
        return 0;
    return av_probe_input_buffer(s->pb, &s->iformat, filename, s, 0, s->probesize);
}

static AVPacket *add_to_pktbuf(AVPacketList **packet_buffer, AVPacket *pkt,
                               AVPacketList **plast_pktl){
    AVPacketList *pktl = av_mallocz(sizeof(AVPacketList));
    if (!pktl)
        return NULL;

    if (*packet_buffer)
        (*plast_pktl)->next = pktl;
    else
        *packet_buffer = pktl;

    /* add the packet in the buffered packet list */
    *plast_pktl = pktl;
    pktl->pkt= *pkt;
    return &pktl->pkt;
}

static void queue_attached_pictures(AVFormatContext *s)
{
    int i;
    for (i = 0; i < s->nb_streams; i++)
        if (s->streams[i]->disposition & AV_DISPOSITION_ATTACHED_PIC &&
            s->streams[i]->discard < AVDISCARD_ALL) {
            AVPacket copy = s->streams[i]->attached_pic;
            copy.destruct = NULL;
            add_to_pktbuf(&s->raw_packet_buffer, &copy, &s->raw_packet_buffer_end);
        }
}

int avformat_open_input(AVFormatContext **ps, const char *filename, AVInputFormat *fmt, AVDictionary **options)
{
    AVFormatContext *s = *ps;
    int ret = 0;
    AVDictionary *tmp = NULL;
    ID3v2ExtraMeta *id3v2_extra_meta = NULL;

    if (!s && !(s = avformat_alloc_context()))
        return AVERROR(ENOMEM);
    if (fmt)
        s->iformat = fmt;

    if (options)
        av_dict_copy(&tmp, *options, 0);

    if ((ret = av_opt_set_dict(s, &tmp)) < 0)
        goto fail;

    if ((ret = init_input(s, filename, &tmp)) < 0)
        goto fail;

    /* check filename in case an image number is expected */
    if (s->iformat->flags & AVFMT_NEEDNUMBER) {
        if (!av_filename_number_test(filename)) {
            ret = AVERROR(EINVAL);
            goto fail;
        }
    }

    s->duration = s->start_time = AV_NOPTS_VALUE;
    av_strlcpy(s->filename, filename, sizeof(s->filename));

    /* allocate private data */
    if (s->iformat->priv_data_size > 0) {
        if (!(s->priv_data = av_mallocz(s->iformat->priv_data_size))) {
            ret = AVERROR(ENOMEM);
            goto fail;
        }
        if (s->iformat->priv_class) {
            *(const AVClass**)s->priv_data = s->iformat->priv_class;
            av_opt_set_defaults(s->priv_data);
            if ((ret = av_opt_set_dict(s->priv_data, &tmp)) < 0)
                goto fail;
        }
    }

    /* e.g. AVFMT_NOFILE formats will not have a AVIOContext */
    if (s->pb)
        ff_id3v2_read(s, ID3v2_DEFAULT_MAGIC, &id3v2_extra_meta);

    if (!(s->flags&AVFMT_FLAG_PRIV_OPT) && s->iformat->read_header)
        if ((ret = s->iformat->read_header(s)) < 0)
            goto fail;

    if (id3v2_extra_meta &&
        (ret = ff_id3v2_parse_apic(s, &id3v2_extra_meta)) < 0)
        goto fail;
    ff_id3v2_free_extra_meta(&id3v2_extra_meta);

    queue_attached_pictures(s);

    if (!(s->flags&AVFMT_FLAG_PRIV_OPT) && s->pb && !s->data_offset)
        s->data_offset = avio_tell(s->pb);

    s->raw_packet_buffer_remaining_size = RAW_PACKET_BUFFER_SIZE;

    if (options) {
        av_dict_free(options);
        *options = tmp;
    }
    *ps = s;
    return 0;

fail:
    ff_id3v2_free_extra_meta(&id3v2_extra_meta);
    av_dict_free(&tmp);
    if (s->pb && !(s->flags & AVFMT_FLAG_CUSTOM_IO))
        avio_close(s->pb);
    avformat_free_context(s);
    *ps = NULL;
    return ret;
}

/*******************************************************/

int ff_read_packet(AVFormatContext *s, AVPacket *pkt)
{
    int ret, i;
    AVStream *st;

    for(;;){
        AVPacketList *pktl = s->raw_packet_buffer;

        if (pktl) {
            *pkt = pktl->pkt;
            if(s->streams[pkt->stream_index]->request_probe <= 0){
                s->raw_packet_buffer = pktl->next;
                s->raw_packet_buffer_remaining_size += pkt->size;
                av_free(pktl);
                return 0;
            }
        }

        av_init_packet(pkt);
        ret= s->iformat->read_packet(s, pkt);
        if (ret < 0) {
            if (!pktl || ret == AVERROR(EAGAIN))
                return ret;
            for (i = 0; i < s->nb_streams; i++)
                if(s->streams[i]->request_probe > 0)
                    s->streams[i]->request_probe = -1;
            continue;
        }

        if ((s->flags & AVFMT_FLAG_DISCARD_CORRUPT) &&
            (pkt->flags & AV_PKT_FLAG_CORRUPT)) {
            av_log(s, AV_LOG_WARNING,
                   "Dropped corrupted packet (stream = %d)\n",
                   pkt->stream_index);
            av_free_packet(pkt);
            continue;
        }

        if(!(s->flags & AVFMT_FLAG_KEEP_SIDE_DATA))
            av_packet_merge_side_data(pkt);

        if(pkt->stream_index >= (unsigned)s->nb_streams){
            av_log(s, AV_LOG_ERROR, "Invalid stream index %d\n", pkt->stream_index);
            continue;
        }

        st= s->streams[pkt->stream_index];

        switch(st->codec->codec_type){
        case AVMEDIA_TYPE_VIDEO:
            if(s->video_codec_id)   st->codec->codec_id= s->video_codec_id;
            break;
        case AVMEDIA_TYPE_AUDIO:
            if(s->audio_codec_id)   st->codec->codec_id= s->audio_codec_id;
            break;
        case AVMEDIA_TYPE_SUBTITLE:
            if(s->subtitle_codec_id)st->codec->codec_id= s->subtitle_codec_id;
            break;
        }

        if(!pktl && st->request_probe <= 0)
            return ret;

        add_to_pktbuf(&s->raw_packet_buffer, pkt, &s->raw_packet_buffer_end);
        s->raw_packet_buffer_remaining_size -= pkt->size;

        if(st->request_probe>0){
            AVProbeData *pd = &st->probe_data;
            int end;
            av_log(s, AV_LOG_DEBUG, "probing stream %d pp:%d\n", st->index, st->probe_packets);
            --st->probe_packets;

            pd->buf = av_realloc(pd->buf, pd->buf_size+pkt->size+AVPROBE_PADDING_SIZE);
            memcpy(pd->buf+pd->buf_size, pkt->data, pkt->size);
            pd->buf_size += pkt->size;
            memset(pd->buf+pd->buf_size, 0, AVPROBE_PADDING_SIZE);

            end=    s->raw_packet_buffer_remaining_size <= 0
                 || st->probe_packets<=0;

            if(end || av_log2(pd->buf_size) != av_log2(pd->buf_size - pkt->size)){
                int score= set_codec_from_probe_data(s, st, pd);
                if(    (st->codec->codec_id != CODEC_ID_NONE && score > AVPROBE_SCORE_MAX/4)
                    || end){
                    pd->buf_size=0;
                    av_freep(&pd->buf);
                    st->request_probe= -1;
                    if(st->codec->codec_id != CODEC_ID_NONE){
                    av_log(s, AV_LOG_DEBUG, "probed stream %d\n", st->index);
                    }else
                        av_log(s, AV_LOG_WARNING, "probed stream %d failed\n", st->index);
                }
            }
        }
    }
}

#if FF_API_READ_PACKET
int av_read_packet(AVFormatContext *s, AVPacket *pkt)
{
    return ff_read_packet(s, pkt);
}
#endif


/**********************************************************/

static int determinable_frame_size(AVCodecContext *avctx)
{
    if (/*avctx->codec_id == CODEC_ID_AAC ||*/
        avctx->codec_id == CODEC_ID_MP1 ||
        avctx->codec_id == CODEC_ID_MP2 ||
        avctx->codec_id == CODEC_ID_MP3/* ||
        avctx->codec_id == CODEC_ID_CELT*/)
        return 1;
    return 0;
}

/**
 * Get the number of samples of an audio frame. Return -1 on error.
 */
static int get_audio_frame_size(AVCodecContext *enc, int size, int mux)
{
    int frame_size;

    /* give frame_size priority if demuxing */
    if (!mux && enc->frame_size > 1)
        return enc->frame_size;

    if ((frame_size = av_get_audio_frame_duration(enc, size)) > 0)
        return frame_size;

    /* fallback to using frame_size if muxing */
    if (enc->frame_size > 1)
        return enc->frame_size;

    return -1;
}


/**
 * Return the frame duration in seconds. Return 0 if not available.
 */
static void compute_frame_duration(int *pnum, int *pden, AVStream *st,
                                   AVCodecParserContext *pc, AVPacket *pkt)
{
    int frame_size;

    *pnum = 0;
    *pden = 0;
    switch(st->codec->codec_type) {
    case AVMEDIA_TYPE_VIDEO:
        if (st->r_frame_rate.num && !pc) {
            *pnum = st->r_frame_rate.den;
            *pden = st->r_frame_rate.num;
        } else if(st->time_base.num*1000LL > st->time_base.den) {
            *pnum = st->time_base.num;
            *pden = st->time_base.den;
        }else if(st->codec->time_base.num*1000LL > st->codec->time_base.den){
            *pnum = st->codec->time_base.num;
            *pden = st->codec->time_base.den;
            if (pc && pc->repeat_pict) {
                *pnum = (*pnum) * (1 + pc->repeat_pict);
            }
            //If this codec can be interlaced or progressive then we need a parser to compute duration of a packet
            //Thus if we have no parser in such case leave duration undefined.
            if(st->codec->ticks_per_frame>1 && !pc){
                *pnum = *pden = 0;
            }
        }
        break;
    case AVMEDIA_TYPE_AUDIO:
        frame_size = get_audio_frame_size(st->codec, pkt->size, 0);
        if (frame_size <= 0 || st->codec->sample_rate <= 0)
            break;
        *pnum = frame_size;
        *pden = st->codec->sample_rate;
        break;
    default:
        break;
    }
}

static int is_intra_only(AVCodecContext *enc){
    if(enc->codec_type == AVMEDIA_TYPE_AUDIO){
        return 1;
    }else if(enc->codec_type == AVMEDIA_TYPE_VIDEO){
        switch(enc->codec_id){
        case CODEC_ID_MJPEG:
        case CODEC_ID_MJPEGB:
        case CODEC_ID_LJPEG:
        case CODEC_ID_PRORES:
        case CODEC_ID_RAWVIDEO:
        case CODEC_ID_V210:
        case CODEC_ID_DVVIDEO:
        case CODEC_ID_HUFFYUV:
        case CODEC_ID_FFVHUFF:
        case CODEC_ID_ASV1:
        case CODEC_ID_ASV2:
        case CODEC_ID_VCR1:
        case CODEC_ID_DNXHD:
        case CODEC_ID_JPEG2000:
        case CODEC_ID_UTVIDEO:
            return 1;
        default: break;
        }
    }
    return 0;
}

static AVPacketList *get_next_pkt(AVFormatContext *s, AVStream *st, AVPacketList *pktl)
{
    if (pktl->next)
        return pktl->next;
    if (pktl == s->parse_queue_end)
        return s->packet_buffer;
    return NULL;
}

static void update_initial_timestamps(AVFormatContext *s, int stream_index,
                                      int64_t dts, int64_t pts)
{
    AVStream *st= s->streams[stream_index];
    AVPacketList *pktl= s->parse_queue ? s->parse_queue : s->packet_buffer;

    if(st->first_dts != AV_NOPTS_VALUE || dts == AV_NOPTS_VALUE || st->cur_dts == AV_NOPTS_VALUE || is_relative(dts))
        return;

    st->first_dts= dts - (st->cur_dts - RELATIVE_TS_BASE);
    st->cur_dts= dts;

    if (is_relative(pts))
        pts += st->first_dts - RELATIVE_TS_BASE;

    for(; pktl; pktl= get_next_pkt(s, st, pktl)){
        if(pktl->pkt.stream_index != stream_index)
            continue;
        if(is_relative(pktl->pkt.pts))
            pktl->pkt.pts += st->first_dts - RELATIVE_TS_BASE;

        if(is_relative(pktl->pkt.dts))
            pktl->pkt.dts += st->first_dts - RELATIVE_TS_BASE;

        if(st->start_time == AV_NOPTS_VALUE && pktl->pkt.pts != AV_NOPTS_VALUE)
            st->start_time= pktl->pkt.pts;
    }
    if (st->start_time == AV_NOPTS_VALUE)
        st->start_time = pts;
}

static void update_initial_durations(AVFormatContext *s, AVStream *st,
                                     int stream_index, int duration)
{
    AVPacketList *pktl= s->parse_queue ? s->parse_queue : s->packet_buffer;
    int64_t cur_dts= RELATIVE_TS_BASE;

    if(st->first_dts != AV_NOPTS_VALUE){
        cur_dts= st->first_dts;
        for(; pktl; pktl= get_next_pkt(s, st, pktl)){
            if(pktl->pkt.stream_index == stream_index){
                if(pktl->pkt.pts != pktl->pkt.dts || pktl->pkt.dts != AV_NOPTS_VALUE || pktl->pkt.duration)
                    break;
                cur_dts -= duration;
            }
        }
        pktl= s->parse_queue ? s->parse_queue : s->packet_buffer;
        st->first_dts = cur_dts;
    }else if(st->cur_dts != RELATIVE_TS_BASE)
        return;

    for(; pktl; pktl= get_next_pkt(s, st, pktl)){
        if(pktl->pkt.stream_index != stream_index)
            continue;
        if(pktl->pkt.pts == pktl->pkt.dts && (pktl->pkt.dts == AV_NOPTS_VALUE || pktl->pkt.dts == st->first_dts)
           && !pktl->pkt.duration){
            pktl->pkt.dts= cur_dts;
            if(!st->codec->has_b_frames)
                pktl->pkt.pts= cur_dts;
//            if (st->codec->codec_type != AVMEDIA_TYPE_AUDIO)
                pktl->pkt.duration = duration;
        }else
            break;
        cur_dts = pktl->pkt.dts + pktl->pkt.duration;
    }
    if(!pktl)
        st->cur_dts= cur_dts;
}

static void compute_pkt_fields(AVFormatContext *s, AVStream *st,
                               AVCodecParserContext *pc, AVPacket *pkt)
{
    int num, den, presentation_delayed, delay, i;
    int64_t offset;

    if (s->flags & AVFMT_FLAG_NOFILLIN)
        return;

    if((s->flags & AVFMT_FLAG_IGNDTS) && pkt->pts != AV_NOPTS_VALUE)
        pkt->dts= AV_NOPTS_VALUE;

    if (st->codec->codec_id != CODEC_ID_H264 && pc && pc->pict_type == AV_PICTURE_TYPE_B)
        //FIXME Set low_delay = 0 when has_b_frames = 1
        st->codec->has_b_frames = 1;

    /* do we have a video B-frame ? */
    delay= st->codec->has_b_frames;
    presentation_delayed = 0;

    /* XXX: need has_b_frame, but cannot get it if the codec is
        not initialized */
    if (delay &&
        pc && pc->pict_type != AV_PICTURE_TYPE_B)
        presentation_delayed = 1;

    if(pkt->pts != AV_NOPTS_VALUE && pkt->dts != AV_NOPTS_VALUE && pkt->dts - (1LL<<(st->pts_wrap_bits-1)) > pkt->pts && st->pts_wrap_bits<63){
        pkt->dts -= 1LL<<st->pts_wrap_bits;
    }

    // some mpeg2 in mpeg-ps lack dts (issue171 / input_file.mpg)
    // we take the conservative approach and discard both
    // Note, if this is misbehaving for a H.264 file then possibly presentation_delayed is not set correctly.
    if(delay==1 && pkt->dts == pkt->pts && pkt->dts != AV_NOPTS_VALUE && presentation_delayed){
        av_log(s, AV_LOG_DEBUG, "invalid dts/pts combination %"PRIi64"\n", pkt->dts);
        pkt->dts= AV_NOPTS_VALUE;
    }

    if (pkt->duration == 0) {
        compute_frame_duration(&num, &den, st, pc, pkt);
        if (den && num) {
            pkt->duration = av_rescale_rnd(1, num * (int64_t)st->time_base.den, den * (int64_t)st->time_base.num, AV_ROUND_DOWN);
        }
    }
    if(pkt->duration != 0 && (s->packet_buffer || s->parse_queue))
        update_initial_durations(s, st, pkt->stream_index, pkt->duration);

    /* correct timestamps with byte offset if demuxers only have timestamps
       on packet boundaries */
    if(pc && st->need_parsing == AVSTREAM_PARSE_TIMESTAMPS && pkt->size){
        /* this will estimate bitrate based on this frame's duration and size */
        offset = av_rescale(pc->offset, pkt->duration, pkt->size);
        if(pkt->pts != AV_NOPTS_VALUE)
            pkt->pts += offset;
        if(pkt->dts != AV_NOPTS_VALUE)
            pkt->dts += offset;
    }

    if (pc && pc->dts_sync_point >= 0) {
        // we have synchronization info from the parser
        int64_t den = st->codec->time_base.den * (int64_t) st->time_base.num;
        if (den > 0) {
            int64_t num = st->codec->time_base.num * (int64_t) st->time_base.den;
            if (pkt->dts != AV_NOPTS_VALUE) {
                // got DTS from the stream, update reference timestamp
                st->reference_dts = pkt->dts - pc->dts_ref_dts_delta * num / den;
                pkt->pts = pkt->dts + pc->pts_dts_delta * num / den;
            } else if (st->reference_dts != AV_NOPTS_VALUE) {
                // compute DTS based on reference timestamp
                pkt->dts = st->reference_dts + pc->dts_ref_dts_delta * num / den;
                pkt->pts = pkt->dts + pc->pts_dts_delta * num / den;
            }
            if (pc->dts_sync_point > 0)
                st->reference_dts = pkt->dts; // new reference
        }
    }

    /* This may be redundant, but it should not hurt. */
    if(pkt->dts != AV_NOPTS_VALUE && pkt->pts != AV_NOPTS_VALUE && pkt->pts > pkt->dts)
        presentation_delayed = 1;

//    av_log(NULL, AV_LOG_DEBUG, "IN delayed:%d pts:%"PRId64", dts:%"PRId64" cur_dts:%"PRId64" st:%d pc:%p duration:%d\n", presentation_delayed, pkt->pts, pkt->dts, st->cur_dts, pkt->stream_index, pc, pkt->duration);
    /* interpolate PTS and DTS if they are not present */
    //We skip H264 currently because delay and has_b_frames are not reliably set
    if((delay==0 || (delay==1 && pc)) && st->codec->codec_id != CODEC_ID_H264){
        if (presentation_delayed) {
            /* DTS = decompression timestamp */
            /* PTS = presentation timestamp */
            if (pkt->dts == AV_NOPTS_VALUE)
                pkt->dts = st->last_IP_pts;
            update_initial_timestamps(s, pkt->stream_index, pkt->dts, pkt->pts);
            if (pkt->dts == AV_NOPTS_VALUE)
                pkt->dts = st->cur_dts;

            /* this is tricky: the dts must be incremented by the duration
            of the frame we are displaying, i.e. the last I- or P-frame */
            if (st->last_IP_duration == 0)
                st->last_IP_duration = pkt->duration;
            if(pkt->dts != AV_NOPTS_VALUE)
                st->cur_dts = pkt->dts + st->last_IP_duration;
            st->last_IP_duration  = pkt->duration;
            st->last_IP_pts= pkt->pts;
            /* cannot compute PTS if not present (we can compute it only
            by knowing the future */
        } else if (pkt->pts != AV_NOPTS_VALUE ||
                   pkt->dts != AV_NOPTS_VALUE ||
                   pkt->duration                ) {
            int duration = pkt->duration;

            if(pkt->pts != AV_NOPTS_VALUE && duration){
                int64_t old_diff= FFABS(st->cur_dts - duration - pkt->pts);
                int64_t new_diff= FFABS(st->cur_dts - pkt->pts);
                if(old_diff < new_diff && old_diff < (duration>>3)){
                    pkt->pts += duration;
    //                av_log(NULL, AV_LOG_DEBUG, "id:%d old:%"PRId64" new:%"PRId64" dur:%d cur:%"PRId64" size:%d\n", pkt->stream_index, old_diff, new_diff, pkt->duration, st->cur_dts, pkt->size);
                }
            }

            /* presentation is not delayed : PTS and DTS are the same */
            if(pkt->pts == AV_NOPTS_VALUE)
                pkt->pts = pkt->dts;
            update_initial_timestamps(s, pkt->stream_index, pkt->pts, pkt->pts);
            if(pkt->pts == AV_NOPTS_VALUE)
                pkt->pts = st->cur_dts;
            pkt->dts = pkt->pts;
            if(pkt->pts != AV_NOPTS_VALUE)
                st->cur_dts = pkt->pts + duration;
        }
    }

    if(pkt->pts != AV_NOPTS_VALUE && delay <= MAX_REORDER_DELAY){
        st->pts_buffer[0]= pkt->pts;
        for(i=0; i<delay && st->pts_buffer[i] > st->pts_buffer[i+1]; i++)
            FFSWAP(int64_t, st->pts_buffer[i], st->pts_buffer[i+1]);
        if(pkt->dts == AV_NOPTS_VALUE)
            pkt->dts= st->pts_buffer[0];
        if(st->codec->codec_id == CODEC_ID_H264){ // we skipped it above so we try here
            update_initial_timestamps(s, pkt->stream_index, pkt->dts, pkt->pts); // this should happen on the first packet
        }
        if(pkt->dts > st->cur_dts)
            st->cur_dts = pkt->dts;
    }

//    av_log(NULL, AV_LOG_ERROR, "OUTdelayed:%d/%d pts:%"PRId64", dts:%"PRId64" cur_dts:%"PRId64"\n", presentation_delayed, delay, pkt->pts, pkt->dts, st->cur_dts);

    /* update flags */
    if(is_intra_only(st->codec))
        pkt->flags |= AV_PKT_FLAG_KEY;
    if (pc)
        pkt->convergence_duration = pc->convergence_duration;
}

static void free_packet_buffer(AVPacketList **pkt_buf, AVPacketList **pkt_buf_end)
{
    while (*pkt_buf) {
        AVPacketList *pktl = *pkt_buf;
        *pkt_buf = pktl->next;
        av_free_packet(&pktl->pkt);
        av_freep(&pktl);
    }
    *pkt_buf_end = NULL;
}

/**
 * Parse a packet, add all split parts to parse_queue
 *
 * @param pkt packet to parse, NULL when flushing the parser at end of stream
 */
static int parse_packet(AVFormatContext *s, AVPacket *pkt, int stream_index)
{
    AVPacket out_pkt = { 0 }, flush_pkt = { 0 };
    AVStream     *st = s->streams[stream_index];
    uint8_t    *data = pkt ? pkt->data : NULL;
    int         size = pkt ? pkt->size : 0;
    int ret = 0, got_output = 0;

    if (!pkt) {
        av_init_packet(&flush_pkt);
        pkt = &flush_pkt;
        got_output = 1;
    } else if (!size && st->parser->flags & PARSER_FLAG_COMPLETE_FRAMES) {
        // preserve 0-size sync packets
        compute_pkt_fields(s, st, st->parser, pkt);
    }

    while (size > 0 || (pkt == &flush_pkt && got_output)) {
        int len;

        av_init_packet(&out_pkt);
        len = av_parser_parse2(st->parser,  st->codec,
                               &out_pkt.data, &out_pkt.size, data, size,
                               pkt->pts, pkt->dts, pkt->pos);

        pkt->pts = pkt->dts = AV_NOPTS_VALUE;
        /* increment read pointer */
        data += len;
        size -= len;

        got_output = !!out_pkt.size;

        if (!out_pkt.size)
            continue;

        /* set the duration */
        out_pkt.duration = 0;
        if (st->codec->codec_type == AVMEDIA_TYPE_AUDIO) {
            if (st->codec->sample_rate > 0) {
                out_pkt.duration = av_rescale_q_rnd(st->parser->duration,
                                                    (AVRational){ 1, st->codec->sample_rate },
                                                    st->time_base,
                                                    AV_ROUND_DOWN);
            }
        } else if (st->codec->time_base.num != 0 &&
                   st->codec->time_base.den != 0) {
            out_pkt.duration = av_rescale_q_rnd(st->parser->duration,
                                                st->codec->time_base,
                                                st->time_base,
                                                AV_ROUND_DOWN);
        }

        out_pkt.stream_index = st->index;
        out_pkt.pts = st->parser->pts;
        out_pkt.dts = st->parser->dts;
        out_pkt.pos = st->parser->pos;

        if (st->parser->key_frame == 1 ||
            (st->parser->key_frame == -1 &&
             st->parser->pict_type == AV_PICTURE_TYPE_I))
            out_pkt.flags |= AV_PKT_FLAG_KEY;

        compute_pkt_fields(s, st, st->parser, &out_pkt);

        if ((s->iformat->flags & AVFMT_GENERIC_INDEX) &&
            out_pkt.flags & AV_PKT_FLAG_KEY) {
            int64_t pos= (st->parser->flags & PARSER_FLAG_COMPLETE_FRAMES) ? out_pkt.pos : st->parser->frame_offset;
            ff_reduce_index(s, st->index);
            av_add_index_entry(st, pos, out_pkt.dts,
                               0, 0, AVINDEX_KEYFRAME);
        }

        if (out_pkt.data == pkt->data && out_pkt.size == pkt->size) {
            out_pkt.destruct = pkt->destruct;
            pkt->destruct = NULL;
        }
        if ((ret = av_dup_packet(&out_pkt)) < 0)
            goto fail;

        if (!add_to_pktbuf(&s->parse_queue, &out_pkt, &s->parse_queue_end)) {
            av_free_packet(&out_pkt);
            ret = AVERROR(ENOMEM);
            goto fail;
        }
    }


    /* end of the stream => close and free the parser */
    if (pkt == &flush_pkt) {
        av_parser_close(st->parser);
        st->parser = NULL;
    }

fail:
    av_free_packet(pkt);
    return ret;
}

static int read_from_packet_buffer(AVPacketList **pkt_buffer,
                                   AVPacketList **pkt_buffer_end,
                                   AVPacket      *pkt)
{
    AVPacketList *pktl;
    av_assert0(*pkt_buffer);
    pktl = *pkt_buffer;
    *pkt = pktl->pkt;
    *pkt_buffer = pktl->next;
    if (!pktl->next)
        *pkt_buffer_end = NULL;
    av_freep(&pktl);
    return 0;
}

static int read_frame_internal(AVFormatContext *s, AVPacket *pkt)
{
    int ret = 0, i, got_packet = 0;

    av_init_packet(pkt);

    while (!got_packet && !s->parse_queue) {
        AVStream *st;
        AVPacket cur_pkt;

        /* read next packet */
        ret = ff_read_packet(s, &cur_pkt);
        if (ret < 0) {
            if (ret == AVERROR(EAGAIN))
                return ret;
            /* flush the parsers */
            for(i = 0; i < s->nb_streams; i++) {
                st = s->streams[i];
                if (st->parser && st->need_parsing)
                    parse_packet(s, NULL, st->index);
            }
            /* all remaining packets are now in parse_queue =>
             * really terminate parsing */
            break;
        }
        ret = 0;
        st  = s->streams[cur_pkt.stream_index];

        if (cur_pkt.pts != AV_NOPTS_VALUE &&
            cur_pkt.dts != AV_NOPTS_VALUE &&
            cur_pkt.pts < cur_pkt.dts) {
            av_log(s, AV_LOG_WARNING, "Invalid timestamps stream=%d, pts=%"PRId64", dts=%"PRId64", size=%d\n",
                   cur_pkt.stream_index,
                   cur_pkt.pts,
                   cur_pkt.dts,
                   cur_pkt.size);
        }
        if (s->debug & FF_FDEBUG_TS)
            av_log(s, AV_LOG_DEBUG, "ff_read_packet stream=%d, pts=%"PRId64", dts=%"PRId64", size=%d, duration=%d, flags=%d\n",
                   cur_pkt.stream_index,
                   cur_pkt.pts,
                   cur_pkt.dts,
                   cur_pkt.size,
                   cur_pkt.duration,
                   cur_pkt.flags);

        if (st->need_parsing && !st->parser && !(s->flags & AVFMT_FLAG_NOPARSE)) {
            st->parser = av_parser_init(st->codec->codec_id);
            if (!st->parser) {
                av_log(s, AV_LOG_VERBOSE, "parser not found for codec "
                       "%s, packets or times may be invalid.\n",
                       avcodec_get_name(st->codec->codec_id));
                /* no parser available: just output the raw packets */
                st->need_parsing = AVSTREAM_PARSE_NONE;
            } else if(st->need_parsing == AVSTREAM_PARSE_HEADERS) {
                st->parser->flags |= PARSER_FLAG_COMPLETE_FRAMES;
            } else if(st->need_parsing == AVSTREAM_PARSE_FULL_ONCE) {
                st->parser->flags |= PARSER_FLAG_ONCE;
            }
        }

        if (!st->need_parsing || !st->parser) {
            /* no parsing needed: we just output the packet as is */
            *pkt = cur_pkt;
            compute_pkt_fields(s, st, NULL, pkt);
            if ((s->iformat->flags & AVFMT_GENERIC_INDEX) &&
                (pkt->flags & AV_PKT_FLAG_KEY) && pkt->dts != AV_NOPTS_VALUE) {
                ff_reduce_index(s, st->index);
                av_add_index_entry(st, pkt->pos, pkt->dts, 0, 0, AVINDEX_KEYFRAME);
            }
            got_packet = 1;
        } else if (st->discard < AVDISCARD_ALL) {
            if ((ret = parse_packet(s, &cur_pkt, cur_pkt.stream_index)) < 0)
                return ret;
        } else {
            /* free packet */
            av_free_packet(&cur_pkt);
        }
    }

    if (!got_packet && s->parse_queue)
        ret = read_from_packet_buffer(&s->parse_queue, &s->parse_queue_end, pkt);

    if(s->debug & FF_FDEBUG_TS)
        av_log(s, AV_LOG_DEBUG, "read_frame_internal stream=%d, pts=%"PRId64", dts=%"PRId64", size=%d, duration=%d, flags=%d\n",
            pkt->stream_index,
            pkt->pts,
            pkt->dts,
            pkt->size,
            pkt->duration,
            pkt->flags);

    return ret;
}

int av_read_frame(AVFormatContext *s, AVPacket *pkt)
{
    const int genpts = s->flags & AVFMT_FLAG_GENPTS;
    int          eof = 0;
    int ret;

    if (!genpts) {
        ret = s->packet_buffer ? read_from_packet_buffer(&s->packet_buffer,
                                                          &s->packet_buffer_end,
                                                          pkt) :
                                  read_frame_internal(s, pkt);
        goto return_packet;
    }

    for (;;) {
        AVPacketList *pktl = s->packet_buffer;

        if (pktl) {
            AVPacket *next_pkt = &pktl->pkt;

            if (next_pkt->dts != AV_NOPTS_VALUE) {
                int wrap_bits = s->streams[next_pkt->stream_index]->pts_wrap_bits;
                // last dts seen for this stream. if any of packets following
                // current one had no dts, we will set this to AV_NOPTS_VALUE.
                int64_t last_dts = next_pkt->dts;
                while (pktl && next_pkt->pts == AV_NOPTS_VALUE) {
                    if (pktl->pkt.stream_index == next_pkt->stream_index &&
                        (av_compare_mod(next_pkt->dts, pktl->pkt.dts, 2LL << (wrap_bits - 1)) < 0)) {
                        if (av_compare_mod(pktl->pkt.pts, pktl->pkt.dts, 2LL << (wrap_bits - 1))) { //not b frame
                            next_pkt->pts = pktl->pkt.dts;
                        }
                        if (last_dts != AV_NOPTS_VALUE) {
                            // Once last dts was set to AV_NOPTS_VALUE, we don't change it.
                            last_dts = pktl->pkt.dts;
                        }
                    }
                    pktl = pktl->next;
                }
                if (eof && next_pkt->pts == AV_NOPTS_VALUE && last_dts != AV_NOPTS_VALUE) {
                    // Fixing the last reference frame had none pts issue (For MXF etc).
                    // We only do this when
                    // 1. eof.
                    // 2. we are not able to resolve a pts value for current packet.
                    // 3. the packets for this stream at the end of the files had valid dts.
                    next_pkt->pts = last_dts + next_pkt->duration;
                }
                pktl = s->packet_buffer;
            }

            /* read packet from packet buffer, if there is data */
            if (!(next_pkt->pts == AV_NOPTS_VALUE &&
                  next_pkt->dts != AV_NOPTS_VALUE && !eof)) {
                ret = read_from_packet_buffer(&s->packet_buffer,
                                               &s->packet_buffer_end, pkt);
                goto return_packet;
            }
        }

        ret = read_frame_internal(s, pkt);
        if (ret < 0) {
            if (pktl && ret != AVERROR(EAGAIN)) {
                eof = 1;
                continue;
            } else
                return ret;
        }

        if (av_dup_packet(add_to_pktbuf(&s->packet_buffer, pkt,
                          &s->packet_buffer_end)) < 0)
            return AVERROR(ENOMEM);
    }

return_packet:
    if (is_relative(pkt->dts))
        pkt->dts -= RELATIVE_TS_BASE;
    if (is_relative(pkt->pts))
        pkt->pts -= RELATIVE_TS_BASE;
    return ret;
}

/* XXX: suppress the packet queue */
static void flush_packet_queue(AVFormatContext *s)
{
    free_packet_buffer(&s->parse_queue,       &s->parse_queue_end);
    free_packet_buffer(&s->packet_buffer,     &s->packet_buffer_end);
    free_packet_buffer(&s->raw_packet_buffer, &s->raw_packet_buffer_end);

    s->raw_packet_buffer_remaining_size = RAW_PACKET_BUFFER_SIZE;
}

/*******************************************************/
/* seek support */

int av_find_default_stream_index(AVFormatContext *s)
{
    int first_audio_index = -1;
    int i;
    AVStream *st;

    if (s->nb_streams <= 0)
        return -1;
    for(i = 0; i < s->nb_streams; i++) {
        st = s->streams[i];
        if (st->codec->codec_type == AVMEDIA_TYPE_VIDEO &&
            !(st->disposition & AV_DISPOSITION_ATTACHED_PIC)) {
            return i;
        }
        if (first_audio_index < 0 && st->codec->codec_type == AVMEDIA_TYPE_AUDIO)
            first_audio_index = i;
    }
    return first_audio_index >= 0 ? first_audio_index : 0;
}

/**
 * Flush the frame reader.
 */
void ff_read_frame_flush(AVFormatContext *s)
{
    AVStream *st;
    int i, j;

    flush_packet_queue(s);

    /* for each stream, reset read state */
    for(i = 0; i < s->nb_streams; i++) {
        st = s->streams[i];

        if (st->parser) {
            av_parser_close(st->parser);
            st->parser = NULL;
        }
        st->last_IP_pts = AV_NOPTS_VALUE;
        if(st->first_dts == AV_NOPTS_VALUE) st->cur_dts = RELATIVE_TS_BASE;
        else                                st->cur_dts = AV_NOPTS_VALUE; /* we set the current DTS to an unspecified origin */
        st->reference_dts = AV_NOPTS_VALUE;

        st->probe_packets = MAX_PROBE_PACKETS;

        for(j=0; j<MAX_REORDER_DELAY+1; j++)
            st->pts_buffer[j]= AV_NOPTS_VALUE;
    }
}

void ff_update_cur_dts(AVFormatContext *s, AVStream *ref_st, int64_t timestamp)
{
    int i;

    for(i = 0; i < s->nb_streams; i++) {
        AVStream *st = s->streams[i];

        st->cur_dts = av_rescale(timestamp,
                                 st->time_base.den * (int64_t)ref_st->time_base.num,
                                 st->time_base.num * (int64_t)ref_st->time_base.den);
    }
}

void ff_reduce_index(AVFormatContext *s, int stream_index)
{
    AVStream *st= s->streams[stream_index];
    unsigned int max_entries= s->max_index_size / sizeof(AVIndexEntry);

    if((unsigned)st->nb_index_entries >= max_entries){
        int i;
        for(i=0; 2*i<st->nb_index_entries; i++)
            st->index_entries[i]= st->index_entries[2*i];
        st->nb_index_entries= i;
    }
}

int ff_add_index_entry(AVIndexEntry **index_entries,
                       int *nb_index_entries,
                       unsigned int *index_entries_allocated_size,
                       int64_t pos, int64_t timestamp, int size, int distance, int flags)
{
    AVIndexEntry *entries, *ie;
    int index;

    if((unsigned)*nb_index_entries + 1 >= UINT_MAX / sizeof(AVIndexEntry))
        return -1;

    if (is_relative(timestamp)) //FIXME this maintains previous behavior but we should shift by the correct offset once known
        timestamp -= RELATIVE_TS_BASE;

    entries = av_fast_realloc(*index_entries,
                              index_entries_allocated_size,
                              (*nb_index_entries + 1) *
                              sizeof(AVIndexEntry));
    if(!entries)
        return -1;

    *index_entries= entries;

    index= ff_index_search_timestamp(*index_entries, *nb_index_entries, timestamp, AVSEEK_FLAG_ANY);

    if(index<0){
        index= (*nb_index_entries)++;
        ie= &entries[index];
        assert(index==0 || ie[-1].timestamp < timestamp);
    }else{
        ie= &entries[index];
        if(ie->timestamp != timestamp){
            if(ie->timestamp <= timestamp)
                return -1;
            memmove(entries + index + 1, entries + index, sizeof(AVIndexEntry)*(*nb_index_entries - index));
            (*nb_index_entries)++;
        }else if(ie->pos == pos && distance < ie->min_distance) //do not reduce the distance
            distance= ie->min_distance;
    }

    ie->pos = pos;
    ie->timestamp = timestamp;
    ie->min_distance= distance;
    ie->size= size;
    ie->flags = flags;

    return index;
}

int av_add_index_entry(AVStream *st,
                       int64_t pos, int64_t timestamp, int size, int distance, int flags)
{
    return ff_add_index_entry(&st->index_entries, &st->nb_index_entries,
                              &st->index_entries_allocated_size, pos,
                              timestamp, size, distance, flags);
}

int ff_index_search_timestamp(const AVIndexEntry *entries, int nb_entries,
                              int64_t wanted_timestamp, int flags)
{
    int a, b, m;
    int64_t timestamp;

    a = - 1;
    b = nb_entries;

    //optimize appending index entries at the end
    if(b && entries[b-1].timestamp < wanted_timestamp)
        a= b-1;

    while (b - a > 1) {
        m = (a + b) >> 1;
        timestamp = entries[m].timestamp;
        if(timestamp >= wanted_timestamp)
            b = m;
        if(timestamp <= wanted_timestamp)
            a = m;
    }
    m= (flags & AVSEEK_FLAG_BACKWARD) ? a : b;

    if(!(flags & AVSEEK_FLAG_ANY)){
        while(m>=0 && m<nb_entries && !(entries[m].flags & AVINDEX_KEYFRAME)){
            m += (flags & AVSEEK_FLAG_BACKWARD) ? -1 : 1;
        }
    }

    if(m == nb_entries)
        return -1;
    return  m;
}

int av_index_search_timestamp(AVStream *st, int64_t wanted_timestamp,
                              int flags)
{
    return ff_index_search_timestamp(st->index_entries, st->nb_index_entries,
                                     wanted_timestamp, flags);
}

int ff_seek_frame_binary(AVFormatContext *s, int stream_index, int64_t target_ts, int flags)
{
    AVInputFormat *avif= s->iformat;
    int64_t av_uninit(pos_min), av_uninit(pos_max), pos, pos_limit;
    int64_t ts_min, ts_max, ts;
    int index;
    int64_t ret;
    AVStream *st;

    if (stream_index < 0)
        return -1;

    av_dlog(s, "read_seek: %d %"PRId64"\n", stream_index, target_ts);

    ts_max=
    ts_min= AV_NOPTS_VALUE;
    pos_limit= -1; //gcc falsely says it may be uninitialized

    st= s->streams[stream_index];
    if(st->index_entries){
        AVIndexEntry *e;

        index= av_index_search_timestamp(st, target_ts, flags | AVSEEK_FLAG_BACKWARD); //FIXME whole func must be checked for non-keyframe entries in index case, especially read_timestamp()
        index= FFMAX(index, 0);
        e= &st->index_entries[index];

        if(e->timestamp <= target_ts || e->pos == e->min_distance){
            pos_min= e->pos;
            ts_min= e->timestamp;
            av_dlog(s, "using cached pos_min=0x%"PRIx64" dts_min=%"PRId64"\n",
                    pos_min,ts_min);
        }else{
            assert(index==0);
        }

        index= av_index_search_timestamp(st, target_ts, flags & ~AVSEEK_FLAG_BACKWARD);
        assert(index < st->nb_index_entries);
        if(index >= 0){
            e= &st->index_entries[index];
            assert(e->timestamp >= target_ts);
            pos_max= e->pos;
            ts_max= e->timestamp;
            pos_limit= pos_max - e->min_distance;
            av_dlog(s, "using cached pos_max=0x%"PRIx64" pos_limit=0x%"PRIx64" dts_max=%"PRId64"\n",
                    pos_max,pos_limit, ts_max);
        }
    }

    pos= ff_gen_search(s, stream_index, target_ts, pos_min, pos_max, pos_limit, ts_min, ts_max, flags, &ts, avif->read_timestamp);
    if(pos<0)
        return -1;

    /* do the seek */
    if ((ret = avio_seek(s->pb, pos, SEEK_SET)) < 0)
        return ret;

    ff_read_frame_flush(s);
    ff_update_cur_dts(s, st, ts);

    return 0;
}

int64_t ff_gen_search(AVFormatContext *s, int stream_index, int64_t target_ts,
                      int64_t pos_min, int64_t pos_max, int64_t pos_limit,
                      int64_t ts_min, int64_t ts_max, int flags, int64_t *ts_ret,
                      int64_t (*read_timestamp)(struct AVFormatContext *, int , int64_t *, int64_t ))
{
    int64_t pos, ts;
    int64_t start_pos, filesize;
    int no_change;

    av_dlog(s, "gen_seek: %d %"PRId64"\n", stream_index, target_ts);

    if(ts_min == AV_NOPTS_VALUE){
        pos_min = s->data_offset;
        ts_min = read_timestamp(s, stream_index, &pos_min, INT64_MAX);
        if (ts_min == AV_NOPTS_VALUE)
            return -1;
    }

    if(ts_min >= target_ts){
        *ts_ret= ts_min;
        return pos_min;
    }

    if(ts_max == AV_NOPTS_VALUE){
        int step= 1024;
        filesize = avio_size(s->pb);
        pos_max = filesize - 1;
        do{
            pos_max -= step;
            ts_max = read_timestamp(s, stream_index, &pos_max, pos_max + step);
            step += step;
        }while(ts_max == AV_NOPTS_VALUE && pos_max >= step);
        if (ts_max == AV_NOPTS_VALUE)
            return -1;

        for(;;){
            int64_t tmp_pos= pos_max + 1;
            int64_t tmp_ts= read_timestamp(s, stream_index, &tmp_pos, INT64_MAX);
            if(tmp_ts == AV_NOPTS_VALUE)
                break;
            ts_max= tmp_ts;
            pos_max= tmp_pos;
            if(tmp_pos >= filesize)
                break;
        }
        pos_limit= pos_max;
    }

    if(ts_max <= target_ts){
        *ts_ret= ts_max;
        return pos_max;
    }

    if(ts_min > ts_max){
        return -1;
    }else if(ts_min == ts_max){
        pos_limit= pos_min;
    }

    no_change=0;
    while (pos_min < pos_limit) {
        av_dlog(s, "pos_min=0x%"PRIx64" pos_max=0x%"PRIx64" dts_min=%"PRId64" dts_max=%"PRId64"\n",
                pos_min, pos_max, ts_min, ts_max);
        assert(pos_limit <= pos_max);

        if(no_change==0){
            int64_t approximate_keyframe_distance= pos_max - pos_limit;
            // interpolate position (better than dichotomy)
            pos = av_rescale(target_ts - ts_min, pos_max - pos_min, ts_max - ts_min)
                + pos_min - approximate_keyframe_distance;
        }else if(no_change==1){
            // bisection, if interpolation failed to change min or max pos last time
            pos = (pos_min + pos_limit)>>1;
        }else{
            /* linear search if bisection failed, can only happen if there
               are very few or no keyframes between min/max */
            pos=pos_min;
        }
        if(pos <= pos_min)
            pos= pos_min + 1;
        else if(pos > pos_limit)
            pos= pos_limit;
        start_pos= pos;

        ts = read_timestamp(s, stream_index, &pos, INT64_MAX); //may pass pos_limit instead of -1
        if(pos == pos_max)
            no_change++;
        else
            no_change=0;
        av_dlog(s, "%"PRId64" %"PRId64" %"PRId64" / %"PRId64" %"PRId64" %"PRId64" target:%"PRId64" limit:%"PRId64" start:%"PRId64" noc:%d\n",
                pos_min, pos, pos_max, ts_min, ts, ts_max, target_ts,
                pos_limit, start_pos, no_change);
        if(ts == AV_NOPTS_VALUE){
            av_log(s, AV_LOG_ERROR, "read_timestamp() failed in the middle\n");
            return -1;
        }
        assert(ts != AV_NOPTS_VALUE);
        if (target_ts <= ts) {
            pos_limit = start_pos - 1;
            pos_max = pos;
            ts_max = ts;
        }
        if (target_ts >= ts) {
            pos_min = pos;
            ts_min = ts;
        }
    }

    pos = (flags & AVSEEK_FLAG_BACKWARD) ? pos_min : pos_max;
    ts  = (flags & AVSEEK_FLAG_BACKWARD) ?  ts_min :  ts_max;
#if 0
    pos_min = pos;
    ts_min = read_timestamp(s, stream_index, &pos_min, INT64_MAX);
    pos_min++;
    ts_max = read_timestamp(s, stream_index, &pos_min, INT64_MAX);
    av_dlog(s, "pos=0x%"PRIx64" %"PRId64"<=%"PRId64"<=%"PRId64"\n",
            pos, ts_min, target_ts, ts_max);
#endif
    *ts_ret= ts;
    return pos;
}

static int seek_frame_byte(AVFormatContext *s, int stream_index, int64_t pos, int flags){
    int64_t pos_min, pos_max;

    pos_min = s->data_offset;
    pos_max = avio_size(s->pb) - 1;

    if     (pos < pos_min) pos= pos_min;
    else if(pos > pos_max) pos= pos_max;

    avio_seek(s->pb, pos, SEEK_SET);

    return 0;
}

static int seek_frame_generic(AVFormatContext *s,
                                 int stream_index, int64_t timestamp, int flags)
{
    int index;
    int64_t ret;
    AVStream *st;
    AVIndexEntry *ie;

    st = s->streams[stream_index];

    index = av_index_search_timestamp(st, timestamp, flags);

    if(index < 0 && st->nb_index_entries && timestamp < st->index_entries[0].timestamp)
        return -1;

    if(index < 0 || index==st->nb_index_entries-1){
        AVPacket pkt;
        int nonkey=0;

        if(st->nb_index_entries){
            assert(st->index_entries);
            ie= &st->index_entries[st->nb_index_entries-1];
            if ((ret = avio_seek(s->pb, ie->pos, SEEK_SET)) < 0)
                return ret;
            ff_update_cur_dts(s, st, ie->timestamp);
        }else{
            if ((ret = avio_seek(s->pb, s->data_offset, SEEK_SET)) < 0)
                return ret;
        }
        for (;;) {
            int read_status;
            do{
                read_status = av_read_frame(s, &pkt);
            } while (read_status == AVERROR(EAGAIN));
            if (read_status < 0)
                break;
            av_free_packet(&pkt);
            if(stream_index == pkt.stream_index && pkt.dts > timestamp){
                if(pkt.flags & AV_PKT_FLAG_KEY)
                    break;
                if(nonkey++ > 1000 && st->codec->codec_id != CODEC_ID_CDGRAPHICS){
                    av_log(s, AV_LOG_ERROR,"seek_frame_generic failed as this stream seems to contain no keyframes after the target timestamp, %d non keyframes found\n", nonkey);
                    break;
                }
            }
        }
        index = av_index_search_timestamp(st, timestamp, flags);
    }
    if (index < 0)
        return -1;

    ff_read_frame_flush(s);
    AV_NOWARN_DEPRECATED(
    if (s->iformat->read_seek){
        if(s->iformat->read_seek(s, stream_index, timestamp, flags) >= 0)
            return 0;
    }
    )
    ie = &st->index_entries[index];
    if ((ret = avio_seek(s->pb, ie->pos, SEEK_SET)) < 0)
        return ret;
    ff_update_cur_dts(s, st, ie->timestamp);

    return 0;
}

static int seek_frame_internal(AVFormatContext *s, int stream_index,
                               int64_t timestamp, int flags)
{
    int ret;
    AVStream *st;

    if (flags & AVSEEK_FLAG_BYTE) {
        if (s->iformat->flags & AVFMT_NO_BYTE_SEEK)
            return -1;
        ff_read_frame_flush(s);
        return seek_frame_byte(s, stream_index, timestamp, flags);
    }

    if(stream_index < 0){
        stream_index= av_find_default_stream_index(s);
        if(stream_index < 0)
            return -1;

        st= s->streams[stream_index];
        /* timestamp for default must be expressed in AV_TIME_BASE units */
        timestamp = av_rescale(timestamp, st->time_base.den, AV_TIME_BASE * (int64_t)st->time_base.num);
    }

    /* first, we try the format specific seek */
    AV_NOWARN_DEPRECATED(
    if (s->iformat->read_seek) {
        ff_read_frame_flush(s);
        ret = s->iformat->read_seek(s, stream_index, timestamp, flags);
    } else
        ret = -1;
    )
    if (ret >= 0) {
        return 0;
    }

    if (s->iformat->read_timestamp && !(s->iformat->flags & AVFMT_NOBINSEARCH)) {
        ff_read_frame_flush(s);
        return ff_seek_frame_binary(s, stream_index, timestamp, flags);
    } else if (!(s->iformat->flags & AVFMT_NOGENSEARCH)) {
        ff_read_frame_flush(s);
        return seek_frame_generic(s, stream_index, timestamp, flags);
    }
    else
        return -1;
}

int av_seek_frame(AVFormatContext *s, int stream_index, int64_t timestamp, int flags)
{
    int ret = seek_frame_internal(s, stream_index, timestamp, flags);

    if (ret >= 0)
        queue_attached_pictures(s);

    return ret;
}

int avformat_seek_file(AVFormatContext *s, int stream_index, int64_t min_ts, int64_t ts, int64_t max_ts, int flags)
{
    if(min_ts > ts || max_ts < ts)
        return -1;

    if (s->iformat->read_seek2) {
        int ret;
        ff_read_frame_flush(s);
        ret = s->iformat->read_seek2(s, stream_index, min_ts, ts, max_ts, flags);

        if (ret >= 0)
            queue_attached_pictures(s);
        return ret;
    }

    if(s->iformat->read_timestamp){
        //try to seek via read_timestamp()
    }

    //Fallback to old API if new is not implemented but old is
    //Note the old has somewat different sematics
    AV_NOWARN_DEPRECATED(
    if (s->iformat->read_seek || 1) {
        int dir = (ts - min_ts > (uint64_t)(max_ts - ts) ? AVSEEK_FLAG_BACKWARD : 0);
        int ret = av_seek_frame(s, stream_index, ts, flags | dir);
        if (ret<0 && ts != min_ts && max_ts != ts) {
            ret = av_seek_frame(s, stream_index, dir ? max_ts : min_ts, flags | dir);
            if (ret >= 0)
                ret = av_seek_frame(s, stream_index, ts, flags | (dir^AVSEEK_FLAG_BACKWARD));
        }
        return ret;
    }
    )

    // try some generic seek like seek_frame_generic() but with new ts semantics
}

/*******************************************************/

/**
 * Return TRUE if the stream has accurate duration in any stream.
 *
 * @return TRUE if the stream has accurate duration for at least one component.
 */
static int has_duration(AVFormatContext *ic)
{
    int i;
    AVStream *st;
    if(ic->duration != AV_NOPTS_VALUE)
        return 1;

    for(i = 0;i < ic->nb_streams; i++) {
        st = ic->streams[i];
        if (st->duration != AV_NOPTS_VALUE)
            return 1;
    }
    return 0;
}

/**
 * Estimate the stream timings from the one of each components.
 *
 * Also computes the global bitrate if possible.
 */
static void update_stream_timings(AVFormatContext *ic)
{
    int64_t start_time, start_time1, start_time_text, end_time, end_time1;
    int64_t duration, duration1, filesize;
    int i;
    AVStream *st;

    start_time = INT64_MAX;
    start_time_text = INT64_MAX;
    end_time = INT64_MIN;
    duration = INT64_MIN;
    for(i = 0;i < ic->nb_streams; i++) {
        st = ic->streams[i];
        if (st->start_time != AV_NOPTS_VALUE && st->time_base.den) {
            start_time1= av_rescale_q(st->start_time, st->time_base, AV_TIME_BASE_Q);
            if (st->codec->codec_type == AVMEDIA_TYPE_SUBTITLE) {
                if (start_time1 < start_time_text)
                    start_time_text = start_time1;
            } else
            start_time = FFMIN(start_time, start_time1);
            if (st->duration != AV_NOPTS_VALUE) {
                end_time1 = start_time1
                          + av_rescale_q(st->duration, st->time_base, AV_TIME_BASE_Q);
                end_time = FFMAX(end_time, end_time1);
            }
        }
        if (st->duration != AV_NOPTS_VALUE) {
            duration1 = av_rescale_q(st->duration, st->time_base, AV_TIME_BASE_Q);
            duration = FFMAX(duration, duration1);
        }
    }
    if (start_time == INT64_MAX || (start_time > start_time_text && start_time - start_time_text < AV_TIME_BASE))
        start_time = start_time_text;
    if (start_time != INT64_MAX) {
        ic->start_time = start_time;
        if (end_time != INT64_MIN)
            duration = FFMAX(duration, end_time - start_time);
    }
    if (duration != INT64_MIN && ic->duration == AV_NOPTS_VALUE) {
        ic->duration = duration;
    }
        if (ic->pb && (filesize = avio_size(ic->pb)) > 0 && ic->duration != AV_NOPTS_VALUE) {
            /* compute the bitrate */
            ic->bit_rate = (double)filesize * 8.0 * AV_TIME_BASE /
                (double)ic->duration;
        }
}

static void fill_all_stream_timings(AVFormatContext *ic)
{
    int i;
    AVStream *st;

    update_stream_timings(ic);
    for(i = 0;i < ic->nb_streams; i++) {
        st = ic->streams[i];
        if (st->start_time == AV_NOPTS_VALUE) {
            if(ic->start_time != AV_NOPTS_VALUE)
                st->start_time = av_rescale_q(ic->start_time, AV_TIME_BASE_Q, st->time_base);
            if(ic->duration != AV_NOPTS_VALUE)
                st->duration = av_rescale_q(ic->duration, AV_TIME_BASE_Q, st->time_base);
        }
    }
}

static void estimate_timings_from_bit_rate(AVFormatContext *ic)
{
    int64_t filesize, duration;
    int bit_rate, i;
    AVStream *st;

    /* if bit_rate is already set, we believe it */
    if (ic->bit_rate <= 0) {
        bit_rate = 0;
        for(i=0;i<ic->nb_streams;i++) {
            st = ic->streams[i];
            if (st->codec->bit_rate > 0)
            bit_rate += st->codec->bit_rate;
        }
        ic->bit_rate = bit_rate;
    }

    /* if duration is already set, we believe it */
    if (ic->duration == AV_NOPTS_VALUE &&
        ic->bit_rate != 0) {
        filesize = ic->pb ? avio_size(ic->pb) : 0;
        if (filesize > 0) {
            for(i = 0; i < ic->nb_streams; i++) {
                st = ic->streams[i];
                duration= av_rescale(8*filesize, st->time_base.den, ic->bit_rate*(int64_t)st->time_base.num);
                if (st->duration == AV_NOPTS_VALUE)
                    st->duration = duration;
            }
        }
    }
}

#define DURATION_MAX_READ_SIZE 250000
#define DURATION_MAX_RETRY 3

/* only usable for MPEG-PS streams */
static void estimate_timings_from_pts(AVFormatContext *ic, int64_t old_offset)
{
    AVPacket pkt1, *pkt = &pkt1;
    AVStream *st;
    int read_size, i, ret;
    int64_t end_time;
    int64_t filesize, offset, duration;
    int retry=0;

    /* flush packet queue */
    flush_packet_queue(ic);

    for (i=0; i<ic->nb_streams; i++) {
        st = ic->streams[i];
        if (st->start_time == AV_NOPTS_VALUE && st->first_dts == AV_NOPTS_VALUE)
            av_log(st->codec, AV_LOG_WARNING, "start time is not set in estimate_timings_from_pts\n");

        if (st->parser) {
            av_parser_close(st->parser);
            st->parser= NULL;
        }
    }

    /* estimate the end time (duration) */
    /* XXX: may need to support wrapping */
    filesize = ic->pb ? avio_size(ic->pb) : 0;
    end_time = AV_NOPTS_VALUE;
    do{
        offset = filesize - (DURATION_MAX_READ_SIZE<<retry);
        if (offset < 0)
            offset = 0;

        avio_seek(ic->pb, offset, SEEK_SET);
        read_size = 0;
        for(;;) {
            if (read_size >= DURATION_MAX_READ_SIZE<<(FFMAX(retry-1,0)))
                break;

            do {
                ret = ff_read_packet(ic, pkt);
            } while(ret == AVERROR(EAGAIN));
            if (ret != 0)
                break;
            read_size += pkt->size;
            st = ic->streams[pkt->stream_index];
            if (pkt->pts != AV_NOPTS_VALUE &&
                (st->start_time != AV_NOPTS_VALUE ||
                 st->first_dts  != AV_NOPTS_VALUE)) {
                duration = end_time = pkt->pts;
                if (st->start_time != AV_NOPTS_VALUE)
                    duration -= st->start_time;
                else
                    duration -= st->first_dts;
                if (duration < 0)
                    duration += 1LL<<st->pts_wrap_bits;
                if (duration > 0) {
                    if (st->duration == AV_NOPTS_VALUE || st->duration < duration)
                        st->duration = duration;
                }
            }
            av_free_packet(pkt);
        }
    }while(   end_time==AV_NOPTS_VALUE
           && filesize > (DURATION_MAX_READ_SIZE<<retry)
           && ++retry <= DURATION_MAX_RETRY);

    fill_all_stream_timings(ic);

    avio_seek(ic->pb, old_offset, SEEK_SET);
    for (i=0; i<ic->nb_streams; i++) {
        st= ic->streams[i];
        st->cur_dts= st->first_dts;
        st->last_IP_pts = AV_NOPTS_VALUE;
        st->reference_dts = AV_NOPTS_VALUE;
    }
}

static void estimate_timings(AVFormatContext *ic, int64_t old_offset)
{
    int64_t file_size;

    /* get the file size, if possible */
    if (ic->iformat->flags & AVFMT_NOFILE) {
        file_size = 0;
    } else {
        file_size = avio_size(ic->pb);
        file_size = FFMAX(0, file_size);
    }

    if ((!strcmp(ic->iformat->name, "mpeg") ||
         !strcmp(ic->iformat->name, "mpegts")) &&
        file_size && ic->pb->seekable) {
        /* get accurate estimate from the PTSes */
        estimate_timings_from_pts(ic, old_offset);
    } else if (has_duration(ic)) {
        /* at least one component has timings - we use them for all
           the components */
        fill_all_stream_timings(ic);
    } else {
        av_log(ic, AV_LOG_WARNING, "Estimating duration from bitrate, this may be inaccurate\n");
        /* less precise: use bitrate info */
        estimate_timings_from_bit_rate(ic);
    }
    update_stream_timings(ic);

    {
        int i;
        AVStream av_unused *st;
        for(i = 0;i < ic->nb_streams; i++) {
            st = ic->streams[i];
            av_dlog(ic, "%d: start_time: %0.3f duration: %0.3f\n", i,
                    (double) st->start_time / AV_TIME_BASE,
                    (double) st->duration   / AV_TIME_BASE);
        }
        av_dlog(ic, "stream: start_time: %0.3f duration: %0.3f bitrate=%d kb/s\n",
                (double) ic->start_time / AV_TIME_BASE,
                (double) ic->duration   / AV_TIME_BASE,
                ic->bit_rate / 1000);
    }
}

static int has_codec_parameters(AVStream *st)
{
    AVCodecContext *avctx = st->codec;
    int val;
    switch (avctx->codec_type) {
    case AVMEDIA_TYPE_AUDIO:
        val = avctx->sample_rate && avctx->channels;
        if (!avctx->frame_size && determinable_frame_size(avctx))
            return 0;
        if (st->info->found_decoder >= 0 && avctx->sample_fmt == AV_SAMPLE_FMT_NONE)
            return 0;
        break;
    case AVMEDIA_TYPE_VIDEO:
        val = avctx->width;
        if (st->info->found_decoder >= 0 && avctx->pix_fmt == PIX_FMT_NONE)
            return 0;
        break;
    case AVMEDIA_TYPE_DATA:
        if(avctx->codec_id == CODEC_ID_NONE) return 1;
    default:
        val = 1;
        break;
    }
    return avctx->codec_id != CODEC_ID_NONE && val != 0;
}

static int has_decode_delay_been_guessed(AVStream *st)
{
    return st->codec->codec_id != CODEC_ID_H264 ||
        st->info->nb_decoded_frames >= 6;
}

/* returns 1 or 0 if or if not decoded data was returned, or a negative error */
static int try_decode_frame(AVStream *st, AVPacket *avpkt, AVDictionary **options)
{
    AVCodec *codec;
    int got_picture = 1, ret = 0;
    AVFrame picture;
    AVPacket pkt = *avpkt;

    if (!avcodec_is_open(st->codec) && !st->info->found_decoder) {
        AVDictionary *thread_opt = NULL;

        codec = st->codec->codec ? st->codec->codec :
                                   avcodec_find_decoder(st->codec->codec_id);

        if (!codec) {
            st->info->found_decoder = -1;
            return -1;
        }

        /* force thread count to 1 since the h264 decoder will not extract SPS
         *  and PPS to extradata during multi-threaded decoding */
        av_dict_set(options ? options : &thread_opt, "threads", "1", 0);
        ret = avcodec_open2(st->codec, codec, options ? options : &thread_opt);
        if (!options)
            av_dict_free(&thread_opt);
        if (ret < 0) {
            st->info->found_decoder = -1;
            return ret;
        }
        st->info->found_decoder = 1;
    } else if (!st->info->found_decoder)
        st->info->found_decoder = 1;

    if (st->info->found_decoder < 0)
        return -1;

    while ((pkt.size > 0 || (!pkt.data && got_picture)) &&
           ret >= 0 &&
           (!has_codec_parameters(st)         ||
           !has_decode_delay_been_guessed(st) ||
           (!st->codec_info_nb_frames && st->codec->codec->capabilities & CODEC_CAP_CHANNEL_CONF))) {
        got_picture = 0;
        avcodec_get_frame_defaults(&picture);
        switch(st->codec->codec_type) {
        case AVMEDIA_TYPE_VIDEO:
            ret = avcodec_decode_video2(st->codec, &picture,
                                        &got_picture, &pkt);
            break;
        case AVMEDIA_TYPE_AUDIO:
            ret = avcodec_decode_audio4(st->codec, &picture, &got_picture, &pkt);
            break;
        default:
            break;
        }
        if (ret >= 0) {
            if (got_picture)
                st->info->nb_decoded_frames++;
            pkt.data += ret;
            pkt.size -= ret;
            ret       = got_picture;
        }
    }
    if(!pkt.data && !got_picture)
        return -1;
    return ret;
}

unsigned int ff_codec_get_tag(const AVCodecTag *tags, enum CodecID id)
{
    while (tags->id != CODEC_ID_NONE) {
        if (tags->id == id)
            return tags->tag;
        tags++;
    }
    return 0;
}

enum CodecID ff_codec_get_id(const AVCodecTag *tags, unsigned int tag)
{
    int i;
    for(i=0; tags[i].id != CODEC_ID_NONE;i++) {
        if(tag == tags[i].tag)
            return tags[i].id;
    }
    for(i=0; tags[i].id != CODEC_ID_NONE; i++) {
        if (avpriv_toupper4(tag) == avpriv_toupper4(tags[i].tag))
            return tags[i].id;
    }
    return CODEC_ID_NONE;
}

unsigned int av_codec_get_tag(const AVCodecTag * const *tags, enum CodecID id)
{
    int i;
    for(i=0; tags && tags[i]; i++){
        int tag= ff_codec_get_tag(tags[i], id);
        if(tag) return tag;
    }
    return 0;
}

enum CodecID av_codec_get_id(const AVCodecTag * const *tags, unsigned int tag)
{
    int i;
    for(i=0; tags && tags[i]; i++){
        enum CodecID id= ff_codec_get_id(tags[i], tag);
        if(id!=CODEC_ID_NONE) return id;
    }
    return CODEC_ID_NONE;
}

static void compute_chapters_end(AVFormatContext *s)
{
    unsigned int i, j;
    int64_t max_time = s->duration + ((s->start_time == AV_NOPTS_VALUE) ? 0 : s->start_time);

    for (i = 0; i < s->nb_chapters; i++)
        if (s->chapters[i]->end == AV_NOPTS_VALUE) {
            AVChapter *ch = s->chapters[i];
            int64_t   end = max_time ? av_rescale_q(max_time, AV_TIME_BASE_Q, ch->time_base)
                                     : INT64_MAX;

            for (j = 0; j < s->nb_chapters; j++) {
                AVChapter *ch1 = s->chapters[j];
                int64_t next_start = av_rescale_q(ch1->start, ch1->time_base, ch->time_base);
                if (j != i && next_start > ch->start && next_start < end)
                    end = next_start;
            }
            ch->end = (end == INT64_MAX) ? ch->start : end;
        }
}

static int get_std_framerate(int i){
    if(i<60*12) return i*1001;
    else        return ((const int[]){24,30,60,12,15})[i-60*12]*1000*12;
}

/*
 * Is the time base unreliable.
 * This is a heuristic to balance between quick acceptance of the values in
 * the headers vs. some extra checks.
 * Old DivX and Xvid often have nonsense timebases like 1fps or 2fps.
 * MPEG-2 commonly misuses field repeat flags to store different framerates.
 * And there are "variable" fps files this needs to detect as well.
 */
static int tb_unreliable(AVCodecContext *c){
    if(   c->time_base.den >= 101L*c->time_base.num
       || c->time_base.den <    5L*c->time_base.num
/*       || c->codec_tag == AV_RL32("DIVX")
       || c->codec_tag == AV_RL32("XVID")*/
       || c->codec_id == CODEC_ID_MPEG2VIDEO
       || c->codec_id == CODEC_ID_H264
       )
        return 1;
    return 0;
}

#if FF_API_FORMAT_PARAMETERS
int av_find_stream_info(AVFormatContext *ic)
{
    return avformat_find_stream_info(ic, NULL);
}
#endif

int avformat_find_stream_info(AVFormatContext *ic, AVDictionary **options)
{
    int i, count, ret, read_size, j;
    AVStream *st;
    AVPacket pkt1, *pkt;
    int64_t old_offset = avio_tell(ic->pb);
    int orig_nb_streams = ic->nb_streams;        // new streams might appear, no options for those
    int flush_codecs = 1;

    for(i=0;i<ic->nb_streams;i++) {
        AVCodec *codec;
        AVDictionary *thread_opt = NULL;
        st = ic->streams[i];

        if (st->codec->codec_type == AVMEDIA_TYPE_VIDEO ||
            st->codec->codec_type == AVMEDIA_TYPE_SUBTITLE) {
/*            if(!st->time_base.num)
                st->time_base= */
            if(!st->codec->time_base.num)
                st->codec->time_base= st->time_base;
        }
        //only for the split stuff
        if (!st->parser && !(ic->flags & AVFMT_FLAG_NOPARSE)) {
            st->parser = av_parser_init(st->codec->codec_id);
            if(st->need_parsing == AVSTREAM_PARSE_HEADERS && st->parser){
                st->parser->flags |= PARSER_FLAG_COMPLETE_FRAMES;
            }
        }
        codec = st->codec->codec ? st->codec->codec :
                                   avcodec_find_decoder(st->codec->codec_id);

        /* force thread count to 1 since the h264 decoder will not extract SPS
         *  and PPS to extradata during multi-threaded decoding */
        av_dict_set(options ? &options[i] : &thread_opt, "threads", "1", 0);

        /* Ensure that subtitle_header is properly set. */
        if (st->codec->codec_type == AVMEDIA_TYPE_SUBTITLE
            && codec && !st->codec->codec)
            avcodec_open2(st->codec, codec, options ? &options[i]
                              : &thread_opt);

        //try to just open decoders, in case this is enough to get parameters
        if (!has_codec_parameters(st)) {
            if (codec && !st->codec->codec)
                avcodec_open2(st->codec, codec, options ? &options[i]
                              : &thread_opt);
        }
        if (!options)
            av_dict_free(&thread_opt);
    }

    for (i=0; i<ic->nb_streams; i++) {
        ic->streams[i]->info->last_dts = AV_NOPTS_VALUE;
    }

    count = 0;
    read_size = 0;
    for(;;) {
        if (ff_check_interrupt(&ic->interrupt_callback)){
            ret= AVERROR_EXIT;
            av_log(ic, AV_LOG_DEBUG, "interrupted\n");
            break;
        }

        /* check if one codec still needs to be handled */
        for(i=0;i<ic->nb_streams;i++) {
            int fps_analyze_framecount = 20;

            st = ic->streams[i];
            if (!has_codec_parameters(st))
                break;
            /* if the timebase is coarse (like the usual millisecond precision
               of mkv), we need to analyze more frames to reliably arrive at
               the correct fps */
            if (av_q2d(st->time_base) > 0.0005)
                fps_analyze_framecount *= 2;
            if (ic->fps_probe_size >= 0)
                fps_analyze_framecount = ic->fps_probe_size;
            /* variable fps and no guess at the real fps */
            if(   tb_unreliable(st->codec) && !(st->r_frame_rate.num && st->avg_frame_rate.num)
               && st->info->duration_count < fps_analyze_framecount
               && st->codec->codec_type == AVMEDIA_TYPE_VIDEO)
                break;
            if(st->parser && st->parser->parser->split && !st->codec->extradata)
                break;
<<<<<<< HEAD
            if(st->first_dts == AV_NOPTS_VALUE && (st->codec->codec_type == AVMEDIA_TYPE_VIDEO || st->codec->codec_type == AVMEDIA_TYPE_AUDIO))
=======
            if (st->first_dts == AV_NOPTS_VALUE &&
                (st->codec->codec_type == AVMEDIA_TYPE_VIDEO ||
                 st->codec->codec_type == AVMEDIA_TYPE_AUDIO))
>>>>>>> d293e346
                break;
        }
        if (i == ic->nb_streams) {
            /* NOTE: if the format has no header, then we need to read
               some packets to get most of the streams, so we cannot
               stop here */
            if (!(ic->ctx_flags & AVFMTCTX_NOHEADER)) {
                /* if we found the info for all the codecs, we can stop */
                ret = count;
                av_log(ic, AV_LOG_DEBUG, "All info found\n");
                flush_codecs = 0;
                break;
            }
        }
        /* we did not get all the codec info, but we read too much data */
        if (read_size >= ic->probesize) {
            ret = count;
            av_log(ic, AV_LOG_DEBUG, "Probe buffer size limit %d reached\n", ic->probesize);
            break;
        }

        /* NOTE: a new stream can be added there if no header in file
           (AVFMTCTX_NOHEADER) */
        ret = read_frame_internal(ic, &pkt1);
        if (ret == AVERROR(EAGAIN))
            continue;

        if (ret < 0) {
            /* EOF or error*/
            break;
        }

        pkt= add_to_pktbuf(&ic->packet_buffer, &pkt1, &ic->packet_buffer_end);
        if ((ret = av_dup_packet(pkt)) < 0)
            goto find_stream_info_err;

        read_size += pkt->size;

        st = ic->streams[pkt->stream_index];
        if (st->codec_info_nb_frames>1) {
            int64_t t=0;
            if (st->time_base.den > 0)
                t = av_rescale_q(st->info->codec_info_duration, st->time_base, AV_TIME_BASE_Q);
            if (st->avg_frame_rate.num > 0)
                t = FFMAX(t, av_rescale_q(st->codec_info_nb_frames, (AVRational){st->avg_frame_rate.den, st->avg_frame_rate.num}, AV_TIME_BASE_Q));

            if (t >= ic->max_analyze_duration) {
                av_log(ic, AV_LOG_WARNING, "max_analyze_duration %d reached at %"PRId64"\n", ic->max_analyze_duration, t);
                break;
            }
            st->info->codec_info_duration += pkt->duration;
        }
        {
            int64_t last = st->info->last_dts;

            if(pkt->dts != AV_NOPTS_VALUE && last != AV_NOPTS_VALUE && pkt->dts > last){
                double dts= (is_relative(pkt->dts) ?  pkt->dts - RELATIVE_TS_BASE : pkt->dts) * av_q2d(st->time_base);
                int64_t duration= pkt->dts - last;

//                 if(st->codec->codec_type == AVMEDIA_TYPE_VIDEO)
//                     av_log(NULL, AV_LOG_ERROR, "%f\n", dts);
                for (i=1; i<FF_ARRAY_ELEMS(st->info->duration_error[0][0]); i++) {
                    int framerate= get_std_framerate(i);
                    double sdts= dts*framerate/(1001*12);
                    for(j=0; j<2; j++){
                        int ticks= lrintf(sdts+j*0.5);
                        double error= sdts - ticks + j*0.5;
                        st->info->duration_error[j][0][i] += error;
                        st->info->duration_error[j][1][i] += error*error;
                    }
                }
                st->info->duration_count++;
                // ignore the first 4 values, they might have some random jitter
                if (st->info->duration_count > 3)
                    st->info->duration_gcd = av_gcd(st->info->duration_gcd, duration);
            }
            if (last == AV_NOPTS_VALUE || st->info->duration_count <= 1)
                st->info->last_dts = pkt->dts;
        }
        if(st->parser && st->parser->parser->split && !st->codec->extradata){
            int i= st->parser->parser->split(st->codec, pkt->data, pkt->size);
            if (i > 0 && i < FF_MAX_EXTRADATA_SIZE) {
                st->codec->extradata_size= i;
                st->codec->extradata= av_malloc(st->codec->extradata_size + FF_INPUT_BUFFER_PADDING_SIZE);
                if (!st->codec->extradata)
                    return AVERROR(ENOMEM);
                memcpy(st->codec->extradata, pkt->data, st->codec->extradata_size);
                memset(st->codec->extradata + i, 0, FF_INPUT_BUFFER_PADDING_SIZE);
            }
        }

        /* if still no information, we try to open the codec and to
           decompress the frame. We try to avoid that in most cases as
           it takes longer and uses more memory. For MPEG-4, we need to
           decompress for QuickTime.

           If CODEC_CAP_CHANNEL_CONF is set this will force decoding of at
           least one frame of codec data, this makes sure the codec initializes
           the channel configuration and does not only trust the values from the container.
        */
        try_decode_frame(st, pkt, (options && i < orig_nb_streams ) ? &options[i] : NULL);

        st->codec_info_nb_frames++;
        count++;
    }

    if (flush_codecs) {
        AVPacket empty_pkt = { 0 };
        int err = 0;
        av_init_packet(&empty_pkt);

        ret = -1; /* we could not have all the codec parameters before EOF */
        for(i=0;i<ic->nb_streams;i++) {
            st = ic->streams[i];

            /* flush the decoders */
            if (st->info->found_decoder == 1) {
                do {
                    err = try_decode_frame(st, &empty_pkt,
                                            (options && i < orig_nb_streams) ?
                                            &options[i] : NULL);
                } while (err > 0 && !has_codec_parameters(st));

                if (err < 0) {
                    av_log(ic, AV_LOG_INFO,
                        "decoding for stream %d failed\n", st->index);
                }
            }

            if (!has_codec_parameters(st)){
                char buf[256];
                avcodec_string(buf, sizeof(buf), st->codec, 0);
                av_log(ic, AV_LOG_WARNING,
                       "Could not find codec parameters (%s)\n", buf);
            } else {
                ret = 0;
            }
        }
    }

    // close codecs which were opened in try_decode_frame()
    for(i=0;i<ic->nb_streams;i++) {
        st = ic->streams[i];
        avcodec_close(st->codec);
    }
    for(i=0;i<ic->nb_streams;i++) {
        st = ic->streams[i];
        if (st->codec->codec_type == AVMEDIA_TYPE_VIDEO) {
            if(st->codec->codec_id == CODEC_ID_RAWVIDEO && !st->codec->codec_tag && !st->codec->bits_per_coded_sample){
                uint32_t tag= avcodec_pix_fmt_to_codec_tag(st->codec->pix_fmt);
                if(ff_find_pix_fmt(ff_raw_pix_fmt_tags, tag) == st->codec->pix_fmt)
                    st->codec->codec_tag= tag;
            }

            if (st->codec_info_nb_frames>2 && !st->avg_frame_rate.num && st->info->codec_info_duration)
                av_reduce(&st->avg_frame_rate.num, &st->avg_frame_rate.den,
                          (st->codec_info_nb_frames-2)*(int64_t)st->time_base.den,
                          st->info->codec_info_duration*(int64_t)st->time_base.num, 60000);
            // the check for tb_unreliable() is not completely correct, since this is not about handling
            // a unreliable/inexact time base, but a time base that is finer than necessary, as e.g.
            // ipmovie.c produces.
            if (tb_unreliable(st->codec) && st->info->duration_count > 15 && st->info->duration_gcd > FFMAX(1, st->time_base.den/(500LL*st->time_base.num)) && !st->r_frame_rate.num)
                av_reduce(&st->r_frame_rate.num, &st->r_frame_rate.den, st->time_base.den, st->time_base.num * st->info->duration_gcd, INT_MAX);
            if (st->info->duration_count && !st->r_frame_rate.num
               && tb_unreliable(st->codec) /*&&
               //FIXME we should not special-case MPEG-2, but this needs testing with non-MPEG-2 ...
               st->time_base.num*duration_sum[i]/st->info->duration_count*101LL > st->time_base.den*/){
                int num = 0;
                double best_error= 0.01;

                for (j=1; j<FF_ARRAY_ELEMS(st->info->duration_error[0][0]); j++) {
                    int k;

                    if(st->info->codec_info_duration && st->info->codec_info_duration*av_q2d(st->time_base) < (1001*12.0)/get_std_framerate(j))
                        continue;
                    if(!st->info->codec_info_duration && 1.0 < (1001*12.0)/get_std_framerate(j))
                        continue;
                    for(k=0; k<2; k++){
                        int n= st->info->duration_count;
                        double a= st->info->duration_error[k][0][j] / n;
                        double error= st->info->duration_error[k][1][j]/n - a*a;

                        if(error < best_error && best_error> 0.000000001){
                            best_error= error;
                            num = get_std_framerate(j);
                        }
                        if(error < 0.02)
                            av_log(NULL, AV_LOG_DEBUG, "rfps: %f %f\n", get_std_framerate(j) / 12.0/1001, error);
                    }
                }
                // do not increase frame rate by more than 1 % in order to match a standard rate.
                if (num && (!st->r_frame_rate.num || (double)num/(12*1001) < 1.01 * av_q2d(st->r_frame_rate)))
                    av_reduce(&st->r_frame_rate.num, &st->r_frame_rate.den, num, 12*1001, INT_MAX);
            }

            if (!st->r_frame_rate.num){
                if(    st->codec->time_base.den * (int64_t)st->time_base.num
                    <= st->codec->time_base.num * st->codec->ticks_per_frame * (int64_t)st->time_base.den){
                    st->r_frame_rate.num = st->codec->time_base.den;
                    st->r_frame_rate.den = st->codec->time_base.num * st->codec->ticks_per_frame;
                }else{
                    st->r_frame_rate.num = st->time_base.den;
                    st->r_frame_rate.den = st->time_base.num;
                }
            }
        }else if(st->codec->codec_type == AVMEDIA_TYPE_AUDIO) {
            if(!st->codec->bits_per_coded_sample)
                st->codec->bits_per_coded_sample= av_get_bits_per_sample(st->codec->codec_id);
            // set stream disposition based on audio service type
            switch (st->codec->audio_service_type) {
            case AV_AUDIO_SERVICE_TYPE_EFFECTS:
                st->disposition = AV_DISPOSITION_CLEAN_EFFECTS;    break;
            case AV_AUDIO_SERVICE_TYPE_VISUALLY_IMPAIRED:
                st->disposition = AV_DISPOSITION_VISUAL_IMPAIRED;  break;
            case AV_AUDIO_SERVICE_TYPE_HEARING_IMPAIRED:
                st->disposition = AV_DISPOSITION_HEARING_IMPAIRED; break;
            case AV_AUDIO_SERVICE_TYPE_COMMENTARY:
                st->disposition = AV_DISPOSITION_COMMENT;          break;
            case AV_AUDIO_SERVICE_TYPE_KARAOKE:
                st->disposition = AV_DISPOSITION_KARAOKE;          break;
            }
        }
    }

    estimate_timings(ic, old_offset);

    compute_chapters_end(ic);

 find_stream_info_err:
    for (i=0; i < ic->nb_streams; i++) {
        if (ic->streams[i]->codec)
            ic->streams[i]->codec->thread_count = 0;
        av_freep(&ic->streams[i]->info);
    }
    return ret;
}

AVProgram *av_find_program_from_stream(AVFormatContext *ic, AVProgram *last, int s)
{
    int i, j;

    for (i = 0; i < ic->nb_programs; i++) {
        if (ic->programs[i] == last) {
            last = NULL;
        } else {
            if (!last)
                for (j = 0; j < ic->programs[i]->nb_stream_indexes; j++)
                    if (ic->programs[i]->stream_index[j] == s)
                        return ic->programs[i];
        }
    }
    return NULL;
}

int av_find_best_stream(AVFormatContext *ic,
                        enum AVMediaType type,
                        int wanted_stream_nb,
                        int related_stream,
                        AVCodec **decoder_ret,
                        int flags)
{
    int i, nb_streams = ic->nb_streams;
    int ret = AVERROR_STREAM_NOT_FOUND, best_count = -1;
    unsigned *program = NULL;
    AVCodec *decoder = NULL, *best_decoder = NULL;

    if (related_stream >= 0 && wanted_stream_nb < 0) {
        AVProgram *p = av_find_program_from_stream(ic, NULL, related_stream);
        if (p) {
            program = p->stream_index;
            nb_streams = p->nb_stream_indexes;
        }
    }
    for (i = 0; i < nb_streams; i++) {
        int real_stream_index = program ? program[i] : i;
        AVStream *st = ic->streams[real_stream_index];
        AVCodecContext *avctx = st->codec;
        if (avctx->codec_type != type)
            continue;
        if (wanted_stream_nb >= 0 && real_stream_index != wanted_stream_nb)
            continue;
        if (st->disposition & (AV_DISPOSITION_HEARING_IMPAIRED|AV_DISPOSITION_VISUAL_IMPAIRED))
            continue;
        if (decoder_ret) {
            decoder = avcodec_find_decoder(st->codec->codec_id);
            if (!decoder) {
                if (ret < 0)
                    ret = AVERROR_DECODER_NOT_FOUND;
                continue;
            }
        }
        if (best_count >= st->codec_info_nb_frames)
            continue;
        best_count = st->codec_info_nb_frames;
        ret = real_stream_index;
        best_decoder = decoder;
        if (program && i == nb_streams - 1 && ret < 0) {
            program = NULL;
            nb_streams = ic->nb_streams;
            i = 0; /* no related stream found, try again with everything */
        }
    }
    if (decoder_ret)
        *decoder_ret = best_decoder;
    return ret;
}

/*******************************************************/

int av_read_play(AVFormatContext *s)
{
    if (s->iformat->read_play)
        return s->iformat->read_play(s);
    if (s->pb)
        return avio_pause(s->pb, 0);
    return AVERROR(ENOSYS);
}

int av_read_pause(AVFormatContext *s)
{
    if (s->iformat->read_pause)
        return s->iformat->read_pause(s);
    if (s->pb)
        return avio_pause(s->pb, 1);
    return AVERROR(ENOSYS);
}

void avformat_free_context(AVFormatContext *s)
{
    int i;
    AVStream *st;

    av_opt_free(s);
    if (s->iformat && s->iformat->priv_class && s->priv_data)
        av_opt_free(s->priv_data);

    for(i=0;i<s->nb_streams;i++) {
        /* free all data in a stream component */
        st = s->streams[i];
        if (st->parser) {
            av_parser_close(st->parser);
        }
        if (st->attached_pic.data)
            av_free_packet(&st->attached_pic);
        av_dict_free(&st->metadata);
        av_freep(&st->index_entries);
        av_freep(&st->codec->extradata);
        av_freep(&st->codec->subtitle_header);
        av_freep(&st->codec);
        av_freep(&st->priv_data);
        av_freep(&st->info);
        av_freep(&st);
    }
    for(i=s->nb_programs-1; i>=0; i--) {
        av_dict_free(&s->programs[i]->metadata);
        av_freep(&s->programs[i]->stream_index);
        av_freep(&s->programs[i]);
    }
    av_freep(&s->programs);
    av_freep(&s->priv_data);
    while(s->nb_chapters--) {
        av_dict_free(&s->chapters[s->nb_chapters]->metadata);
        av_freep(&s->chapters[s->nb_chapters]);
    }
    av_freep(&s->chapters);
    av_dict_free(&s->metadata);
    av_freep(&s->streams);
    av_free(s);
}

#if FF_API_CLOSE_INPUT_FILE
void av_close_input_file(AVFormatContext *s)
{
    avformat_close_input(&s);
}
#endif

void avformat_close_input(AVFormatContext **ps)
{
    AVFormatContext *s = *ps;
    AVIOContext *pb = (s->iformat && (s->iformat->flags & AVFMT_NOFILE)) || (s->flags & AVFMT_FLAG_CUSTOM_IO) ?
                       NULL : s->pb;
    flush_packet_queue(s);
    if (s->iformat && (s->iformat->read_close))
        s->iformat->read_close(s);
    avformat_free_context(s);
    *ps = NULL;
    if (pb)
        avio_close(pb);
}

#if FF_API_NEW_STREAM
AVStream *av_new_stream(AVFormatContext *s, int id)
{
    AVStream *st = avformat_new_stream(s, NULL);
    if (st)
        st->id = id;
    return st;
}
#endif

AVStream *avformat_new_stream(AVFormatContext *s, AVCodec *c)
{
    AVStream *st;
    int i;
    AVStream **streams;

    if (s->nb_streams >= INT_MAX/sizeof(*streams))
        return NULL;
    streams = av_realloc(s->streams, (s->nb_streams + 1) * sizeof(*streams));
    if (!streams)
        return NULL;
    s->streams = streams;

    st = av_mallocz(sizeof(AVStream));
    if (!st)
        return NULL;
    if (!(st->info = av_mallocz(sizeof(*st->info)))) {
        av_free(st);
        return NULL;
    }
    st->info->last_dts = AV_NOPTS_VALUE;

    st->codec = avcodec_alloc_context3(c);
    if (s->iformat) {
        /* no default bitrate if decoding */
        st->codec->bit_rate = 0;
    }
    st->index = s->nb_streams;
    st->start_time = AV_NOPTS_VALUE;
    st->duration = AV_NOPTS_VALUE;
        /* we set the current DTS to 0 so that formats without any timestamps
           but durations get some timestamps, formats with some unknown
           timestamps have their first few packets buffered and the
           timestamps corrected before they are returned to the user */
    st->cur_dts = s->iformat ? RELATIVE_TS_BASE : 0;
    st->first_dts = AV_NOPTS_VALUE;
    st->probe_packets = MAX_PROBE_PACKETS;

    /* default pts setting is MPEG-like */
    avpriv_set_pts_info(st, 33, 1, 90000);
    st->last_IP_pts = AV_NOPTS_VALUE;
    for(i=0; i<MAX_REORDER_DELAY+1; i++)
        st->pts_buffer[i]= AV_NOPTS_VALUE;
    st->reference_dts = AV_NOPTS_VALUE;

    st->sample_aspect_ratio = (AVRational){0,1};

    s->streams[s->nb_streams++] = st;
    return st;
}

AVProgram *av_new_program(AVFormatContext *ac, int id)
{
    AVProgram *program=NULL;
    int i;

    av_dlog(ac, "new_program: id=0x%04x\n", id);

    for(i=0; i<ac->nb_programs; i++)
        if(ac->programs[i]->id == id)
            program = ac->programs[i];

    if(!program){
        program = av_mallocz(sizeof(AVProgram));
        if (!program)
            return NULL;
        dynarray_add(&ac->programs, &ac->nb_programs, program);
        program->discard = AVDISCARD_NONE;
    }
    program->id = id;

    return program;
}

AVChapter *avpriv_new_chapter(AVFormatContext *s, int id, AVRational time_base, int64_t start, int64_t end, const char *title)
{
    AVChapter *chapter = NULL;
    int i;

    for(i=0; i<s->nb_chapters; i++)
        if(s->chapters[i]->id == id)
            chapter = s->chapters[i];

    if(!chapter){
        chapter= av_mallocz(sizeof(AVChapter));
        if(!chapter)
            return NULL;
        dynarray_add(&s->chapters, &s->nb_chapters, chapter);
    }
    av_dict_set(&chapter->metadata, "title", title, 0);
    chapter->id    = id;
    chapter->time_base= time_base;
    chapter->start = start;
    chapter->end   = end;

    return chapter;
}

/************************************************************/
/* output media file */

int avformat_alloc_output_context2(AVFormatContext **avctx, AVOutputFormat *oformat,
                                   const char *format, const char *filename)
{
    AVFormatContext *s = avformat_alloc_context();
    int ret = 0;

    *avctx = NULL;
    if (!s)
        goto nomem;

    if (!oformat) {
        if (format) {
            oformat = av_guess_format(format, NULL, NULL);
            if (!oformat) {
                av_log(s, AV_LOG_ERROR, "Requested output format '%s' is not a suitable output format\n", format);
                ret = AVERROR(EINVAL);
                goto error;
            }
        } else {
            oformat = av_guess_format(NULL, filename, NULL);
            if (!oformat) {
                ret = AVERROR(EINVAL);
                av_log(s, AV_LOG_ERROR, "Unable to find a suitable output format for '%s'\n",
                       filename);
                goto error;
            }
        }
    }

    s->oformat = oformat;
    if (s->oformat->priv_data_size > 0) {
        s->priv_data = av_mallocz(s->oformat->priv_data_size);
        if (!s->priv_data)
            goto nomem;
        if (s->oformat->priv_class) {
            *(const AVClass**)s->priv_data= s->oformat->priv_class;
            av_opt_set_defaults(s->priv_data);
        }
    } else
        s->priv_data = NULL;

    if (filename)
        av_strlcpy(s->filename, filename, sizeof(s->filename));
    *avctx = s;
    return 0;
nomem:
    av_log(s, AV_LOG_ERROR, "Out of memory\n");
    ret = AVERROR(ENOMEM);
error:
    avformat_free_context(s);
    return ret;
}

#if FF_API_ALLOC_OUTPUT_CONTEXT
AVFormatContext *avformat_alloc_output_context(const char *format,
                                               AVOutputFormat *oformat, const char *filename)
{
    AVFormatContext *avctx;
    int ret = avformat_alloc_output_context2(&avctx, oformat, format, filename);
    return ret < 0 ? NULL : avctx;
}
#endif

static int validate_codec_tag(AVFormatContext *s, AVStream *st)
{
    const AVCodecTag *avctag;
    int n;
    enum CodecID id = CODEC_ID_NONE;
    unsigned int tag = 0;

    /**
     * Check that tag + id is in the table
     * If neither is in the table -> OK
     * If tag is in the table with another id -> FAIL
     * If id is in the table with another tag -> FAIL unless strict < normal
     */
    for (n = 0; s->oformat->codec_tag[n]; n++) {
        avctag = s->oformat->codec_tag[n];
        while (avctag->id != CODEC_ID_NONE) {
            if (avpriv_toupper4(avctag->tag) == avpriv_toupper4(st->codec->codec_tag)) {
                id = avctag->id;
                if (id == st->codec->codec_id)
                    return 1;
            }
            if (avctag->id == st->codec->codec_id)
                tag = avctag->tag;
            avctag++;
        }
    }
    if (id != CODEC_ID_NONE)
        return 0;
    if (tag && (st->codec->strict_std_compliance >= FF_COMPLIANCE_NORMAL))
        return 0;
    return 1;
}

int avformat_write_header(AVFormatContext *s, AVDictionary **options)
{
    int ret = 0, i;
    AVStream *st;
    AVDictionary *tmp = NULL;

    if (options)
        av_dict_copy(&tmp, *options, 0);
    if ((ret = av_opt_set_dict(s, &tmp)) < 0)
        goto fail;
    if (s->priv_data && s->oformat->priv_class && *(const AVClass**)s->priv_data==s->oformat->priv_class &&
        (ret = av_opt_set_dict(s->priv_data, &tmp)) < 0)
        goto fail;

    // some sanity checks
    if (s->nb_streams == 0 && !(s->oformat->flags & AVFMT_NOSTREAMS)) {
        av_log(s, AV_LOG_ERROR, "no streams\n");
        ret = AVERROR(EINVAL);
        goto fail;
    }

    for(i=0;i<s->nb_streams;i++) {
        st = s->streams[i];

        switch (st->codec->codec_type) {
        case AVMEDIA_TYPE_AUDIO:
            if(st->codec->sample_rate<=0){
                av_log(s, AV_LOG_ERROR, "sample rate not set\n");
                ret = AVERROR(EINVAL);
                goto fail;
            }
            if(!st->codec->block_align)
                st->codec->block_align = st->codec->channels *
                    av_get_bits_per_sample(st->codec->codec_id) >> 3;
            break;
        case AVMEDIA_TYPE_VIDEO:
            if(st->codec->time_base.num<=0 || st->codec->time_base.den<=0){ //FIXME audio too?
                av_log(s, AV_LOG_ERROR, "time base not set\n");
                ret = AVERROR(EINVAL);
                goto fail;
            }
            if((st->codec->width<=0 || st->codec->height<=0) && !(s->oformat->flags & AVFMT_NODIMENSIONS)){
                av_log(s, AV_LOG_ERROR, "dimensions not set\n");
                ret = AVERROR(EINVAL);
                goto fail;
            }
            if(av_cmp_q(st->sample_aspect_ratio, st->codec->sample_aspect_ratio)
               && FFABS(av_q2d(st->sample_aspect_ratio) - av_q2d(st->codec->sample_aspect_ratio)) > 0.004*av_q2d(st->sample_aspect_ratio)
            ){
                av_log(s, AV_LOG_ERROR, "Aspect ratio mismatch between muxer "
                       "(%d/%d) and encoder layer (%d/%d)\n",
                       st->sample_aspect_ratio.num, st->sample_aspect_ratio.den,
                       st->codec->sample_aspect_ratio.num,
                       st->codec->sample_aspect_ratio.den);
                ret = AVERROR(EINVAL);
                goto fail;
            }
            break;
        }

        if(s->oformat->codec_tag){
            if(st->codec->codec_tag && st->codec->codec_id == CODEC_ID_RAWVIDEO && av_codec_get_tag(s->oformat->codec_tag, st->codec->codec_id) == 0 && !validate_codec_tag(s, st)){
                //the current rawvideo encoding system ends up setting the wrong codec_tag for avi, we override it here
                st->codec->codec_tag= 0;
            }
            if(st->codec->codec_tag){
                if (!validate_codec_tag(s, st)) {
                    char tagbuf[32];
                    av_get_codec_tag_string(tagbuf, sizeof(tagbuf), st->codec->codec_tag);
                    av_log(s, AV_LOG_ERROR,
                           "Tag %s/0x%08x incompatible with output codec id '%d'\n",
                           tagbuf, st->codec->codec_tag, st->codec->codec_id);
                    ret = AVERROR_INVALIDDATA;
                    goto fail;
                }
            }else
                st->codec->codec_tag= av_codec_get_tag(s->oformat->codec_tag, st->codec->codec_id);
        }

        if(s->oformat->flags & AVFMT_GLOBALHEADER &&
            !(st->codec->flags & CODEC_FLAG_GLOBAL_HEADER))
          av_log(s, AV_LOG_WARNING, "Codec for stream %d does not use global headers but container format requires global headers\n", i);
    }

    if (!s->priv_data && s->oformat->priv_data_size > 0) {
        s->priv_data = av_mallocz(s->oformat->priv_data_size);
        if (!s->priv_data) {
            ret = AVERROR(ENOMEM);
            goto fail;
        }
        if (s->oformat->priv_class) {
            *(const AVClass**)s->priv_data= s->oformat->priv_class;
            av_opt_set_defaults(s->priv_data);
            if ((ret = av_opt_set_dict(s->priv_data, &tmp)) < 0)
                goto fail;
        }
    }

    /* set muxer identification string */
    if (s->nb_streams && !(s->streams[0]->codec->flags & CODEC_FLAG_BITEXACT)) {
        av_dict_set(&s->metadata, "encoder", LIBAVFORMAT_IDENT, 0);
    }

    if(s->oformat->write_header){
        ret = s->oformat->write_header(s);
        if (ret < 0)
            goto fail;
    }

    /* init PTS generation */
    for(i=0;i<s->nb_streams;i++) {
        int64_t den = AV_NOPTS_VALUE;
        st = s->streams[i];

        switch (st->codec->codec_type) {
        case AVMEDIA_TYPE_AUDIO:
            den = (int64_t)st->time_base.num * st->codec->sample_rate;
            break;
        case AVMEDIA_TYPE_VIDEO:
            den = (int64_t)st->time_base.num * st->codec->time_base.den;
            break;
        default:
            break;
        }
        if (den != AV_NOPTS_VALUE) {
            if (den <= 0) {
                ret = AVERROR_INVALIDDATA;
                goto fail;
            }
            frac_init(&st->pts, 0, 0, den);
        }
    }

    if (options) {
        av_dict_free(options);
        *options = tmp;
    }
    return 0;
fail:
    av_dict_free(&tmp);
    return ret;
}

//FIXME merge with compute_pkt_fields
static int compute_pkt_fields2(AVFormatContext *s, AVStream *st, AVPacket *pkt){
    int delay = FFMAX(st->codec->has_b_frames, !!st->codec->max_b_frames);
    int num, den, frame_size, i;

    av_dlog(s, "compute_pkt_fields2: pts:%"PRId64" dts:%"PRId64" cur_dts:%"PRId64" b:%d size:%d st:%d\n",
            pkt->pts, pkt->dts, st->cur_dts, delay, pkt->size, pkt->stream_index);

    /* duration field */
    if (pkt->duration == 0) {
        compute_frame_duration(&num, &den, st, NULL, pkt);
        if (den && num) {
            pkt->duration = av_rescale(1, num * (int64_t)st->time_base.den * st->codec->ticks_per_frame, den * (int64_t)st->time_base.num);
        }
    }

    if(pkt->pts == AV_NOPTS_VALUE && pkt->dts != AV_NOPTS_VALUE && delay==0)
        pkt->pts= pkt->dts;

    //XXX/FIXME this is a temporary hack until all encoders output pts
    if((pkt->pts == 0 || pkt->pts == AV_NOPTS_VALUE) && pkt->dts == AV_NOPTS_VALUE && !delay){
        static int warned;
        if (!warned) {
            av_log(s, AV_LOG_WARNING, "Encoder did not produce proper pts, making some up.\n");
            warned = 1;
        }
        pkt->dts=
//        pkt->pts= st->cur_dts;
        pkt->pts= st->pts.val;
    }

    //calculate dts from pts
    if(pkt->pts != AV_NOPTS_VALUE && pkt->dts == AV_NOPTS_VALUE && delay <= MAX_REORDER_DELAY){
        st->pts_buffer[0]= pkt->pts;
        for(i=1; i<delay+1 && st->pts_buffer[i] == AV_NOPTS_VALUE; i++)
            st->pts_buffer[i]= pkt->pts + (i-delay-1) * pkt->duration;
        for(i=0; i<delay && st->pts_buffer[i] > st->pts_buffer[i+1]; i++)
            FFSWAP(int64_t, st->pts_buffer[i], st->pts_buffer[i+1]);

        pkt->dts= st->pts_buffer[0];
    }

    if(st->cur_dts && st->cur_dts != AV_NOPTS_VALUE && ((!(s->oformat->flags & AVFMT_TS_NONSTRICT) && st->cur_dts >= pkt->dts) || st->cur_dts > pkt->dts)){
        av_log(s, AV_LOG_ERROR,
               "Application provided invalid, non monotonically increasing dts to muxer in stream %d: %"PRId64" >= %"PRId64"\n",
               st->index, st->cur_dts, pkt->dts);
        return AVERROR(EINVAL);
    }
    if(pkt->dts != AV_NOPTS_VALUE && pkt->pts != AV_NOPTS_VALUE && pkt->pts < pkt->dts){
        av_log(s, AV_LOG_ERROR, "pts (%"PRId64") < dts (%"PRId64") in stream %d\n", pkt->pts, pkt->dts, st->index);
        return AVERROR(EINVAL);
    }

//    av_log(s, AV_LOG_DEBUG, "av_write_frame: pts2:%"PRId64" dts2:%"PRId64"\n", pkt->pts, pkt->dts);
    st->cur_dts= pkt->dts;
    st->pts.val= pkt->dts;

    /* update pts */
    switch (st->codec->codec_type) {
    case AVMEDIA_TYPE_AUDIO:
        frame_size = get_audio_frame_size(st->codec, pkt->size, 1);

        /* HACK/FIXME, we skip the initial 0 size packets as they are most
           likely equal to the encoder delay, but it would be better if we
           had the real timestamps from the encoder */
        if (frame_size >= 0 && (pkt->size || st->pts.num!=st->pts.den>>1 || st->pts.val)) {
            frac_add(&st->pts, (int64_t)st->time_base.den * frame_size);
        }
        break;
    case AVMEDIA_TYPE_VIDEO:
        frac_add(&st->pts, (int64_t)st->time_base.den * st->codec->time_base.num);
        break;
    default:
        break;
    }
    return 0;
}

int av_write_frame(AVFormatContext *s, AVPacket *pkt)
{
    int ret;

    if (!pkt) {
        if (s->oformat->flags & AVFMT_ALLOW_FLUSH)
            return s->oformat->write_packet(s, pkt);
        return 1;
    }

    ret = compute_pkt_fields2(s, s->streams[pkt->stream_index], pkt);

    if(ret<0 && !(s->oformat->flags & AVFMT_NOTIMESTAMPS))
        return ret;

    ret= s->oformat->write_packet(s, pkt);

    if (ret >= 0)
        s->streams[pkt->stream_index]->nb_frames++;
    return ret;
}

#define CHUNK_START 0x1000

int ff_interleave_add_packet(AVFormatContext *s, AVPacket *pkt,
                              int (*compare)(AVFormatContext *, AVPacket *, AVPacket *))
{
    AVPacketList **next_point, *this_pktl;
    AVStream *st= s->streams[pkt->stream_index];
    int chunked= s->max_chunk_size || s->max_chunk_duration;

    this_pktl = av_mallocz(sizeof(AVPacketList));
    if (!this_pktl)
        return AVERROR(ENOMEM);
    this_pktl->pkt= *pkt;
    pkt->destruct= NULL;             // do not free original but only the copy
    av_dup_packet(&this_pktl->pkt);  // duplicate the packet if it uses non-alloced memory

    if(s->streams[pkt->stream_index]->last_in_packet_buffer){
        next_point = &(st->last_in_packet_buffer->next);
    }else{
        next_point = &s->packet_buffer;
    }

    if(*next_point){
        if(chunked){
            uint64_t max= av_rescale_q(s->max_chunk_duration, AV_TIME_BASE_Q, st->time_base);
            if(   st->interleaver_chunk_size     + pkt->size     <= s->max_chunk_size-1U
               && st->interleaver_chunk_duration + pkt->duration <= max-1U){
                st->interleaver_chunk_size     += pkt->size;
                st->interleaver_chunk_duration += pkt->duration;
                goto next_non_null;
            }else{
                st->interleaver_chunk_size     =
                st->interleaver_chunk_duration = 0;
                this_pktl->pkt.flags |= CHUNK_START;
            }
        }

        if(compare(s, &s->packet_buffer_end->pkt, pkt)){
            while(   *next_point
                  && ((chunked && !((*next_point)->pkt.flags&CHUNK_START))
                      || !compare(s, &(*next_point)->pkt, pkt))){
                next_point= &(*next_point)->next;
            }
            if(*next_point)
                goto next_non_null;
        }else{
            next_point = &(s->packet_buffer_end->next);
        }
    }
    assert(!*next_point);

    s->packet_buffer_end= this_pktl;
next_non_null:

    this_pktl->next= *next_point;

    s->streams[pkt->stream_index]->last_in_packet_buffer=
    *next_point= this_pktl;
    return 0;
}

static int ff_interleave_compare_dts(AVFormatContext *s, AVPacket *next, AVPacket *pkt)
{
    AVStream *st = s->streams[ pkt ->stream_index];
    AVStream *st2= s->streams[ next->stream_index];
    int comp = av_compare_ts(next->dts, st2->time_base, pkt->dts,
                             st->time_base);
    if(s->audio_preload && ((st->codec->codec_type == AVMEDIA_TYPE_AUDIO) != (st2->codec->codec_type == AVMEDIA_TYPE_AUDIO))){
        int64_t ts = av_rescale_q(pkt ->dts, st ->time_base, AV_TIME_BASE_Q) - s->audio_preload*(st ->codec->codec_type == AVMEDIA_TYPE_AUDIO);
        int64_t ts2= av_rescale_q(next->dts, st2->time_base, AV_TIME_BASE_Q) - s->audio_preload*(st2->codec->codec_type == AVMEDIA_TYPE_AUDIO);
        if(ts == ts2){
            ts= ( pkt ->dts* st->time_base.num*AV_TIME_BASE - s->audio_preload*(int64_t)(st ->codec->codec_type == AVMEDIA_TYPE_AUDIO)* st->time_base.den)*st2->time_base.den
               -( next->dts*st2->time_base.num*AV_TIME_BASE - s->audio_preload*(int64_t)(st2->codec->codec_type == AVMEDIA_TYPE_AUDIO)*st2->time_base.den)* st->time_base.den;
            ts2=0;
        }
        comp= (ts>ts2) - (ts<ts2);
    }

    if (comp == 0)
        return pkt->stream_index < next->stream_index;
    return comp > 0;
}

int ff_interleave_packet_per_dts(AVFormatContext *s, AVPacket *out,
                                 AVPacket *pkt, int flush)
{
    AVPacketList *pktl;
    int stream_count=0, noninterleaved_count=0;
    int64_t delta_dts_max = 0;
    int i, ret;

    if(pkt){
        ret = ff_interleave_add_packet(s, pkt, ff_interleave_compare_dts);
        if (ret < 0)
            return ret;
    }

    for(i=0; i < s->nb_streams; i++) {
        if (s->streams[i]->last_in_packet_buffer) {
            ++stream_count;
        } else if(s->streams[i]->codec->codec_type == AVMEDIA_TYPE_SUBTITLE) {
            ++noninterleaved_count;
        }
    }

    if (s->nb_streams == stream_count) {
        flush = 1;
    } else if (!flush){
        for(i=0; i < s->nb_streams; i++) {
            if (s->streams[i]->last_in_packet_buffer) {
                int64_t delta_dts =
                    av_rescale_q(s->streams[i]->last_in_packet_buffer->pkt.dts,
                                s->streams[i]->time_base,
                                AV_TIME_BASE_Q) -
                    av_rescale_q(s->packet_buffer->pkt.dts,
                                s->streams[s->packet_buffer->pkt.stream_index]->time_base,
                                AV_TIME_BASE_Q);
                delta_dts_max= FFMAX(delta_dts_max, delta_dts);
            }
        }
        if(s->nb_streams == stream_count+noninterleaved_count &&
           delta_dts_max > 20*AV_TIME_BASE) {
            av_log(s, AV_LOG_DEBUG, "flushing with %d noninterleaved\n", noninterleaved_count);
            flush = 1;
        }
    }
    if(stream_count && flush){
        pktl= s->packet_buffer;
        *out= pktl->pkt;

        s->packet_buffer= pktl->next;
        if(!s->packet_buffer)
            s->packet_buffer_end= NULL;

        if(s->streams[out->stream_index]->last_in_packet_buffer == pktl)
            s->streams[out->stream_index]->last_in_packet_buffer= NULL;
        av_freep(&pktl);
        return 1;
    }else{
        av_init_packet(out);
        return 0;
    }
}

#if FF_API_INTERLEAVE_PACKET
int av_interleave_packet_per_dts(AVFormatContext *s, AVPacket *out,
                                 AVPacket *pkt, int flush)
{
    return ff_interleave_packet_per_dts(s, out, pkt, flush);
}
#endif

/**
 * Interleave an AVPacket correctly so it can be muxed.
 * @param out the interleaved packet will be output here
 * @param in the input packet
 * @param flush 1 if no further packets are available as input and all
 *              remaining packets should be output
 * @return 1 if a packet was output, 0 if no packet could be output,
 *         < 0 if an error occurred
 */
static int interleave_packet(AVFormatContext *s, AVPacket *out, AVPacket *in, int flush){
    if (s->oformat->interleave_packet) {
        int ret = s->oformat->interleave_packet(s, out, in, flush);
        if (in)
            av_free_packet(in);
        return ret;
    } else
        return ff_interleave_packet_per_dts(s, out, in, flush);
}

int av_interleaved_write_frame(AVFormatContext *s, AVPacket *pkt){
    int ret, flush = 0;

    if (pkt) {
        AVStream *st= s->streams[ pkt->stream_index];

        //FIXME/XXX/HACK drop zero sized packets
        if(st->codec->codec_type == AVMEDIA_TYPE_AUDIO && pkt->size==0)
            return 0;

        av_dlog(s, "av_interleaved_write_frame size:%d dts:%"PRId64" pts:%"PRId64"\n",
                pkt->size, pkt->dts, pkt->pts);
        if((ret = compute_pkt_fields2(s, st, pkt)) < 0 && !(s->oformat->flags & AVFMT_NOTIMESTAMPS))
            return ret;

        if(pkt->dts == AV_NOPTS_VALUE && !(s->oformat->flags & AVFMT_NOTIMESTAMPS))
            return AVERROR(EINVAL);
    } else {
        av_dlog(s, "av_interleaved_write_frame FLUSH\n");
        flush = 1;
    }

    for(;;){
        AVPacket opkt;
        int ret= interleave_packet(s, &opkt, pkt, flush);
        if(ret<=0) //FIXME cleanup needed for ret<0 ?
            return ret;

        ret= s->oformat->write_packet(s, &opkt);
        if (ret >= 0)
            s->streams[opkt.stream_index]->nb_frames++;

        av_free_packet(&opkt);
        pkt= NULL;

        if(ret<0)
            return ret;
        if(s->pb && s->pb->error)
            return s->pb->error;
    }
}

int av_write_trailer(AVFormatContext *s)
{
    int ret, i;

    for(;;){
        AVPacket pkt;
        ret= interleave_packet(s, &pkt, NULL, 1);
        if(ret<0) //FIXME cleanup needed for ret<0 ?
            goto fail;
        if(!ret)
            break;

        ret= s->oformat->write_packet(s, &pkt);
        if (ret >= 0)
            s->streams[pkt.stream_index]->nb_frames++;

        av_free_packet(&pkt);

        if(ret<0)
            goto fail;
        if(s->pb && s->pb->error)
            goto fail;
    }

    if(s->oformat->write_trailer)
        ret = s->oformat->write_trailer(s);
fail:
    if(ret == 0)
       ret = s->pb ? s->pb->error : 0;
    for(i=0;i<s->nb_streams;i++) {
        av_freep(&s->streams[i]->priv_data);
        av_freep(&s->streams[i]->index_entries);
    }
    if (s->oformat->priv_class)
        av_opt_free(s->priv_data);
    av_freep(&s->priv_data);
    return ret;
}

int av_get_output_timestamp(struct AVFormatContext *s, int stream,
                            int64_t *dts, int64_t *wall)
{
    if (!s->oformat || !s->oformat->get_output_timestamp)
        return AVERROR(ENOSYS);
    s->oformat->get_output_timestamp(s, stream, dts, wall);
    return 0;
}

void ff_program_add_stream_index(AVFormatContext *ac, int progid, unsigned int idx)
{
    int i, j;
    AVProgram *program=NULL;
    void *tmp;

    if (idx >= ac->nb_streams) {
        av_log(ac, AV_LOG_ERROR, "stream index %d is not valid\n", idx);
        return;
    }

    for(i=0; i<ac->nb_programs; i++){
        if(ac->programs[i]->id != progid)
            continue;
        program = ac->programs[i];
        for(j=0; j<program->nb_stream_indexes; j++)
            if(program->stream_index[j] == idx)
                return;

        tmp = av_realloc(program->stream_index, sizeof(unsigned int)*(program->nb_stream_indexes+1));
        if(!tmp)
            return;
        program->stream_index = tmp;
        program->stream_index[program->nb_stream_indexes++] = idx;
        return;
    }
}

static void print_fps(double d, const char *postfix){
    uint64_t v= lrintf(d*100);
    if     (v% 100      ) av_log(NULL, AV_LOG_INFO, ", %3.2f %s", d, postfix);
    else if(v%(100*1000)) av_log(NULL, AV_LOG_INFO, ", %1.0f %s", d, postfix);
    else                  av_log(NULL, AV_LOG_INFO, ", %1.0fk %s", d/1000, postfix);
}

static void dump_metadata(void *ctx, AVDictionary *m, const char *indent)
{
    if(m && !(m->count == 1 && av_dict_get(m, "language", NULL, 0))){
        AVDictionaryEntry *tag=NULL;

        av_log(ctx, AV_LOG_INFO, "%sMetadata:\n", indent);
        while((tag=av_dict_get(m, "", tag, AV_DICT_IGNORE_SUFFIX))) {
            if(strcmp("language", tag->key)){
                const char *p = tag->value;
                av_log(ctx, AV_LOG_INFO, "%s  %-16s: ", indent, tag->key);
                while(*p) {
                    char tmp[256];
                    size_t len = strcspn(p, "\xd\xa");
                    av_strlcpy(tmp, p, FFMIN(sizeof(tmp), len+1));
                    av_log(ctx, AV_LOG_INFO, "%s", tmp);
                    p += len;
                    if (*p == 0xd) av_log(ctx, AV_LOG_INFO, " ");
                    if (*p == 0xa) av_log(ctx, AV_LOG_INFO, "\n%s  %-16s: ", indent, "");
                    if (*p) p++;
                }
                av_log(ctx, AV_LOG_INFO, "\n");
            }
        }
    }
}

/* "user interface" functions */
static void dump_stream_format(AVFormatContext *ic, int i, int index, int is_output)
{
    char buf[256];
    int flags = (is_output ? ic->oformat->flags : ic->iformat->flags);
    AVStream *st = ic->streams[i];
    int g = av_gcd(st->time_base.num, st->time_base.den);
    AVDictionaryEntry *lang = av_dict_get(st->metadata, "language", NULL, 0);
    avcodec_string(buf, sizeof(buf), st->codec, is_output);
    av_log(NULL, AV_LOG_INFO, "    Stream #%d:%d", index, i);
    /* the pid is an important information, so we display it */
    /* XXX: add a generic system */
    if (flags & AVFMT_SHOW_IDS)
        av_log(NULL, AV_LOG_INFO, "[0x%x]", st->id);
    if (lang)
        av_log(NULL, AV_LOG_INFO, "(%s)", lang->value);
    av_log(NULL, AV_LOG_DEBUG, ", %d, %d/%d", st->codec_info_nb_frames, st->time_base.num/g, st->time_base.den/g);
    av_log(NULL, AV_LOG_INFO, ": %s", buf);
    if (st->sample_aspect_ratio.num && // default
        av_cmp_q(st->sample_aspect_ratio, st->codec->sample_aspect_ratio)) {
        AVRational display_aspect_ratio;
        av_reduce(&display_aspect_ratio.num, &display_aspect_ratio.den,
                  st->codec->width*st->sample_aspect_ratio.num,
                  st->codec->height*st->sample_aspect_ratio.den,
                  1024*1024);
        av_log(NULL, AV_LOG_INFO, ", SAR %d:%d DAR %d:%d",
                 st->sample_aspect_ratio.num, st->sample_aspect_ratio.den,
                 display_aspect_ratio.num, display_aspect_ratio.den);
    }
    if(st->codec->codec_type == AVMEDIA_TYPE_VIDEO){
        if(st->avg_frame_rate.den && st->avg_frame_rate.num)
            print_fps(av_q2d(st->avg_frame_rate), "fps");
        if(st->r_frame_rate.den && st->r_frame_rate.num)
            print_fps(av_q2d(st->r_frame_rate), "tbr");
        if(st->time_base.den && st->time_base.num)
            print_fps(1/av_q2d(st->time_base), "tbn");
        if(st->codec->time_base.den && st->codec->time_base.num)
            print_fps(1/av_q2d(st->codec->time_base), "tbc");
    }
    if (st->disposition & AV_DISPOSITION_DEFAULT)
        av_log(NULL, AV_LOG_INFO, " (default)");
    if (st->disposition & AV_DISPOSITION_DUB)
        av_log(NULL, AV_LOG_INFO, " (dub)");
    if (st->disposition & AV_DISPOSITION_ORIGINAL)
        av_log(NULL, AV_LOG_INFO, " (original)");
    if (st->disposition & AV_DISPOSITION_COMMENT)
        av_log(NULL, AV_LOG_INFO, " (comment)");
    if (st->disposition & AV_DISPOSITION_LYRICS)
        av_log(NULL, AV_LOG_INFO, " (lyrics)");
    if (st->disposition & AV_DISPOSITION_KARAOKE)
        av_log(NULL, AV_LOG_INFO, " (karaoke)");
    if (st->disposition & AV_DISPOSITION_FORCED)
        av_log(NULL, AV_LOG_INFO, " (forced)");
    if (st->disposition & AV_DISPOSITION_HEARING_IMPAIRED)
        av_log(NULL, AV_LOG_INFO, " (hearing impaired)");
    if (st->disposition & AV_DISPOSITION_VISUAL_IMPAIRED)
        av_log(NULL, AV_LOG_INFO, " (visual impaired)");
    if (st->disposition & AV_DISPOSITION_CLEAN_EFFECTS)
        av_log(NULL, AV_LOG_INFO, " (clean effects)");
    av_log(NULL, AV_LOG_INFO, "\n");
    dump_metadata(NULL, st->metadata, "    ");
}

void av_dump_format(AVFormatContext *ic,
                    int index,
                    const char *url,
                    int is_output)
{
    int i;
    uint8_t *printed = ic->nb_streams ? av_mallocz(ic->nb_streams) : NULL;
    if (ic->nb_streams && !printed)
        return;

    av_log(NULL, AV_LOG_INFO, "%s #%d, %s, %s '%s':\n",
            is_output ? "Output" : "Input",
            index,
            is_output ? ic->oformat->name : ic->iformat->name,
            is_output ? "to" : "from", url);
    dump_metadata(NULL, ic->metadata, "  ");
    if (!is_output) {
        av_log(NULL, AV_LOG_INFO, "  Duration: ");
        if (ic->duration != AV_NOPTS_VALUE) {
            int hours, mins, secs, us;
            secs = ic->duration / AV_TIME_BASE;
            us = ic->duration % AV_TIME_BASE;
            mins = secs / 60;
            secs %= 60;
            hours = mins / 60;
            mins %= 60;
            av_log(NULL, AV_LOG_INFO, "%02d:%02d:%02d.%02d", hours, mins, secs,
                   (100 * us) / AV_TIME_BASE);
        } else {
            av_log(NULL, AV_LOG_INFO, "N/A");
        }
        if (ic->start_time != AV_NOPTS_VALUE) {
            int secs, us;
            av_log(NULL, AV_LOG_INFO, ", start: ");
            secs = ic->start_time / AV_TIME_BASE;
            us = abs(ic->start_time % AV_TIME_BASE);
            av_log(NULL, AV_LOG_INFO, "%d.%06d",
                   secs, (int)av_rescale(us, 1000000, AV_TIME_BASE));
        }
        av_log(NULL, AV_LOG_INFO, ", bitrate: ");
        if (ic->bit_rate) {
            av_log(NULL, AV_LOG_INFO,"%d kb/s", ic->bit_rate / 1000);
        } else {
            av_log(NULL, AV_LOG_INFO, "N/A");
        }
        av_log(NULL, AV_LOG_INFO, "\n");
    }
    for (i = 0; i < ic->nb_chapters; i++) {
        AVChapter *ch = ic->chapters[i];
        av_log(NULL, AV_LOG_INFO, "    Chapter #%d.%d: ", index, i);
        av_log(NULL, AV_LOG_INFO, "start %f, ", ch->start * av_q2d(ch->time_base));
        av_log(NULL, AV_LOG_INFO, "end %f\n",   ch->end   * av_q2d(ch->time_base));

        dump_metadata(NULL, ch->metadata, "    ");
    }
    if(ic->nb_programs) {
        int j, k, total = 0;
        for(j=0; j<ic->nb_programs; j++) {
            AVDictionaryEntry *name = av_dict_get(ic->programs[j]->metadata,
                                                  "name", NULL, 0);
            av_log(NULL, AV_LOG_INFO, "  Program %d %s\n", ic->programs[j]->id,
                   name ? name->value : "");
            dump_metadata(NULL, ic->programs[j]->metadata, "    ");
            for(k=0; k<ic->programs[j]->nb_stream_indexes; k++) {
                dump_stream_format(ic, ic->programs[j]->stream_index[k], index, is_output);
                printed[ic->programs[j]->stream_index[k]] = 1;
            }
            total += ic->programs[j]->nb_stream_indexes;
        }
        if (total < ic->nb_streams)
            av_log(NULL, AV_LOG_INFO, "  No Program\n");
    }
    for(i=0;i<ic->nb_streams;i++)
        if (!printed[i])
            dump_stream_format(ic, i, index, is_output);

    av_free(printed);
}

int64_t av_gettime(void)
{
    struct timeval tv;
    gettimeofday(&tv,NULL);
    return (int64_t)tv.tv_sec * 1000000 + tv.tv_usec;
}

uint64_t ff_ntp_time(void)
{
  return (av_gettime() / 1000) * 1000 + NTP_OFFSET_US;
}

int av_get_frame_filename(char *buf, int buf_size,
                          const char *path, int number)
{
    const char *p;
    char *q, buf1[20], c;
    int nd, len, percentd_found;

    q = buf;
    p = path;
    percentd_found = 0;
    for(;;) {
        c = *p++;
        if (c == '\0')
            break;
        if (c == '%') {
            do {
                nd = 0;
                while (isdigit(*p)) {
                    nd = nd * 10 + *p++ - '0';
                }
                c = *p++;
            } while (isdigit(c));

            switch(c) {
            case '%':
                goto addchar;
            case 'd':
                if (percentd_found)
                    goto fail;
                percentd_found = 1;
                snprintf(buf1, sizeof(buf1), "%0*d", nd, number);
                len = strlen(buf1);
                if ((q - buf + len) > buf_size - 1)
                    goto fail;
                memcpy(q, buf1, len);
                q += len;
                break;
            default:
                goto fail;
            }
        } else {
        addchar:
            if ((q - buf) < buf_size - 1)
                *q++ = c;
        }
    }
    if (!percentd_found)
        goto fail;
    *q = '\0';
    return 0;
 fail:
    *q = '\0';
    return -1;
}

static void hex_dump_internal(void *avcl, FILE *f, int level, uint8_t *buf, int size)
{
    int len, i, j, c;
#undef fprintf
#define PRINT(...) do { if (!f) av_log(avcl, level, __VA_ARGS__); else fprintf(f, __VA_ARGS__); } while(0)

    for(i=0;i<size;i+=16) {
        len = size - i;
        if (len > 16)
            len = 16;
        PRINT("%08x ", i);
        for(j=0;j<16;j++) {
            if (j < len)
                PRINT(" %02x", buf[i+j]);
            else
                PRINT("   ");
        }
        PRINT(" ");
        for(j=0;j<len;j++) {
            c = buf[i+j];
            if (c < ' ' || c > '~')
                c = '.';
            PRINT("%c", c);
        }
        PRINT("\n");
    }
#undef PRINT
}

void av_hex_dump(FILE *f, uint8_t *buf, int size)
{
    hex_dump_internal(NULL, f, 0, buf, size);
}

void av_hex_dump_log(void *avcl, int level, uint8_t *buf, int size)
{
    hex_dump_internal(avcl, NULL, level, buf, size);
}

static void pkt_dump_internal(void *avcl, FILE *f, int level, AVPacket *pkt, int dump_payload, AVRational time_base)
{
#undef fprintf
#define PRINT(...) do { if (!f) av_log(avcl, level, __VA_ARGS__); else fprintf(f, __VA_ARGS__); } while(0)
    PRINT("stream #%d:\n", pkt->stream_index);
    PRINT("  keyframe=%d\n", ((pkt->flags & AV_PKT_FLAG_KEY) != 0));
    PRINT("  duration=%0.3f\n", pkt->duration * av_q2d(time_base));
    /* DTS is _always_ valid after av_read_frame() */
    PRINT("  dts=");
    if (pkt->dts == AV_NOPTS_VALUE)
        PRINT("N/A");
    else
        PRINT("%0.3f", pkt->dts * av_q2d(time_base));
    /* PTS may not be known if B-frames are present. */
    PRINT("  pts=");
    if (pkt->pts == AV_NOPTS_VALUE)
        PRINT("N/A");
    else
        PRINT("%0.3f", pkt->pts * av_q2d(time_base));
    PRINT("\n");
    PRINT("  size=%d\n", pkt->size);
#undef PRINT
    if (dump_payload)
        av_hex_dump(f, pkt->data, pkt->size);
}

#if FF_API_PKT_DUMP
void av_pkt_dump(FILE *f, AVPacket *pkt, int dump_payload)
{
    AVRational tb = { 1, AV_TIME_BASE };
    pkt_dump_internal(NULL, f, 0, pkt, dump_payload, tb);
}
#endif

void av_pkt_dump2(FILE *f, AVPacket *pkt, int dump_payload, AVStream *st)
{
    pkt_dump_internal(NULL, f, 0, pkt, dump_payload, st->time_base);
}

#if FF_API_PKT_DUMP
void av_pkt_dump_log(void *avcl, int level, AVPacket *pkt, int dump_payload)
{
    AVRational tb = { 1, AV_TIME_BASE };
    pkt_dump_internal(avcl, NULL, level, pkt, dump_payload, tb);
}
#endif

void av_pkt_dump_log2(void *avcl, int level, AVPacket *pkt, int dump_payload,
                      AVStream *st)
{
    pkt_dump_internal(avcl, NULL, level, pkt, dump_payload, st->time_base);
}

void av_url_split(char *proto, int proto_size,
                  char *authorization, int authorization_size,
                  char *hostname, int hostname_size,
                  int *port_ptr,
                  char *path, int path_size,
                  const char *url)
{
    const char *p, *ls, *at, *col, *brk;

    if (port_ptr)               *port_ptr = -1;
    if (proto_size > 0)         proto[0] = 0;
    if (authorization_size > 0) authorization[0] = 0;
    if (hostname_size > 0)      hostname[0] = 0;
    if (path_size > 0)          path[0] = 0;

    /* parse protocol */
    if ((p = strchr(url, ':'))) {
        av_strlcpy(proto, url, FFMIN(proto_size, p + 1 - url));
        p++; /* skip ':' */
        if (*p == '/') p++;
        if (*p == '/') p++;
    } else {
        /* no protocol means plain filename */
        av_strlcpy(path, url, path_size);
        return;
    }

    /* separate path from hostname */
    ls = strchr(p, '/');
    if(!ls)
        ls = strchr(p, '?');
    if(ls)
        av_strlcpy(path, ls, path_size);
    else
        ls = &p[strlen(p)]; // XXX

    /* the rest is hostname, use that to parse auth/port */
    if (ls != p) {
        /* authorization (user[:pass]@hostname) */
        if ((at = strchr(p, '@')) && at < ls) {
            av_strlcpy(authorization, p,
                       FFMIN(authorization_size, at + 1 - p));
            p = at + 1; /* skip '@' */
        }

        if (*p == '[' && (brk = strchr(p, ']')) && brk < ls) {
            /* [host]:port */
            av_strlcpy(hostname, p + 1,
                       FFMIN(hostname_size, brk - p));
            if (brk[1] == ':' && port_ptr)
                *port_ptr = atoi(brk + 2);
        } else if ((col = strchr(p, ':')) && col < ls) {
            av_strlcpy(hostname, p,
                       FFMIN(col + 1 - p, hostname_size));
            if (port_ptr) *port_ptr = atoi(col + 1);
        } else
            av_strlcpy(hostname, p,
                       FFMIN(ls + 1 - p, hostname_size));
    }
}

char *ff_data_to_hex(char *buff, const uint8_t *src, int s, int lowercase)
{
    int i;
    static const char hex_table_uc[16] = { '0', '1', '2', '3',
                                           '4', '5', '6', '7',
                                           '8', '9', 'A', 'B',
                                           'C', 'D', 'E', 'F' };
    static const char hex_table_lc[16] = { '0', '1', '2', '3',
                                           '4', '5', '6', '7',
                                           '8', '9', 'a', 'b',
                                           'c', 'd', 'e', 'f' };
    const char *hex_table = lowercase ? hex_table_lc : hex_table_uc;

    for(i = 0; i < s; i++) {
        buff[i * 2]     = hex_table[src[i] >> 4];
        buff[i * 2 + 1] = hex_table[src[i] & 0xF];
    }

    return buff;
}

int ff_hex_to_data(uint8_t *data, const char *p)
{
    int c, len, v;

    len = 0;
    v = 1;
    for (;;) {
        p += strspn(p, SPACE_CHARS);
        if (*p == '\0')
            break;
        c = toupper((unsigned char) *p++);
        if (c >= '0' && c <= '9')
            c = c - '0';
        else if (c >= 'A' && c <= 'F')
            c = c - 'A' + 10;
        else
            break;
        v = (v << 4) | c;
        if (v & 0x100) {
            if (data)
                data[len] = v;
            len++;
            v = 1;
        }
    }
    return len;
}

#if FF_API_SET_PTS_INFO
void av_set_pts_info(AVStream *s, int pts_wrap_bits,
                     unsigned int pts_num, unsigned int pts_den)
{
    avpriv_set_pts_info(s, pts_wrap_bits, pts_num, pts_den);
}
#endif

void avpriv_set_pts_info(AVStream *s, int pts_wrap_bits,
                         unsigned int pts_num, unsigned int pts_den)
{
    AVRational new_tb;
    if(av_reduce(&new_tb.num, &new_tb.den, pts_num, pts_den, INT_MAX)){
        if(new_tb.num != pts_num)
            av_log(NULL, AV_LOG_DEBUG, "st:%d removing common factor %d from timebase\n", s->index, pts_num/new_tb.num);
    }else
        av_log(NULL, AV_LOG_WARNING, "st:%d has too large timebase, reducing\n", s->index);

    if(new_tb.num <= 0 || new_tb.den <= 0) {
        av_log(NULL, AV_LOG_ERROR, "Ignoring attempt to set invalid timebase for st:%d\n", s->index);
        return;
    }
    s->time_base = new_tb;
    s->pts_wrap_bits = pts_wrap_bits;
}

int ff_url_join(char *str, int size, const char *proto,
                const char *authorization, const char *hostname,
                int port, const char *fmt, ...)
{
#if CONFIG_NETWORK
    struct addrinfo hints = { 0 }, *ai;
#endif

    str[0] = '\0';
    if (proto)
        av_strlcatf(str, size, "%s://", proto);
    if (authorization && authorization[0])
        av_strlcatf(str, size, "%s@", authorization);
#if CONFIG_NETWORK && defined(AF_INET6)
    /* Determine if hostname is a numerical IPv6 address,
     * properly escape it within [] in that case. */
    hints.ai_flags = AI_NUMERICHOST;
    if (!getaddrinfo(hostname, NULL, &hints, &ai)) {
        if (ai->ai_family == AF_INET6) {
            av_strlcat(str, "[", size);
            av_strlcat(str, hostname, size);
            av_strlcat(str, "]", size);
        } else {
            av_strlcat(str, hostname, size);
        }
        freeaddrinfo(ai);
    } else
#endif
        /* Not an IPv6 address, just output the plain string. */
        av_strlcat(str, hostname, size);

    if (port >= 0)
        av_strlcatf(str, size, ":%d", port);
    if (fmt) {
        va_list vl;
        int len = strlen(str);

        va_start(vl, fmt);
        vsnprintf(str + len, size > len ? size - len : 0, fmt, vl);
        va_end(vl);
    }
    return strlen(str);
}

int ff_write_chained(AVFormatContext *dst, int dst_stream, AVPacket *pkt,
                     AVFormatContext *src)
{
    AVPacket local_pkt;

    local_pkt = *pkt;
    local_pkt.stream_index = dst_stream;
    if (pkt->pts != AV_NOPTS_VALUE)
        local_pkt.pts = av_rescale_q(pkt->pts,
                                     src->streams[pkt->stream_index]->time_base,
                                     dst->streams[dst_stream]->time_base);
    if (pkt->dts != AV_NOPTS_VALUE)
        local_pkt.dts = av_rescale_q(pkt->dts,
                                     src->streams[pkt->stream_index]->time_base,
                                     dst->streams[dst_stream]->time_base);
    return av_write_frame(dst, &local_pkt);
}

void ff_parse_key_value(const char *str, ff_parse_key_val_cb callback_get_buf,
                        void *context)
{
    const char *ptr = str;

    /* Parse key=value pairs. */
    for (;;) {
        const char *key;
        char *dest = NULL, *dest_end;
        int key_len, dest_len = 0;

        /* Skip whitespace and potential commas. */
        while (*ptr && (isspace(*ptr) || *ptr == ','))
            ptr++;
        if (!*ptr)
            break;

        key = ptr;

        if (!(ptr = strchr(key, '=')))
            break;
        ptr++;
        key_len = ptr - key;

        callback_get_buf(context, key, key_len, &dest, &dest_len);
        dest_end = dest + dest_len - 1;

        if (*ptr == '\"') {
            ptr++;
            while (*ptr && *ptr != '\"') {
                if (*ptr == '\\') {
                    if (!ptr[1])
                        break;
                    if (dest && dest < dest_end)
                        *dest++ = ptr[1];
                    ptr += 2;
                } else {
                    if (dest && dest < dest_end)
                        *dest++ = *ptr;
                    ptr++;
                }
            }
            if (*ptr == '\"')
                ptr++;
        } else {
            for (; *ptr && !(isspace(*ptr) || *ptr == ','); ptr++)
                if (dest && dest < dest_end)
                    *dest++ = *ptr;
        }
        if (dest)
            *dest = 0;
    }
}

int ff_find_stream_index(AVFormatContext *s, int id)
{
    int i;
    for (i = 0; i < s->nb_streams; i++) {
        if (s->streams[i]->id == id)
            return i;
    }
    return -1;
}

void ff_make_absolute_url(char *buf, int size, const char *base,
                          const char *rel)
{
    char *sep;
    /* Absolute path, relative to the current server */
    if (base && strstr(base, "://") && rel[0] == '/') {
        if (base != buf)
            av_strlcpy(buf, base, size);
        sep = strstr(buf, "://");
        if (sep) {
            sep += 3;
            sep = strchr(sep, '/');
            if (sep)
                *sep = '\0';
        }
        av_strlcat(buf, rel, size);
        return;
    }
    /* If rel actually is an absolute url, just copy it */
    if (!base || strstr(rel, "://") || rel[0] == '/') {
        av_strlcpy(buf, rel, size);
        return;
    }
    if (base != buf)
        av_strlcpy(buf, base, size);
    /* Remove the file name from the base url */
    sep = strrchr(buf, '/');
    if (sep)
        sep[1] = '\0';
    else
        buf[0] = '\0';
    while (av_strstart(rel, "../", NULL) && sep) {
        /* Remove the path delimiter at the end */
        sep[0] = '\0';
        sep = strrchr(buf, '/');
        /* If the next directory name to pop off is "..", break here */
        if (!strcmp(sep ? &sep[1] : buf, "..")) {
            /* Readd the slash we just removed */
            av_strlcat(buf, "/", size);
            break;
        }
        /* Cut off the directory name */
        if (sep)
            sep[1] = '\0';
        else
            buf[0] = '\0';
        rel += 3;
    }
    av_strlcat(buf, rel, size);
}

int64_t ff_iso8601_to_unix_time(const char *datestr)
{
#if HAVE_STRPTIME
    struct tm time1 = {0}, time2 = {0};
    char *ret1, *ret2;
    ret1 = strptime(datestr, "%Y - %m - %d %T", &time1);
    ret2 = strptime(datestr, "%Y - %m - %dT%T", &time2);
    if (ret2 && !ret1)
        return av_timegm(&time2);
    else
        return av_timegm(&time1);
#else
    av_log(NULL, AV_LOG_WARNING, "strptime() unavailable on this system, cannot convert "
                                 "the date string.\n");
    return 0;
#endif
}

int avformat_query_codec(AVOutputFormat *ofmt, enum CodecID codec_id, int std_compliance)
{
    if (ofmt) {
        if (ofmt->query_codec)
            return ofmt->query_codec(codec_id, std_compliance);
        else if (ofmt->codec_tag)
            return !!av_codec_get_tag(ofmt->codec_tag, codec_id);
        else if (codec_id == ofmt->video_codec || codec_id == ofmt->audio_codec ||
                 codec_id == ofmt->subtitle_codec)
            return 1;
    }
    return AVERROR_PATCHWELCOME;
}

int avformat_network_init(void)
{
#if CONFIG_NETWORK
    int ret;
    ff_network_inited_globally = 1;
    if ((ret = ff_network_init()) < 0)
        return ret;
    ff_tls_init();
#endif
    return 0;
}

int avformat_network_deinit(void)
{
#if CONFIG_NETWORK
    ff_network_close();
    ff_tls_deinit();
#endif
    return 0;
}

int ff_add_param_change(AVPacket *pkt, int32_t channels,
                        uint64_t channel_layout, int32_t sample_rate,
                        int32_t width, int32_t height)
{
    uint32_t flags = 0;
    int size = 4;
    uint8_t *data;
    if (!pkt)
        return AVERROR(EINVAL);
    if (channels) {
        size += 4;
        flags |= AV_SIDE_DATA_PARAM_CHANGE_CHANNEL_COUNT;
    }
    if (channel_layout) {
        size += 8;
        flags |= AV_SIDE_DATA_PARAM_CHANGE_CHANNEL_LAYOUT;
    }
    if (sample_rate) {
        size += 4;
        flags |= AV_SIDE_DATA_PARAM_CHANGE_SAMPLE_RATE;
    }
    if (width || height) {
        size += 8;
        flags |= AV_SIDE_DATA_PARAM_CHANGE_DIMENSIONS;
    }
    data = av_packet_new_side_data(pkt, AV_PKT_DATA_PARAM_CHANGE, size);
    if (!data)
        return AVERROR(ENOMEM);
    bytestream_put_le32(&data, flags);
    if (channels)
        bytestream_put_le32(&data, channels);
    if (channel_layout)
        bytestream_put_le64(&data, channel_layout);
    if (sample_rate)
        bytestream_put_le32(&data, sample_rate);
    if (width || height) {
        bytestream_put_le32(&data, width);
        bytestream_put_le32(&data, height);
    }
    return 0;
}

const struct AVCodecTag *avformat_get_riff_video_tags(void)
{
    return ff_codec_bmp_tags;
}
const struct AVCodecTag *avformat_get_riff_audio_tags(void)
{
    return ff_codec_wav_tags;
}<|MERGE_RESOLUTION|>--- conflicted
+++ resolved
@@ -2483,13 +2483,9 @@
                 break;
             if(st->parser && st->parser->parser->split && !st->codec->extradata)
                 break;
-<<<<<<< HEAD
-            if(st->first_dts == AV_NOPTS_VALUE && (st->codec->codec_type == AVMEDIA_TYPE_VIDEO || st->codec->codec_type == AVMEDIA_TYPE_AUDIO))
-=======
             if (st->first_dts == AV_NOPTS_VALUE &&
                 (st->codec->codec_type == AVMEDIA_TYPE_VIDEO ||
                  st->codec->codec_type == AVMEDIA_TYPE_AUDIO))
->>>>>>> d293e346
                 break;
         }
         if (i == ic->nb_streams) {
