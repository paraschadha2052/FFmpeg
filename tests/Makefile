--- conflicted
+++ resolved
@@ -1,9 +1,6 @@
-<<<<<<< HEAD
 FFSERVER_REFFILE = $(SRC_PATH)/tests/ffserver.regression.ref
 
-=======
 THREADS = 1
->>>>>>> 23dfa00b
 VREF = tests/vsynth1/00.pgm
 AREF = tests/data/asynth1.sw
 
