--- conflicted
+++ resolved
@@ -36,36 +36,28 @@
 DOCS-$(CONFIG_TXTPAGES)  += $(TXTPAGES)
 DOCS = $(DOCS-yes)
 
-<<<<<<< HEAD
-all-$(CONFIG_DOC): doc
-
-doc: documentation
-=======
-DOC_EXAMPLES-$(CONFIG_OUTPUT_EXAMPLE)           += output
-ALL_DOC_EXAMPLES = output
+DOC_EXAMPLES-$(CONFIG_MUXING_EXAMPLE)           += muxing
+ALL_DOC_EXAMPLES = muxing
 
 DOC_EXAMPLES     := $(DOC_EXAMPLES-yes:%=doc/examples/%$(EXESUF))
 ALL_DOC_EXAMPLES := $(ALL_DOC_EXAMPLES:%=doc/examples/%$(EXESUF))
 PROGS            += $(DOC_EXAMPLES)
 
-all: $(DOCS)
->>>>>>> ab81f24a
+all-$(CONFIG_DOC): doc
+
+doc: documentation
 
 apidoc: doc/doxy/html
 documentation: $(DOCS)
 
-<<<<<<< HEAD
+examples: $(DOC_EXAMPLES)
+
 TEXIDEP = awk '/^@(verbatim)?include/ { printf "$@: $(@D)/%s\n", $$2 }' <$< >$(@:%=%.d)
 
 doc/%.txt: TAG = TXT
 doc/%.txt: doc/%.texi
 	$(Q)$(TEXIDEP)
 	$(M)makeinfo --force --no-headers -o $@ $< 2>/dev/null
-=======
-examples: $(DOC_EXAMPLES)
-
-TEXIDEP = awk '/^@include/ { printf "$@: $(@D)/%s\n", $$2 }' <$< >$(@:%=%.d)
->>>>>>> ab81f24a
 
 GENTEXI  = format codec
 GENTEXI := $(GENTEXI:%=doc/avoptions_%.texi)
@@ -147,15 +139,10 @@
 distclean:: docclean
 	$(RM) doc/config.texi
 
-<<<<<<< HEAD
 docclean:
-	$(RM) $(TXTPAGES) doc/*.html doc/*.pod doc/*.1 doc/*.3 $(CLEANSUFFIXES:%=doc/%) doc/avoptions_*.texi
-=======
-clean::
 	$(RM) $(ALL_DOC_EXAMPLES)
 	$(RM) $(CLEANSUFFIXES:%=doc/%) $(CLEANSUFFIXES:%=doc/examples/%)
-	$(RM) doc/*.html doc/*.pod doc/*.1 doc/avoptions_*.texi
->>>>>>> ab81f24a
+	$(RM) $(TXTPAGES) doc/*.html doc/*.pod doc/*.1 doc/*.3 doc/avoptions_*.texi
 	$(RM) -r doc/doxy/html
 
 -include $(wildcard $(DOCS:%=%.d))
