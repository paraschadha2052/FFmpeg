--- conflicted
+++ resolved
@@ -77,28 +77,9 @@
 #define A 3
 
 #define OFFSET(x) offsetof(LutContext, x)
-<<<<<<< HEAD
 #define FLAGS AV_OPT_FLAG_FILTERING_PARAM|AV_OPT_FLAG_VIDEO_PARAM
 
 static const AVOption options[] = {
-    {"c0", "set component #0 expression", OFFSET(comp_expr_str[0]),  AV_OPT_TYPE_STRING, {.str="val"}, CHAR_MIN, CHAR_MAX, FLAGS},
-    {"c1", "set component #1 expression", OFFSET(comp_expr_str[1]),  AV_OPT_TYPE_STRING, {.str="val"}, CHAR_MIN, CHAR_MAX, FLAGS},
-    {"c2", "set component #2 expression", OFFSET(comp_expr_str[2]),  AV_OPT_TYPE_STRING, {.str="val"}, CHAR_MIN, CHAR_MAX, FLAGS},
-    {"c3", "set component #3 expression", OFFSET(comp_expr_str[3]),  AV_OPT_TYPE_STRING, {.str="val"}, CHAR_MIN, CHAR_MAX, FLAGS},
-    {"y",  "set Y expression", OFFSET(comp_expr_str[Y]),  AV_OPT_TYPE_STRING, {.str="val"}, CHAR_MIN, CHAR_MAX, FLAGS},
-    {"u",  "set U expression", OFFSET(comp_expr_str[U]),  AV_OPT_TYPE_STRING, {.str="val"}, CHAR_MIN, CHAR_MAX, FLAGS},
-    {"v",  "set V expression", OFFSET(comp_expr_str[V]),  AV_OPT_TYPE_STRING, {.str="val"}, CHAR_MIN, CHAR_MAX, FLAGS},
-    {"r",  "set R expression", OFFSET(comp_expr_str[R]),  AV_OPT_TYPE_STRING, {.str="val"}, CHAR_MIN, CHAR_MAX, FLAGS},
-    {"g",  "set G expression", OFFSET(comp_expr_str[G]),  AV_OPT_TYPE_STRING, {.str="val"}, CHAR_MIN, CHAR_MAX, FLAGS},
-    {"b",  "set B expression", OFFSET(comp_expr_str[B]),  AV_OPT_TYPE_STRING, {.str="val"}, CHAR_MIN, CHAR_MAX, FLAGS},
-    {"a",  "set A expression", OFFSET(comp_expr_str[A]),  AV_OPT_TYPE_STRING, {.str="val"}, CHAR_MIN, CHAR_MAX, FLAGS},
-    {NULL},
-};
-
-=======
-#define FLAGS AV_OPT_FLAG_VIDEO_PARAM
-
-static const AVOption lut_options[] = {
     { "c0", "set component #0 expression", OFFSET(comp_expr_str[0]),  AV_OPT_TYPE_STRING, { .str = "val" }, .flags = FLAGS },
     { "c1", "set component #1 expression", OFFSET(comp_expr_str[1]),  AV_OPT_TYPE_STRING, { .str = "val" }, .flags = FLAGS },
     { "c2", "set component #2 expression", OFFSET(comp_expr_str[2]),  AV_OPT_TYPE_STRING, { .str = "val" }, .flags = FLAGS },
@@ -113,21 +94,6 @@
     { NULL },
 };
 
-static int init(AVFilterContext *ctx, const char *args)
-{
-    LutContext *lut = ctx->priv;
-
-    lut->var_values[VAR_PHI] = M_PHI;
-    lut->var_values[VAR_PI]  = M_PI;
-    lut->var_values[VAR_E ]  = M_E;
-
-    lut->is_rgb = !strcmp(ctx->filter->name, "lutrgb");
-    lut->is_yuv = !strcmp(ctx->filter->name, "lutyuv");
-
-    return 0;
-}
-
->>>>>>> 20b46f8f
 static av_cold void uninit(AVFilterContext *ctx)
 {
     LutContext *lut = ctx->priv;
@@ -367,17 +333,8 @@
       .type            = AVMEDIA_TYPE_VIDEO, },
     { .name = NULL}
 };
-<<<<<<< HEAD
+
 #define DEFINE_LUT_FILTER(name_, description_)                          \
-=======
-#define DEFINE_LUT_FILTER(name_, description_, init_, options)          \
-    static const AVClass name_ ## _class = {                            \
-        .class_name = #name_,                                           \
-        .item_name  = av_default_item_name,                             \
-        .option     = options,                                          \
-        .version    = LIBAVUTIL_VERSION_INT,                            \
-    };                                                                  \
->>>>>>> 20b46f8f
     AVFilter avfilter_vf_##name_ = {                                    \
         .name          = #name_,                                        \
         .description   = NULL_IF_CONFIG_SMALL(description_),            \
@@ -390,37 +347,22 @@
                                                                         \
         .inputs        = inputs,                                        \
         .outputs       = outputs,                                       \
-        .priv_class    = &name_##_class,                                \
     }
 
 #if CONFIG_LUT_FILTER
-<<<<<<< HEAD
 
 #define lut_options options
 AVFILTER_DEFINE_CLASS(lut);
 
 static int lut_init(AVFilterContext *ctx, const char *args)
 {
-    LutContext *lut = ctx->priv;
-    int ret;
-
-    lut->class = &lut_class;
-    av_opt_set_defaults(lut);
-
-    if (args && (ret = av_set_options_string(lut, args, "=", ":")) < 0)
-        return ret;
-
     return 0;
 }
 
 DEFINE_LUT_FILTER(lut, "Compute and apply a lookup table to the RGB/YUV input video.");
-=======
-DEFINE_LUT_FILTER(lut,    "Compute and apply a lookup table to the RGB/YUV input video.", init, lut_options);
->>>>>>> 20b46f8f
 #endif
 
 #if CONFIG_LUTYUV_FILTER
-<<<<<<< HEAD
 
 #define lutyuv_options options
 AVFILTER_DEFINE_CLASS(lutyuv);
@@ -428,26 +370,16 @@
 static int lutyuv_init(AVFilterContext *ctx, const char *args)
 {
     LutContext *lut = ctx->priv;
-    int ret;
-
-    lut->class = &lutyuv_class;
+
     lut->is_yuv = 1;
-    av_opt_set_defaults(lut);
-
-    if (args && (ret = av_set_options_string(lut, args, "=", ":")) < 0)
-        return ret;
 
     return 0;
 }
 
 DEFINE_LUT_FILTER(lutyuv, "Compute and apply a lookup table to the YUV input video.");
-=======
-DEFINE_LUT_FILTER(lutyuv, "Compute and apply a lookup table to the YUV input video.",     init, lut_options);
->>>>>>> 20b46f8f
 #endif
 
 #if CONFIG_LUTRGB_FILTER
-<<<<<<< HEAD
 
 #define lutrgb_options options
 AVFILTER_DEFINE_CLASS(lutrgb);
@@ -455,35 +387,23 @@
 static int lutrgb_init(AVFilterContext *ctx, const char *args)
 {
     LutContext *lut = ctx->priv;
-    int ret;
-
-    lut->class = &lutrgb_class;
+
     lut->is_rgb = 1;
-    av_opt_set_defaults(lut);
-
-    if (args && (ret = av_set_options_string(lut, args, "=", ":")) < 0)
-        return ret;
 
     return 0;
 }
 
 DEFINE_LUT_FILTER(lutrgb, "Compute and apply a lookup table to the RGB input video.");
-=======
-DEFINE_LUT_FILTER(lutrgb, "Compute and apply a lookup table to the RGB input video.",     init, lut_options);
->>>>>>> 20b46f8f
 #endif
 
 #if CONFIG_NEGATE_FILTER
 
-<<<<<<< HEAD
-#define negate_options options
-AVFILTER_DEFINE_CLASS(negate);
-=======
 static const AVOption negate_options[] = {
     { "negate_alpha", NULL, OFFSET(negate_alpha), AV_OPT_TYPE_INT, { .i64 = 0 }, .flags = FLAGS },
     { NULL },
 };
->>>>>>> 20b46f8f
+
+AVFILTER_DEFINE_CLASS(negate);
 
 static int negate_init(AVFilterContext *ctx, const char *args)
 {
@@ -493,7 +413,7 @@
     av_log(ctx, AV_LOG_DEBUG, "negate_alpha:%d\n", lut->negate_alpha);
 
     for (i = 0; i < 4; i++) {
-        lut->comp_expr_str[i] = av_strdup((i == 3 && lut->negate_alpha) ?
+        lut->comp_expr_str[i] = av_strdup((i == 3 && !lut->negate_alpha) ?
                                           "val" : "negval");
         if (!lut->comp_expr_str[i]) {
             uninit(ctx);
@@ -501,19 +421,9 @@
         }
     }
 
-<<<<<<< HEAD
-    lut->class = &negate_class;
-    av_opt_set_defaults(lut);
-
-    return av_set_options_string(lut, lut_params, "=", ":");
+    return lut_init(ctx, NULL);
 }
 
 DEFINE_LUT_FILTER(negate, "Negate input video.");
-=======
-    return init(ctx, NULL);
-}
-
-DEFINE_LUT_FILTER(negate, "Negate input video.", negate_init, negate_options);
->>>>>>> 20b46f8f
 
 #endif