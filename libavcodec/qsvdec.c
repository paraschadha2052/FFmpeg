--- conflicted
+++ resolved
@@ -329,26 +329,21 @@
                 return AVERROR_BUG;
             }
 
-<<<<<<< HEAD
             out_frame->queued = 1;
             av_fifo_generic_write(q->async_fifo, &out_frame, sizeof(out_frame), NULL);
             av_fifo_generic_write(q->async_fifo, &sync,      sizeof(sync),      NULL);
-=======
+
+            continue;
+        }
+        if (MFX_ERR_MORE_SURFACE != ret && ret < 0)
+            break;
+    }
+
     /* make sure we do not enter an infinite loop if the SDK
      * did not consume any data and did not return anything */
     if (!sync && !bs.DataOffset) {
         av_log(avctx, AV_LOG_WARNING, "A decode call did not consume any data\n");
         bs.DataOffset = avpkt->size;
-    }
-
-    if (sync) {
-        QSVFrame *out_frame = find_frame(q, outsurf);
->>>>>>> aa9d15d8
-
-            continue;
-        }
-        if (MFX_ERR_MORE_SURFACE != ret && ret < 0)
-            break;
     }
 
     if (buffered) {
