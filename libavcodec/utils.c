/*
 * utils for libavcodec
 * Copyright (c) 2001 Fabrice Bellard
 * Copyright (c) 2002-2004 Michael Niedermayer <michaelni@gmx.at>
 *
 * This file is part of FFmpeg.
 *
 * FFmpeg is free software; you can redistribute it and/or
 * modify it under the terms of the GNU Lesser General Public
 * License as published by the Free Software Foundation; either
 * version 2.1 of the License, or (at your option) any later version.
 *
 * FFmpeg is distributed in the hope that it will be useful,
 * but WITHOUT ANY WARRANTY; without even the implied warranty of
 * MERCHANTABILITY or FITNESS FOR A PARTICULAR PURPOSE.  See the GNU
 * Lesser General Public License for more details.
 *
 * You should have received a copy of the GNU Lesser General Public
 * License along with FFmpeg; if not, write to the Free Software
 * Foundation, Inc., 51 Franklin Street, Fifth Floor, Boston, MA 02110-1301 USA
 */

/**
 * @file
 * utils.
 */

#include "libavutil/avstring.h"
#include "libavutil/integer.h"
#include "libavutil/crc.h"
#include "libavutil/pixdesc.h"
#include "libavutil/audioconvert.h"
#include "libavutil/imgutils.h"
#include "libavutil/samplefmt.h"
#include "avcodec.h"
#include "dsputil.h"
#include "libavutil/opt.h"
#include "imgconvert.h"
#include "thread.h"
#include "audioconvert.h"
#include "internal.h"
#include <stdlib.h>
#include <stdarg.h>
#include <limits.h>
#include <float.h>

static int volatile entangled_thread_counter=0;
static int (*ff_lockmgr_cb)(void **mutex, enum AVLockOp op);
static void *codec_mutex;

void *av_fast_realloc(void *ptr, unsigned int *size, size_t min_size)
{
    if(min_size < *size)
        return ptr;

    min_size= FFMAX(17*min_size/16 + 32, min_size);

    ptr= av_realloc(ptr, min_size);
    if(!ptr) //we could set this to the unmodified min_size but this is safer if the user lost the ptr and uses NULL now
        min_size= 0;

    *size= min_size;

    return ptr;
}

void av_fast_malloc(void *ptr, unsigned int *size, size_t min_size)
{
    void **p = ptr;
    if (min_size < *size)
        return;
    min_size= FFMAX(17*min_size/16 + 32, min_size);
    av_free(*p);
    *p = av_malloc(min_size);
    if (!*p) min_size = 0;
    *size= min_size;
}

/* encoder management */
static AVCodec *first_avcodec = NULL;

AVCodec *av_codec_next(AVCodec *c){
    if(c) return c->next;
    else  return first_avcodec;
}

void avcodec_register(AVCodec *codec)
{
    AVCodec **p;
    avcodec_init();
    p = &first_avcodec;
    while (*p != NULL) p = &(*p)->next;
    *p = codec;
    codec->next = NULL;
}

unsigned avcodec_get_edge_width(void)
{
    return EDGE_WIDTH;
}

void avcodec_set_dimensions(AVCodecContext *s, int width, int height){
    s->coded_width = width;
    s->coded_height= height;
    s->width = -((-width )>>s->lowres);
    s->height= -((-height)>>s->lowres);
}

typedef struct InternalBuffer{
    int last_pic_num;
    uint8_t *base[4];
    uint8_t *data[4];
    int linesize[4];
    int width, height;
    enum PixelFormat pix_fmt;
}InternalBuffer;

#define INTERNAL_BUFFER_SIZE 32

void avcodec_align_dimensions2(AVCodecContext *s, int *width, int *height, int linesize_align[4]){
    int w_align= 1;
    int h_align= 1;

    switch(s->pix_fmt){
    case PIX_FMT_YUV420P:
    case PIX_FMT_YUYV422:
    case PIX_FMT_UYVY422:
    case PIX_FMT_YUV422P:
    case PIX_FMT_YUV440P:
    case PIX_FMT_YUV444P:
    case PIX_FMT_GRAY8:
    case PIX_FMT_GRAY16BE:
    case PIX_FMT_GRAY16LE:
    case PIX_FMT_YUVJ420P:
    case PIX_FMT_YUVJ422P:
    case PIX_FMT_YUVJ440P:
    case PIX_FMT_YUVJ444P:
    case PIX_FMT_YUVA420P:
    case PIX_FMT_YUV420P9LE:
    case PIX_FMT_YUV420P9BE:
    case PIX_FMT_YUV420P10LE:
    case PIX_FMT_YUV420P10BE:
        w_align= 16; //FIXME check for non mpeg style codecs and use less alignment
        h_align= 16;
        if(s->codec_id == CODEC_ID_MPEG2VIDEO || s->codec_id == CODEC_ID_MJPEG || s->codec_id == CODEC_ID_AMV || s->codec_id == CODEC_ID_THP || s->codec_id == CODEC_ID_H264)
            h_align= 32; // interlaced is rounded up to 2 MBs
        break;
    case PIX_FMT_YUV411P:
    case PIX_FMT_UYYVYY411:
        w_align=32;
        h_align=8;
        break;
    case PIX_FMT_YUV410P:
        if(s->codec_id == CODEC_ID_SVQ1){
            w_align=64;
            h_align=64;
        }
    case PIX_FMT_RGB555:
        if(s->codec_id == CODEC_ID_RPZA){
            w_align=4;
            h_align=4;
        }
    case PIX_FMT_PAL8:
    case PIX_FMT_BGR8:
    case PIX_FMT_RGB8:
        if(s->codec_id == CODEC_ID_SMC){
            w_align=4;
            h_align=4;
        }
        break;
    case PIX_FMT_BGR24:
        if((s->codec_id == CODEC_ID_MSZH) || (s->codec_id == CODEC_ID_ZLIB)){
            w_align=4;
            h_align=4;
        }
        break;
    default:
        w_align= 1;
        h_align= 1;
        break;
    }

    *width = FFALIGN(*width , w_align);
    *height= FFALIGN(*height, h_align);
    if(s->codec_id == CODEC_ID_H264 || s->lowres)
        *height+=2; // some of the optimized chroma MC reads one line too much
                    // which is also done in mpeg decoders with lowres > 0

    linesize_align[0] =
    linesize_align[1] =
    linesize_align[2] =
    linesize_align[3] = STRIDE_ALIGN;
//STRIDE_ALIGN is 8 for SSE* but this does not work for SVQ1 chroma planes
//we could change STRIDE_ALIGN to 16 for x86/sse but it would increase the
//picture size unneccessarily in some cases. The solution here is not
//pretty and better ideas are welcome!
#if HAVE_MMX
    if(s->codec_id == CODEC_ID_SVQ1 || s->codec_id == CODEC_ID_VP5 ||
       s->codec_id == CODEC_ID_VP6 || s->codec_id == CODEC_ID_VP6F ||
       s->codec_id == CODEC_ID_VP6A) {
        linesize_align[0] =
        linesize_align[1] =
        linesize_align[2] = 16;
    }
#endif
}

void avcodec_align_dimensions(AVCodecContext *s, int *width, int *height){
    int chroma_shift = av_pix_fmt_descriptors[s->pix_fmt].log2_chroma_w;
    int linesize_align[4];
    int align;
    avcodec_align_dimensions2(s, width, height, linesize_align);
    align = FFMAX(linesize_align[0], linesize_align[3]);
    linesize_align[1] <<= chroma_shift;
    linesize_align[2] <<= chroma_shift;
    align = FFMAX3(align, linesize_align[1], linesize_align[2]);
    *width=FFALIGN(*width, align);
}

int avcodec_default_get_buffer(AVCodecContext *s, AVFrame *pic){
    int i;
    int w= s->width;
    int h= s->height;
    InternalBuffer *buf;
    int *picture_number;

    if(pic->data[0]!=NULL) {
        av_log(s, AV_LOG_ERROR, "pic->data[0]!=NULL in avcodec_default_get_buffer\n");
        return -1;
    }
    if(s->internal_buffer_count >= INTERNAL_BUFFER_SIZE) {
        av_log(s, AV_LOG_ERROR, "internal_buffer_count overflow (missing release_buffer?)\n");
        return -1;
    }

    if(av_image_check_size(w, h, 0, s))
        return -1;

    if(s->internal_buffer==NULL){
        s->internal_buffer= av_mallocz((INTERNAL_BUFFER_SIZE+1)*sizeof(InternalBuffer));
    }
#if 0
    s->internal_buffer= av_fast_realloc(
        s->internal_buffer,
        &s->internal_buffer_size,
        sizeof(InternalBuffer)*FFMAX(99,  s->internal_buffer_count+1)/*FIXME*/
        );
#endif

    buf= &((InternalBuffer*)s->internal_buffer)[s->internal_buffer_count];
    picture_number= &(((InternalBuffer*)s->internal_buffer)[INTERNAL_BUFFER_SIZE]).last_pic_num; //FIXME ugly hack
    (*picture_number)++;

    if(buf->base[0] && (buf->width != w || buf->height != h || buf->pix_fmt != s->pix_fmt)){
        if(s->active_thread_type&FF_THREAD_FRAME) {
            av_log_missing_feature(s, "Width/height changing with frame threads is", 0);
            return -1;
        }

        for(i=0; i<4; i++){
            av_freep(&buf->base[i]);
            buf->data[i]= NULL;
        }
    }

    if(buf->base[0]){
        pic->age= *picture_number - buf->last_pic_num;
        buf->last_pic_num= *picture_number;
    }else{
        int h_chroma_shift, v_chroma_shift;
        int size[4] = {0};
        int tmpsize;
        int unaligned;
        AVPicture picture;
        int stride_align[4];
        const int pixel_size = av_pix_fmt_descriptors[s->pix_fmt].comp[0].step_minus1+1;

        avcodec_get_chroma_sub_sample(s->pix_fmt, &h_chroma_shift, &v_chroma_shift);

        avcodec_align_dimensions2(s, &w, &h, stride_align);

        if(!(s->flags&CODEC_FLAG_EMU_EDGE)){
            w+= EDGE_WIDTH*2;
            h+= EDGE_WIDTH*2;
        }

        do {
            // NOTE: do not align linesizes individually, this breaks e.g. assumptions
            // that linesize[0] == 2*linesize[1] in the MPEG-encoder for 4:2:2
            av_image_fill_linesizes(picture.linesize, s->pix_fmt, w);
            // increase alignment of w for next try (rhs gives the lowest bit set in w)
            w += w & ~(w-1);

            unaligned = 0;
            for (i=0; i<4; i++){
                unaligned |= picture.linesize[i] % stride_align[i];
            }
        } while (unaligned);

        tmpsize = av_image_fill_pointers(picture.data, s->pix_fmt, h, NULL, picture.linesize);
        if (tmpsize < 0)
            return -1;

        for (i=0; i<3 && picture.data[i+1]; i++)
            size[i] = picture.data[i+1] - picture.data[i];
        size[i] = tmpsize - (picture.data[i] - picture.data[0]);

        buf->last_pic_num= -256*256*256*64;
        memset(buf->base, 0, sizeof(buf->base));
        memset(buf->data, 0, sizeof(buf->data));

        for(i=0; i<4 && size[i]; i++){
            const int h_shift= i==0 ? 0 : h_chroma_shift;
            const int v_shift= i==0 ? 0 : v_chroma_shift;

            buf->linesize[i]= picture.linesize[i];

            buf->base[i]= av_malloc(size[i]+16); //FIXME 16
            if(buf->base[i]==NULL) return -1;
            memset(buf->base[i], 128, size[i]);

            // no edge if EDGE EMU or not planar YUV
            if((s->flags&CODEC_FLAG_EMU_EDGE) || !size[2])
                buf->data[i] = buf->base[i];
            else
                buf->data[i] = buf->base[i] + FFALIGN((buf->linesize[i]*EDGE_WIDTH>>v_shift) + (pixel_size*EDGE_WIDTH>>h_shift), stride_align[i]);
        }
        if(size[1] && !size[2])
            ff_set_systematic_pal2((uint32_t*)buf->data[1], s->pix_fmt);
        buf->width  = s->width;
        buf->height = s->height;
        buf->pix_fmt= s->pix_fmt;
        pic->age= 256*256*256*64;
    }
    pic->type= FF_BUFFER_TYPE_INTERNAL;

    for(i=0; i<4; i++){
        pic->base[i]= buf->base[i];
        pic->data[i]= buf->data[i];
        pic->linesize[i]= buf->linesize[i];
    }
    s->internal_buffer_count++;

    if(s->pkt) pic->pkt_pts= s->pkt->pts;
    else       pic->pkt_pts= AV_NOPTS_VALUE;
    pic->reordered_opaque= s->reordered_opaque;

    if(s->debug&FF_DEBUG_BUFFERS)
        av_log(s, AV_LOG_DEBUG, "default_get_buffer called on pic %p, %d buffers used\n", pic, s->internal_buffer_count);

    return 0;
}

void avcodec_default_release_buffer(AVCodecContext *s, AVFrame *pic){
    int i;
    InternalBuffer *buf, *last;

    assert(pic->type==FF_BUFFER_TYPE_INTERNAL);
    assert(s->internal_buffer_count);

    if(s->internal_buffer){
    buf = NULL; /* avoids warning */
    for(i=0; i<s->internal_buffer_count; i++){ //just 3-5 checks so is not worth to optimize
        buf= &((InternalBuffer*)s->internal_buffer)[i];
        if(buf->data[0] == pic->data[0])
            break;
    }
    assert(i < s->internal_buffer_count);
    s->internal_buffer_count--;
    last = &((InternalBuffer*)s->internal_buffer)[s->internal_buffer_count];

    FFSWAP(InternalBuffer, *buf, *last);
    }

    for(i=0; i<4; i++){
        pic->data[i]=NULL;
//        pic->base[i]=NULL;
    }
//printf("R%X\n", pic->opaque);

    if(s->debug&FF_DEBUG_BUFFERS)
        av_log(s, AV_LOG_DEBUG, "default_release_buffer called on pic %p, %d buffers used\n", pic, s->internal_buffer_count);
}

int avcodec_default_reget_buffer(AVCodecContext *s, AVFrame *pic){
    AVFrame temp_pic;
    int i;

    /* If no picture return a new buffer */
    if(pic->data[0] == NULL) {
        /* We will copy from buffer, so must be readable */
        pic->buffer_hints |= FF_BUFFER_HINTS_READABLE;
        return s->get_buffer(s, pic);
    }

    /* If internal buffer type return the same buffer */
    if(pic->type == FF_BUFFER_TYPE_INTERNAL) {
        if(s->pkt) pic->pkt_pts= s->pkt->pts;
        else       pic->pkt_pts= AV_NOPTS_VALUE;
        pic->reordered_opaque= s->reordered_opaque;
        return 0;
    }

    /*
     * Not internal type and reget_buffer not overridden, emulate cr buffer
     */
    temp_pic = *pic;
    for(i = 0; i < 4; i++)
        pic->data[i] = pic->base[i] = NULL;
    pic->opaque = NULL;
    /* Allocate new frame */
    if (s->get_buffer(s, pic))
        return -1;
    /* Copy image data from old buffer to new buffer */
    av_picture_copy((AVPicture*)pic, (AVPicture*)&temp_pic, s->pix_fmt, s->width,
             s->height);
    s->release_buffer(s, &temp_pic); // Release old frame
    return 0;
}

int avcodec_default_execute(AVCodecContext *c, int (*func)(AVCodecContext *c2, void *arg2),void *arg, int *ret, int count, int size){
    int i;

    for(i=0; i<count; i++){
        int r= func(c, (char*)arg + i*size);
        if(ret) ret[i]= r;
    }
    return 0;
}

int avcodec_default_execute2(AVCodecContext *c, int (*func)(AVCodecContext *c2, void *arg2, int jobnr, int threadnr),void *arg, int *ret, int count){
    int i;

    for(i=0; i<count; i++){
        int r= func(c, arg, i, 0);
        if(ret) ret[i]= r;
    }
    return 0;
}

enum PixelFormat avcodec_default_get_format(struct AVCodecContext *s, const enum PixelFormat *fmt){
    while (*fmt != PIX_FMT_NONE && ff_is_hwaccel_pix_fmt(*fmt))
        ++fmt;
    return fmt[0];
}

void avcodec_get_frame_defaults(AVFrame *pic){
    memset(pic, 0, sizeof(AVFrame));

    pic->pts = pic->best_effort_timestamp = AV_NOPTS_VALUE;
    pic->key_frame= 1;
}

AVFrame *avcodec_alloc_frame(void){
    AVFrame *pic= av_malloc(sizeof(AVFrame));

    if(pic==NULL) return NULL;

    avcodec_get_frame_defaults(pic);

    return pic;
}

static void avcodec_get_subtitle_defaults(AVSubtitle *sub)
{
    memset(sub, 0, sizeof(*sub));
    sub->pts = AV_NOPTS_VALUE;
}

int attribute_align_arg avcodec_open(AVCodecContext *avctx, AVCodec *codec)
{
    int ret = 0;

    /* If there is a user-supplied mutex locking routine, call it. */
    if (ff_lockmgr_cb) {
        if ((*ff_lockmgr_cb)(&codec_mutex, AV_LOCK_OBTAIN))
            return -1;
    }

    entangled_thread_counter++;
    if(entangled_thread_counter != 1){
        av_log(avctx, AV_LOG_ERROR, "insufficient thread locking around avcodec_open/close()\n");
        ret = -1;
        goto end;
    }

    if(avctx->codec || !codec) {
        ret = AVERROR(EINVAL);
        goto end;
    }

    if (codec->priv_data_size > 0) {
      if(!avctx->priv_data){
        avctx->priv_data = av_mallocz(codec->priv_data_size);
        if (!avctx->priv_data) {
            ret = AVERROR(ENOMEM);
            goto end;
        }
        if(codec->priv_class){ //this can be droped once all user apps use   avcodec_get_context_defaults3()
            *(AVClass**)avctx->priv_data= codec->priv_class;
            av_opt_set_defaults(avctx->priv_data);
        }
      }
    } else {
        avctx->priv_data = NULL;
    }

    if(avctx->coded_width && avctx->coded_height)
        avcodec_set_dimensions(avctx, avctx->coded_width, avctx->coded_height);
    else if(avctx->width && avctx->height)
        avcodec_set_dimensions(avctx, avctx->width, avctx->height);

    if ((avctx->coded_width || avctx->coded_height || avctx->width || avctx->height)
        && (  av_image_check_size(avctx->coded_width, avctx->coded_height, 0, avctx) < 0
           || av_image_check_size(avctx->width,       avctx->height,       0, avctx) < 0)) {
        av_log(avctx, AV_LOG_WARNING, "ignoring invalid width/height values\n");
        avcodec_set_dimensions(avctx, 0, 0);
    }

    /* if the decoder init function was already called previously,
       free the already allocated subtitle_header before overwriting it */
    if (codec->decode)
        av_freep(&avctx->subtitle_header);

#define SANE_NB_CHANNELS 128U
    if (avctx->channels > SANE_NB_CHANNELS) {
        ret = AVERROR(EINVAL);
        goto free_and_end;
    }

    avctx->codec = codec;
    if ((avctx->codec_type == AVMEDIA_TYPE_UNKNOWN || avctx->codec_type == codec->type) &&
        avctx->codec_id == CODEC_ID_NONE) {
        avctx->codec_type = codec->type;
        avctx->codec_id   = codec->id;
    }
    if (avctx->codec_id != codec->id || (avctx->codec_type != codec->type
                           && avctx->codec_type != AVMEDIA_TYPE_ATTACHMENT)) {
        av_log(avctx, AV_LOG_ERROR, "codec type or id mismatches\n");
        ret = AVERROR(EINVAL);
        goto free_and_end;
    }
    avctx->frame_number = 0;

    if (HAVE_THREADS && !avctx->thread_opaque) {
        ret = ff_thread_init(avctx);
        if (ret < 0) {
            goto free_and_end;
        }
    }

    if (avctx->codec->max_lowres < avctx->lowres) {
        av_log(avctx, AV_LOG_ERROR, "The maximum value for lowres supported by the decoder is %d\n",
               avctx->codec->max_lowres);
        ret = AVERROR(EINVAL);
        goto free_and_end;
    }
    if (avctx->codec->sample_fmts && avctx->codec->encode) {
        int i;
        for (i = 0; avctx->codec->sample_fmts[i] != AV_SAMPLE_FMT_NONE; i++)
            if (avctx->sample_fmt == avctx->codec->sample_fmts[i])
                break;
        if (avctx->codec->sample_fmts[i] == AV_SAMPLE_FMT_NONE) {
            av_log(avctx, AV_LOG_ERROR, "Specified sample_fmt is not supported.\n");
            ret = AVERROR(EINVAL);
            goto free_and_end;
        }
    }

    avctx->pts_correction_num_faulty_pts =
    avctx->pts_correction_num_faulty_dts = 0;
    avctx->pts_correction_last_pts =
    avctx->pts_correction_last_dts = INT64_MIN;

    if(avctx->codec->init && !(avctx->active_thread_type&FF_THREAD_FRAME)){
        ret = avctx->codec->init(avctx);
        if (ret < 0) {
            goto free_and_end;
        }
    }

    ret=0;
end:
    entangled_thread_counter--;

    /* Release any user-supplied mutex. */
    if (ff_lockmgr_cb) {
        (*ff_lockmgr_cb)(&codec_mutex, AV_LOCK_RELEASE);
    }
    return ret;
free_and_end:
    av_freep(&avctx->priv_data);
    avctx->codec= NULL;
    goto end;
}

int attribute_align_arg avcodec_encode_audio(AVCodecContext *avctx, uint8_t *buf, int buf_size,
                         const short *samples)
{
    if(buf_size < FF_MIN_BUFFER_SIZE && 0){
        av_log(avctx, AV_LOG_ERROR, "buffer smaller than minimum size\n");
        return -1;
    }
    if((avctx->codec->capabilities & CODEC_CAP_DELAY) || samples){
        int ret = avctx->codec->encode(avctx, buf, buf_size, samples);
        avctx->frame_number++;
        return ret;
    }else
        return 0;
}

int attribute_align_arg avcodec_encode_video(AVCodecContext *avctx, uint8_t *buf, int buf_size,
                         const AVFrame *pict)
{
    if(buf_size < FF_MIN_BUFFER_SIZE){
        av_log(avctx, AV_LOG_ERROR, "buffer smaller than minimum size\n");
        return -1;
    }
    if(av_image_check_size(avctx->width, avctx->height, 0, avctx))
        return -1;
    if((avctx->codec->capabilities & CODEC_CAP_DELAY) || pict){
        int ret = avctx->codec->encode(avctx, buf, buf_size, pict);
        avctx->frame_number++;
        emms_c(); //needed to avoid an emms_c() call before every return;

        return ret;
    }else
        return 0;
}

int avcodec_encode_subtitle(AVCodecContext *avctx, uint8_t *buf, int buf_size,
                            const AVSubtitle *sub)
{
    int ret;
    if(sub->start_display_time) {
        av_log(avctx, AV_LOG_ERROR, "start_display_time must be 0.\n");
        return -1;
    }
    if(sub->num_rects == 0 || !sub->rects)
        return -1;
    ret = avctx->codec->encode(avctx, buf, buf_size, sub);
    avctx->frame_number++;
    return ret;
}

/**
 * Attempt to guess proper monotonic timestamps for decoded video frames
 * which might have incorrect times. Input timestamps may wrap around, in
 * which case the output will as well.
 *
 * @param pts the pts field of the decoded AVPacket, as passed through
 * AVFrame.pkt_pts
 * @param dts the dts field of the decoded AVPacket
 * @return one of the input values, may be AV_NOPTS_VALUE
 */
static int64_t guess_correct_pts(AVCodecContext *ctx,
                                 int64_t reordered_pts, int64_t dts)
{
    int64_t pts = AV_NOPTS_VALUE;

    if (dts != AV_NOPTS_VALUE) {
        ctx->pts_correction_num_faulty_dts += dts <= ctx->pts_correction_last_dts;
        ctx->pts_correction_last_dts = dts;
    }
    if (reordered_pts != AV_NOPTS_VALUE) {
        ctx->pts_correction_num_faulty_pts += reordered_pts <= ctx->pts_correction_last_pts;
        ctx->pts_correction_last_pts = reordered_pts;
    }
    if ((ctx->pts_correction_num_faulty_pts<=ctx->pts_correction_num_faulty_dts || dts == AV_NOPTS_VALUE)
       && reordered_pts != AV_NOPTS_VALUE)
        pts = reordered_pts;
    else
        pts = dts;

    return pts;
}


#if FF_API_VIDEO_OLD
int attribute_align_arg avcodec_decode_video(AVCodecContext *avctx, AVFrame *picture,
                         int *got_picture_ptr,
                         const uint8_t *buf, int buf_size)
{
    AVPacket avpkt;
    av_init_packet(&avpkt);
    avpkt.data = buf;
    avpkt.size = buf_size;
    // HACK for CorePNG to decode as normal PNG by default
    avpkt.flags = AV_PKT_FLAG_KEY;

    return avcodec_decode_video2(avctx, picture, got_picture_ptr, &avpkt);
}
#endif

int attribute_align_arg avcodec_decode_video2(AVCodecContext *avctx, AVFrame *picture,
                         int *got_picture_ptr,
                         AVPacket *avpkt)
{
    int ret;

    *got_picture_ptr= 0;
    if((avctx->coded_width||avctx->coded_height) && av_image_check_size(avctx->coded_width, avctx->coded_height, 0, avctx))
        return -1;

    avctx->pkt = avpkt;

    if((avctx->codec->capabilities & CODEC_CAP_DELAY) || avpkt->size || (avctx->active_thread_type&FF_THREAD_FRAME)){
        if (HAVE_PTHREADS && avctx->active_thread_type&FF_THREAD_FRAME)
             ret = ff_thread_decode_frame(avctx, picture, got_picture_ptr,
                                          avpkt);
        else {
            ret = avctx->codec->decode(avctx, picture, got_picture_ptr,
                              avpkt);
            picture->pkt_dts= avpkt->dts;
        }

        emms_c(); //needed to avoid an emms_c() call before every return;


        if (*got_picture_ptr){
            avctx->frame_number++;
            picture->best_effort_timestamp = guess_correct_pts(avctx,
                                                            picture->pkt_pts,
                                                            picture->pkt_dts);
        }
    }else
        ret= 0;

    return ret;
}

int attribute_align_arg avcodec_decode_audio3(AVCodecContext *avctx, int16_t *samples,
                         int *frame_size_ptr,
                         AVPacket *avpkt)
{
    int ret;

    avctx->pkt = avpkt;

    if((avctx->codec->capabilities & CODEC_CAP_DELAY) || avpkt->size){
        //FIXME remove the check below _after_ ensuring that all audio check that the available space is enough
        if(*frame_size_ptr < AVCODEC_MAX_AUDIO_FRAME_SIZE){
            av_log(avctx, AV_LOG_ERROR, "buffer smaller than AVCODEC_MAX_AUDIO_FRAME_SIZE\n");
            return -1;
        }
        if(*frame_size_ptr < FF_MIN_BUFFER_SIZE ||
        *frame_size_ptr < avctx->channels * avctx->frame_size * sizeof(int16_t)){
            av_log(avctx, AV_LOG_ERROR, "buffer %d too small\n", *frame_size_ptr);
            return -1;
        }

        ret = avctx->codec->decode(avctx, samples, frame_size_ptr, avpkt);
        avctx->frame_number++;
    }else{
        ret= 0;
        *frame_size_ptr=0;
    }
    return ret;
}

int avcodec_decode_subtitle2(AVCodecContext *avctx, AVSubtitle *sub,
                            int *got_sub_ptr,
                            AVPacket *avpkt)
{
    int ret;

    avctx->pkt = avpkt;
    *got_sub_ptr = 0;
    avcodec_get_subtitle_defaults(sub);
    ret = avctx->codec->decode(avctx, sub, got_sub_ptr, avpkt);
    if (*got_sub_ptr)
        avctx->frame_number++;
    return ret;
}

void avsubtitle_free(AVSubtitle *sub)
{
    int i;

    for (i = 0; i < sub->num_rects; i++)
    {
        av_freep(&sub->rects[i]->pict.data[0]);
        av_freep(&sub->rects[i]->pict.data[1]);
        av_freep(&sub->rects[i]->pict.data[2]);
        av_freep(&sub->rects[i]->pict.data[3]);
        av_freep(&sub->rects[i]->text);
        av_freep(&sub->rects[i]->ass);
        av_freep(&sub->rects[i]);
    }

    av_freep(&sub->rects);

    memset(sub, 0, sizeof(AVSubtitle));
}

av_cold int avcodec_close(AVCodecContext *avctx)
{
    /* If there is a user-supplied mutex locking routine, call it. */
    if (ff_lockmgr_cb) {
        if ((*ff_lockmgr_cb)(&codec_mutex, AV_LOCK_OBTAIN))
            return -1;
    }

    entangled_thread_counter++;
    if(entangled_thread_counter != 1){
        av_log(avctx, AV_LOG_ERROR, "insufficient thread locking around avcodec_open/close()\n");
        entangled_thread_counter--;
        return -1;
    }

    if (HAVE_THREADS && avctx->thread_opaque)
        ff_thread_free(avctx);
    if (avctx->codec && avctx->codec->close)
        avctx->codec->close(avctx);
    avcodec_default_free_buffers(avctx);
    avctx->coded_frame = NULL;
    av_freep(&avctx->priv_data);
    if(avctx->codec && avctx->codec->encode)
        av_freep(&avctx->extradata);
    avctx->codec = NULL;
    avctx->active_thread_type = 0;
    entangled_thread_counter--;

    /* Release any user-supplied mutex. */
    if (ff_lockmgr_cb) {
        (*ff_lockmgr_cb)(&codec_mutex, AV_LOCK_RELEASE);
    }
    return 0;
}

AVCodec *avcodec_find_encoder(enum CodecID id)
{
    AVCodec *p, *experimental=NULL;
    p = first_avcodec;
    while (p) {
        if (p->encode != NULL && p->id == id) {
            if (p->capabilities & CODEC_CAP_EXPERIMENTAL && !experimental) {
                experimental = p;
            } else
                return p;
        }
        p = p->next;
    }
    return experimental;
}

AVCodec *avcodec_find_encoder_by_name(const char *name)
{
    AVCodec *p;
    if (!name)
        return NULL;
    p = first_avcodec;
    while (p) {
        if (p->encode != NULL && strcmp(name,p->name) == 0)
            return p;
        p = p->next;
    }
    return NULL;
}

AVCodec *avcodec_find_decoder(enum CodecID id)
{
    AVCodec *p;
    p = first_avcodec;
    while (p) {
        if (p->decode != NULL && p->id == id)
            return p;
        p = p->next;
    }
    return NULL;
}

AVCodec *avcodec_find_decoder_by_name(const char *name)
{
    AVCodec *p;
    if (!name)
        return NULL;
    p = first_avcodec;
    while (p) {
        if (p->decode != NULL && strcmp(name,p->name) == 0)
            return p;
        p = p->next;
    }
    return NULL;
}

static int get_bit_rate(AVCodecContext *ctx)
{
    int bit_rate;
    int bits_per_sample;

    switch(ctx->codec_type) {
    case AVMEDIA_TYPE_VIDEO:
    case AVMEDIA_TYPE_DATA:
    case AVMEDIA_TYPE_SUBTITLE:
    case AVMEDIA_TYPE_ATTACHMENT:
        bit_rate = ctx->bit_rate;
        break;
    case AVMEDIA_TYPE_AUDIO:
        bits_per_sample = av_get_bits_per_sample(ctx->codec_id);
        bit_rate = bits_per_sample ? ctx->sample_rate * ctx->channels * bits_per_sample : ctx->bit_rate;
        break;
    default:
        bit_rate = 0;
        break;
    }
    return bit_rate;
}

size_t av_get_codec_tag_string(char *buf, size_t buf_size, unsigned int codec_tag)
{
    int i, len, ret = 0;

    for (i = 0; i < 4; i++) {
        len = snprintf(buf, buf_size,
                       isprint(codec_tag&0xFF) ? "%c" : "[%d]", codec_tag&0xFF);
        buf      += len;
        buf_size  = buf_size > len ? buf_size - len : 0;
        ret      += len;
        codec_tag>>=8;
    }
    return ret;
}

void avcodec_string(char *buf, int buf_size, AVCodecContext *enc, int encode)
{
    const char *codec_name;
    const char *profile = NULL;
    AVCodec *p;
    char buf1[32];
    int bitrate;
    AVRational display_aspect_ratio;

    if (encode)
        p = avcodec_find_encoder(enc->codec_id);
    else
        p = avcodec_find_decoder(enc->codec_id);

    if (p) {
        codec_name = p->name;
        profile = av_get_profile_name(p, enc->profile);
    } else if (enc->codec_id == CODEC_ID_MPEG2TS) {
        /* fake mpeg2 transport stream codec (currently not
           registered) */
        codec_name = "mpeg2ts";
    } else if (enc->codec_name[0] != '\0') {
        codec_name = enc->codec_name;
    } else {
        /* output avi tags */
        char tag_buf[32];
        av_get_codec_tag_string(tag_buf, sizeof(tag_buf), enc->codec_tag);
        snprintf(buf1, sizeof(buf1), "%s / 0x%04X", tag_buf, enc->codec_tag);
        codec_name = buf1;
    }

    switch(enc->codec_type) {
    case AVMEDIA_TYPE_VIDEO:
        snprintf(buf, buf_size,
                 "Video: %s%s",
                 codec_name, enc->mb_decision ? " (hq)" : "");
        if (profile)
            snprintf(buf + strlen(buf), buf_size - strlen(buf),
                     " (%s)", profile);
        if (enc->pix_fmt != PIX_FMT_NONE) {
            snprintf(buf + strlen(buf), buf_size - strlen(buf),
                     ", %s",
                     avcodec_get_pix_fmt_name(enc->pix_fmt));
        }
        if (enc->width) {
            snprintf(buf + strlen(buf), buf_size - strlen(buf),
                     ", %dx%d",
                     enc->width, enc->height);
            if (enc->sample_aspect_ratio.num) {
                av_reduce(&display_aspect_ratio.num, &display_aspect_ratio.den,
                          enc->width*enc->sample_aspect_ratio.num,
                          enc->height*enc->sample_aspect_ratio.den,
                          1024*1024);
                snprintf(buf + strlen(buf), buf_size - strlen(buf),
                         " [PAR %d:%d DAR %d:%d]",
                         enc->sample_aspect_ratio.num, enc->sample_aspect_ratio.den,
                         display_aspect_ratio.num, display_aspect_ratio.den);
            }
            if(av_log_get_level() >= AV_LOG_DEBUG){
                int g= av_gcd(enc->time_base.num, enc->time_base.den);
                snprintf(buf + strlen(buf), buf_size - strlen(buf),
                     ", %d/%d",
                     enc->time_base.num/g, enc->time_base.den/g);
            }
        }
        if (encode) {
            snprintf(buf + strlen(buf), buf_size - strlen(buf),
                     ", q=%d-%d", enc->qmin, enc->qmax);
        }
        break;
    case AVMEDIA_TYPE_AUDIO:
        snprintf(buf, buf_size,
                 "Audio: %s",
                 codec_name);
        if (profile)
            snprintf(buf + strlen(buf), buf_size - strlen(buf),
                     " (%s)", profile);
        if (enc->sample_rate) {
            snprintf(buf + strlen(buf), buf_size - strlen(buf),
                     ", %d Hz", enc->sample_rate);
        }
        av_strlcat(buf, ", ", buf_size);
        av_get_channel_layout_string(buf + strlen(buf), buf_size - strlen(buf), enc->channels, enc->channel_layout);
        if (enc->sample_fmt != AV_SAMPLE_FMT_NONE) {
            snprintf(buf + strlen(buf), buf_size - strlen(buf),
                     ", %s", av_get_sample_fmt_name(enc->sample_fmt));
        }
        break;
    case AVMEDIA_TYPE_DATA:
        snprintf(buf, buf_size, "Data: %s", codec_name);
        break;
    case AVMEDIA_TYPE_SUBTITLE:
        snprintf(buf, buf_size, "Subtitle: %s", codec_name);
        break;
    case AVMEDIA_TYPE_ATTACHMENT:
        snprintf(buf, buf_size, "Attachment: %s", codec_name);
        break;
    default:
        snprintf(buf, buf_size, "Invalid Codec type %d", enc->codec_type);
        return;
    }
    if (encode) {
        if (enc->flags & CODEC_FLAG_PASS1)
            snprintf(buf + strlen(buf), buf_size - strlen(buf),
                     ", pass 1");
        if (enc->flags & CODEC_FLAG_PASS2)
            snprintf(buf + strlen(buf), buf_size - strlen(buf),
                     ", pass 2");
    }
    bitrate = get_bit_rate(enc);
    if (bitrate != 0) {
        snprintf(buf + strlen(buf), buf_size - strlen(buf),
                 ", %d kb/s", bitrate / 1000);
    }
}

const char *av_get_profile_name(const AVCodec *codec, int profile)
{
    const AVProfile *p;
    if (profile == FF_PROFILE_UNKNOWN || !codec->profiles)
        return NULL;

    for (p = codec->profiles; p->profile != FF_PROFILE_UNKNOWN; p++)
        if (p->profile == profile)
            return p->name;

    return NULL;
}

unsigned avcodec_version( void )
{
  return LIBAVCODEC_VERSION_INT;
}

const char *avcodec_configuration(void)
{
    return FFMPEG_CONFIGURATION;
}

const char *avcodec_license(void)
{
#define LICENSE_PREFIX "libavcodec license: "
    return LICENSE_PREFIX FFMPEG_LICENSE + sizeof(LICENSE_PREFIX) - 1;
}

void avcodec_init(void)
{
    static int initialized = 0;

    if (initialized != 0)
        return;
    initialized = 1;

    dsputil_static_init();
}

void avcodec_flush_buffers(AVCodecContext *avctx)
{
    if(HAVE_PTHREADS && avctx->active_thread_type&FF_THREAD_FRAME)
        ff_thread_flush(avctx);
    if(avctx->codec->flush)
        avctx->codec->flush(avctx);
}

void avcodec_default_free_buffers(AVCodecContext *s){
    int i, j;

    if(s->internal_buffer==NULL) return;

    if (s->internal_buffer_count)
        av_log(s, AV_LOG_WARNING, "Found %i unreleased buffers!\n", s->internal_buffer_count);
    for(i=0; i<INTERNAL_BUFFER_SIZE; i++){
        InternalBuffer *buf= &((InternalBuffer*)s->internal_buffer)[i];
        for(j=0; j<4; j++){
            av_freep(&buf->base[j]);
            buf->data[j]= NULL;
        }
    }
    av_freep(&s->internal_buffer);

    s->internal_buffer_count=0;
}

char av_get_pict_type_char(int pict_type){
    switch(pict_type){
    case FF_I_TYPE: return 'I';
    case FF_P_TYPE: return 'P';
    case FF_B_TYPE: return 'B';
    case FF_S_TYPE: return 'S';
    case FF_SI_TYPE:return 'i';
    case FF_SP_TYPE:return 'p';
    case FF_BI_TYPE:return 'b';
    default:        return '?';
    }
}

int av_get_bits_per_sample(enum CodecID codec_id){
    switch(codec_id){
    case CODEC_ID_ADPCM_SBPRO_2:
        return 2;
    case CODEC_ID_ADPCM_SBPRO_3:
        return 3;
    case CODEC_ID_ADPCM_SBPRO_4:
    case CODEC_ID_ADPCM_CT:
    case CODEC_ID_ADPCM_IMA_WAV:
    case CODEC_ID_ADPCM_MS:
    case CODEC_ID_ADPCM_YAMAHA:
        return 4;
    case CODEC_ID_ADPCM_G722:
    case CODEC_ID_PCM_ALAW:
    case CODEC_ID_PCM_MULAW:
    case CODEC_ID_PCM_S8:
    case CODEC_ID_PCM_U8:
    case CODEC_ID_PCM_ZORK:
        return 8;
    case CODEC_ID_PCM_S16BE:
    case CODEC_ID_PCM_S16LE:
    case CODEC_ID_PCM_S16LE_PLANAR:
    case CODEC_ID_PCM_U16BE:
    case CODEC_ID_PCM_U16LE:
        return 16;
    case CODEC_ID_PCM_S24DAUD:
    case CODEC_ID_PCM_S24BE:
    case CODEC_ID_PCM_S24LE:
    case CODEC_ID_PCM_U24BE:
    case CODEC_ID_PCM_U24LE:
        return 24;
    case CODEC_ID_PCM_S32BE:
    case CODEC_ID_PCM_S32LE:
    case CODEC_ID_PCM_U32BE:
    case CODEC_ID_PCM_U32LE:
    case CODEC_ID_PCM_F32BE:
    case CODEC_ID_PCM_F32LE:
        return 32;
    case CODEC_ID_PCM_F64BE:
    case CODEC_ID_PCM_F64LE:
        return 64;
    default:
        return 0;
    }
}

#if FF_API_OLD_SAMPLE_FMT
int av_get_bits_per_sample_format(enum AVSampleFormat sample_fmt) {
    return av_get_bits_per_sample_fmt(sample_fmt);
}
#endif

#if !HAVE_THREADS
int ff_thread_init(AVCodecContext *s){
    return -1;
}
#endif

unsigned int av_xiphlacing(unsigned char *s, unsigned int v)
{
    unsigned int n = 0;

    while(v >= 0xff) {
        *s++ = 0xff;
        v -= 0xff;
        n++;
    }
    *s = v;
    n++;
    return n;
}

int ff_match_2uint16(const uint16_t (*tab)[2], int size, int a, int b){
    int i;
    for(i=0; i<size && !(tab[i][0]==a && tab[i][1]==b); i++);
    return i;
}

void av_log_missing_feature(void *avc, const char *feature, int want_sample)
{
    av_log(avc, AV_LOG_WARNING, "%s not implemented. Update your FFmpeg "
            "version to the newest one from Git. If the problem still "
            "occurs, it means that your file has a feature which has not "
            "been implemented.", feature);
    if(want_sample)
        av_log_ask_for_sample(avc, NULL);
    else
        av_log(avc, AV_LOG_WARNING, "\n");
}

void av_log_ask_for_sample(void *avc, const char *msg, ...)
{
    va_list argument_list;

    va_start(argument_list, msg);

    if (msg)
        av_vlog(avc, AV_LOG_WARNING, msg, argument_list);
    av_log(avc, AV_LOG_WARNING, "If you want to help, upload a sample "
<<<<<<< HEAD
            "of this file to ftp://upload.ffmpeg.org/MPlayer/incoming/ "
            "and contact the ffmpeg-devel mailing list.\n");
=======
            "of this file to ftp://upload.libav.org/incoming/ "
            "and contact the libav-devel mailing list.\n");

    va_end(argument_list);
>>>>>>> d9dee728
}

static AVHWAccel *first_hwaccel = NULL;

void av_register_hwaccel(AVHWAccel *hwaccel)
{
    AVHWAccel **p = &first_hwaccel;
    while (*p)
        p = &(*p)->next;
    *p = hwaccel;
    hwaccel->next = NULL;
}

AVHWAccel *av_hwaccel_next(AVHWAccel *hwaccel)
{
    return hwaccel ? hwaccel->next : first_hwaccel;
}

AVHWAccel *ff_find_hwaccel(enum CodecID codec_id, enum PixelFormat pix_fmt)
{
    AVHWAccel *hwaccel=NULL;

    while((hwaccel= av_hwaccel_next(hwaccel))){
        if (   hwaccel->id      == codec_id
            && hwaccel->pix_fmt == pix_fmt)
            return hwaccel;
    }
    return NULL;
}

int av_lockmgr_register(int (*cb)(void **mutex, enum AVLockOp op))
{
    if (ff_lockmgr_cb) {
        if (ff_lockmgr_cb(&codec_mutex, AV_LOCK_DESTROY))
            return -1;
    }

    ff_lockmgr_cb = cb;

    if (ff_lockmgr_cb) {
        if (ff_lockmgr_cb(&codec_mutex, AV_LOCK_CREATE))
            return -1;
    }
    return 0;
}

unsigned int ff_toupper4(unsigned int x)
{
    return     toupper( x     &0xFF)
    + (toupper((x>>8 )&0xFF)<<8 )
    + (toupper((x>>16)&0xFF)<<16)
    + (toupper((x>>24)&0xFF)<<24);
}

#if !HAVE_PTHREADS

int ff_thread_get_buffer(AVCodecContext *avctx, AVFrame *f)
{
    f->owner = avctx;
    return avctx->get_buffer(avctx, f);
}

void ff_thread_release_buffer(AVCodecContext *avctx, AVFrame *f)
{
    f->owner->release_buffer(f->owner, f);
}

void ff_thread_finish_setup(AVCodecContext *avctx)
{
}

void ff_thread_report_progress(AVFrame *f, int progress, int field)
{
}

void ff_thread_await_progress(AVFrame *f, int progress, int field)
{
}

#endif

#if FF_API_THREAD_INIT
int avcodec_thread_init(AVCodecContext *s, int thread_count)
{
    s->thread_count = thread_count;
    return ff_thread_init(s);
}
#endif<|MERGE_RESOLUTION|>--- conflicted
+++ resolved
@@ -1217,15 +1217,10 @@
     if (msg)
         av_vlog(avc, AV_LOG_WARNING, msg, argument_list);
     av_log(avc, AV_LOG_WARNING, "If you want to help, upload a sample "
-<<<<<<< HEAD
             "of this file to ftp://upload.ffmpeg.org/MPlayer/incoming/ "
             "and contact the ffmpeg-devel mailing list.\n");
-=======
-            "of this file to ftp://upload.libav.org/incoming/ "
-            "and contact the libav-devel mailing list.\n");
 
     va_end(argument_list);
->>>>>>> d9dee728
 }
 
 static AVHWAccel *first_hwaccel = NULL;
