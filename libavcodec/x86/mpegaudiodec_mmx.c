/*
 * MMX optimized MP3 decoding functions
 * Copyright (c) 2010 Vitor Sessak
 *
 * This file is part of FFmpeg.
 *
 * FFmpeg is free software; you can redistribute it and/or
 * modify it under the terms of the GNU Lesser General Public
 * License as published by the Free Software Foundation; either
 * version 2.1 of the License, or (at your option) any later version.
 *
 * FFmpeg is distributed in the hope that it will be useful,
 * but WITHOUT ANY WARRANTY; without even the implied warranty of
 * MERCHANTABILITY or FITNESS FOR A PARTICULAR PURPOSE.  See the GNU
 * Lesser General Public License for more details.
 *
 * You should have received a copy of the GNU Lesser General Public
 * License along with FFmpeg; if not, write to the Free Software
 * Foundation, Inc., 51 Franklin Street, Fifth Floor, Boston, MA 02110-1301 USA
 */

#include "libavutil/cpu.h"
#include "libavutil/x86_cpu.h"
#include "libavcodec/dsputil.h"
#include "libavcodec/mpegaudiodsp.h"

void ff_imdct36_float_sse(float *out, float *buf, float *in, float *win);
void ff_imdct36_float_sse2(float *out, float *buf, float *in, float *win);
void ff_imdct36_float_sse3(float *out, float *buf, float *in, float *win);
void ff_imdct36_float_ssse3(float *out, float *buf, float *in, float *win);
void ff_imdct36_float_avx(float *out, float *buf, float *in, float *win);
void ff_four_imdct36_float_sse(float *out, float *buf, float *in, float *win,
                               float *tmpbuf);
void ff_four_imdct36_float_avx(float *out, float *buf, float *in, float *win,
                               float *tmpbuf);

DECLARE_ALIGNED(16, static float, mdct_win_sse)[2][4][4*40];

#define MACS(rt, ra, rb) rt+=(ra)*(rb)
#define MLSS(rt, ra, rb) rt-=(ra)*(rb)

#define SUM8(op, sum, w, p)               \
{                                         \
    op(sum, (w)[0 * 64], (p)[0 * 64]);    \
    op(sum, (w)[1 * 64], (p)[1 * 64]);    \
    op(sum, (w)[2 * 64], (p)[2 * 64]);    \
    op(sum, (w)[3 * 64], (p)[3 * 64]);    \
    op(sum, (w)[4 * 64], (p)[4 * 64]);    \
    op(sum, (w)[5 * 64], (p)[5 * 64]);    \
    op(sum, (w)[6 * 64], (p)[6 * 64]);    \
    op(sum, (w)[7 * 64], (p)[7 * 64]);    \
}

static void apply_window(const float *buf, const float *win1,
                         const float *win2, float *sum1, float *sum2, int len)
{
    x86_reg count = - 4*len;
    const float *win1a = win1+len;
    const float *win2a = win2+len;
    const float *bufa  = buf+len;
    float *sum1a = sum1+len;
    float *sum2a = sum2+len;


#define MULT(a, b)                                 \
    "movaps " #a "(%1,%0), %%xmm1           \n\t"  \
    "movaps " #a "(%3,%0), %%xmm2           \n\t"  \
    "mulps         %%xmm2, %%xmm1           \n\t"  \
    "subps         %%xmm1, %%xmm0           \n\t"  \
    "mulps  " #b "(%2,%0), %%xmm2           \n\t"  \
    "subps         %%xmm2, %%xmm4           \n\t"  \

    __asm__ volatile(
            "1:                                   \n\t"
            "xorps       %%xmm0, %%xmm0           \n\t"
            "xorps       %%xmm4, %%xmm4           \n\t"

            MULT(   0,   0)
            MULT( 256,  64)
            MULT( 512, 128)
            MULT( 768, 192)
            MULT(1024, 256)
            MULT(1280, 320)
            MULT(1536, 384)
            MULT(1792, 448)

            "movaps      %%xmm0, (%4,%0)          \n\t"
            "movaps      %%xmm4, (%5,%0)          \n\t"
            "add            $16,  %0              \n\t"
            "jl              1b                   \n\t"
            :"+&r"(count)
            :"r"(win1a), "r"(win2a), "r"(bufa), "r"(sum1a), "r"(sum2a)
            );

#undef MULT
}

static void apply_window_mp3(float *in, float *win, int *unused, float *out,
                             int incr)
{
    LOCAL_ALIGNED_16(float, suma, [17]);
    LOCAL_ALIGNED_16(float, sumb, [17]);
    LOCAL_ALIGNED_16(float, sumc, [17]);
    LOCAL_ALIGNED_16(float, sumd, [17]);

    float sum;

    /* copy to avoid wrap */
    memcpy(in + 512, in, 32 * sizeof(*in));

    apply_window(in + 16, win     , win + 512, suma, sumc, 16);
    apply_window(in + 32, win + 48, win + 640, sumb, sumd, 16);

    SUM8(MACS, suma[0], win + 32, in + 48);

    sumc[ 0] = 0;
    sumb[16] = 0;
    sumd[16] = 0;

#define SUMS(suma, sumb, sumc, sumd, out1, out2)               \
            "movups " #sumd "(%4),       %%xmm0          \n\t" \
            "shufps         $0x1b,       %%xmm0, %%xmm0  \n\t" \
            "subps  " #suma "(%1),       %%xmm0          \n\t" \
            "movaps        %%xmm0," #out1 "(%0)          \n\t" \
\
            "movups " #sumc "(%3),       %%xmm0          \n\t" \
            "shufps         $0x1b,       %%xmm0, %%xmm0  \n\t" \
            "addps  " #sumb "(%2),       %%xmm0          \n\t" \
            "movaps        %%xmm0," #out2 "(%0)          \n\t"

    if (incr == 1) {
        __asm__ volatile(
            SUMS( 0, 48,  4, 52,  0, 112)
            SUMS(16, 32, 20, 36, 16,  96)
            SUMS(32, 16, 36, 20, 32,  80)
            SUMS(48,  0, 52,  4, 48,  64)

            :"+&r"(out)
            :"r"(&suma[0]), "r"(&sumb[0]), "r"(&sumc[0]), "r"(&sumd[0])
            :"memory"
            );
        out += 16*incr;
    } else {
        int j;
        float *out2 = out + 32 * incr;
        out[0  ]  = -suma[   0];
        out += incr;
        out2 -= incr;
        for(j=1;j<16;j++) {
            *out  = -suma[   j] + sumd[16-j];
            *out2 =  sumb[16-j] + sumc[   j];
            out  += incr;
            out2 -= incr;
        }
    }

    sum = 0;
    SUM8(MLSS, sum, win + 16 + 32, in + 32);
    *out = sum;
}


#if HAVE_YASM
#define DECL_IMDCT_BLOCKS(CPU1, CPU2)                                       \
static void imdct36_blocks_ ## CPU1(float *out, float *buf, float *in,      \
                               int count, int switch_point, int block_type) \
{                                                                           \
    int align_end = count - (count & 3);                                \
    int j;                                                              \
    for (j = 0; j < align_end; j+= 4) {                                 \
        LOCAL_ALIGNED_16(float, tmpbuf, [1024]);                        \
        float *win = mdct_win_sse[switch_point && j < 4][block_type];   \
        /* apply window & overlap with previous buffer */               \
                                                                        \
        /* select window */                                             \
        ff_four_imdct36_float_ ## CPU2(out, buf, in, win, tmpbuf);      \
        in      += 4*18;                                                \
        buf     += 4*18;                                                \
        out     += 4;                                                   \
    }                                                                   \
    for (; j < count; j++) {                                            \
        /* apply window & overlap with previous buffer */               \
                                                                        \
        /* select window */                                             \
        int win_idx = (switch_point && j < 2) ? 0 : block_type;         \
        float *win = ff_mdct_win_float[win_idx + (4 & -(j & 1))];       \
                                                                        \
        ff_imdct36_float_ ## CPU1(out, buf, in, win);                   \
                                                                        \
        in  += 18;                                                      \
        buf++;                                                          \
        out++;                                                          \
    }                                                                   \
}

#if HAVE_YASM
#if HAVE_SSE
DECL_IMDCT_BLOCKS(sse,sse)
DECL_IMDCT_BLOCKS(sse2,sse)
DECL_IMDCT_BLOCKS(sse3,sse)
DECL_IMDCT_BLOCKS(ssse3,sse)
#endif
#if HAVE_AVX
DECL_IMDCT_BLOCKS(avx,avx)
<<<<<<< HEAD
#endif
#endif
=======
#endif /* HAVE_YASM */
>>>>>>> 976f2e0a

void ff_mpadsp_init_mmx(MPADSPContext *s)
{
    int mm_flags = av_get_cpu_flags();

    int i, j;
    for (j = 0; j < 4; j++) {
        for (i = 0; i < 40; i ++) {
            mdct_win_sse[0][j][4*i    ] = ff_mdct_win_float[j    ][i];
            mdct_win_sse[0][j][4*i + 1] = ff_mdct_win_float[j + 4][i];
            mdct_win_sse[0][j][4*i + 2] = ff_mdct_win_float[j    ][i];
            mdct_win_sse[0][j][4*i + 3] = ff_mdct_win_float[j + 4][i];
            mdct_win_sse[1][j][4*i    ] = ff_mdct_win_float[0    ][i];
            mdct_win_sse[1][j][4*i + 1] = ff_mdct_win_float[4    ][i];
            mdct_win_sse[1][j][4*i + 2] = ff_mdct_win_float[j    ][i];
            mdct_win_sse[1][j][4*i + 3] = ff_mdct_win_float[j + 4][i];
        }
    }

    if (mm_flags & AV_CPU_FLAG_SSE2) {
        s->apply_window_float = apply_window_mp3;
    }
#if HAVE_YASM
    if (0) {
#if HAVE_AVX
    } else if (mm_flags & AV_CPU_FLAG_AVX && HAVE_AVX) {
        s->imdct36_blocks_float = imdct36_blocks_avx;
#endif
#if HAVE_SSE
    } else if (mm_flags & AV_CPU_FLAG_SSSE3) {
        s->imdct36_blocks_float = imdct36_blocks_ssse3;
    } else if (mm_flags & AV_CPU_FLAG_SSE3) {
        s->imdct36_blocks_float = imdct36_blocks_sse3;
    } else if (mm_flags & AV_CPU_FLAG_SSE2) {
        s->imdct36_blocks_float = imdct36_blocks_sse2;
    } else if (mm_flags & AV_CPU_FLAG_SSE) {
        s->imdct36_blocks_float = imdct36_blocks_sse;
#endif /* HAVE_SSE */
    }
#endif /* HAVE_YASM */
}<|MERGE_RESOLUTION|>--- conflicted
+++ resolved
@@ -193,7 +193,6 @@
     }                                                                   \
 }
 
-#if HAVE_YASM
 #if HAVE_SSE
 DECL_IMDCT_BLOCKS(sse,sse)
 DECL_IMDCT_BLOCKS(sse2,sse)
@@ -202,12 +201,8 @@
 #endif
 #if HAVE_AVX
 DECL_IMDCT_BLOCKS(avx,avx)
-<<<<<<< HEAD
 #endif
-#endif
-=======
 #endif /* HAVE_YASM */
->>>>>>> 976f2e0a
 
 void ff_mpadsp_init_mmx(MPADSPContext *s)
 {
