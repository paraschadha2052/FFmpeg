--- conflicted
+++ resolved
@@ -597,11 +597,8 @@
 
     h->avctx                 = avctx;
     h->dequant_coeff_pps     = -1;
-<<<<<<< HEAD
     h->current_sps_id        = -1;
     h->cur_chroma_format_idc = -1;
-=======
->>>>>>> ee62b364
 
     h->picture_structure     = PICT_FRAME;
     h->slice_context_count   = 1;
@@ -1209,57 +1206,6 @@
     return profile;
 }
 
-<<<<<<< HEAD
-int ff_h264_set_parameter_from_sps(H264Context *h)
-{
-    if (h->flags & CODEC_FLAG_LOW_DELAY ||
-        (h->sps.bitstream_restriction_flag &&
-         !h->sps.num_reorder_frames)) {
-        if (h->avctx->has_b_frames > 1 || h->delayed_pic[0])
-            av_log(h->avctx, AV_LOG_WARNING, "Delayed frames seen. "
-                   "Reenabling low delay requires a codec flush.\n");
-        else
-            h->low_delay = 1;
-    }
-
-    if (h->avctx->has_b_frames < 2)
-        h->avctx->has_b_frames = !h->low_delay;
-
-    if (h->cur_bit_depth_luma         != h->sps.bit_depth_luma ||
-        h->cur_chroma_format_idc      != h->sps.chroma_format_idc) {
-        if (h->avctx->codec &&
-            h->avctx->codec->capabilities & CODEC_CAP_HWACCEL_VDPAU &&
-            (h->sps.bit_depth_luma != 8 || h->sps.chroma_format_idc > 1)) {
-            av_log(h->avctx, AV_LOG_ERROR,
-                   "VDPAU decoding does not support video colorspace.\n");
-            return AVERROR_INVALIDDATA;
-        }
-        if (h->sps.bit_depth_luma >= 8 && h->sps.bit_depth_luma <= 14 &&
-            h->sps.bit_depth_luma != 11 && h->sps.bit_depth_luma != 13) {
-            h->cur_bit_depth_luma         =
-            h->avctx->bits_per_raw_sample = h->sps.bit_depth_luma;
-            h->cur_chroma_format_idc      = h->sps.chroma_format_idc;
-            h->pixel_shift                = h->sps.bit_depth_luma > 8;
-
-            ff_h264dsp_init(&h->h264dsp, h->sps.bit_depth_luma,
-                            h->sps.chroma_format_idc);
-            ff_h264chroma_init(&h->h264chroma, h->sps.bit_depth_chroma);
-            ff_h264qpel_init(&h->h264qpel, h->sps.bit_depth_luma);
-            ff_h264_pred_init(&h->hpc, h->avctx->codec_id, h->sps.bit_depth_luma,
-                              h->sps.chroma_format_idc);
-
-            ff_videodsp_init(&h->vdsp, h->sps.bit_depth_luma);
-        } else {
-            av_log(h->avctx, AV_LOG_ERROR, "Unsupported bit depth %d\n",
-                   h->sps.bit_depth_luma);
-            return AVERROR_INVALIDDATA;
-        }
-    }
-    return 0;
-}
-
-=======
->>>>>>> ee62b364
 int ff_set_ref_count(H264Context *h, H264SliceContext *sl)
 {
     int ref_count[2], list_count;
@@ -1639,11 +1585,8 @@
                     if (ff_h264_decode_seq_parameter_set(h, 0) >= 0)
                         break;
                 }
-<<<<<<< HEAD
                 init_get_bits(&h->gb, ptr, bit_length);
                 ff_h264_decode_seq_parameter_set(h, 1);
-=======
->>>>>>> ee62b364
 
                 break;
             case NAL_PPS:
