--- conflicted
+++ resolved
@@ -484,7 +484,6 @@
         if (zret != Z_OK) {
             av_log(avctx, AV_LOG_ERROR, "Inflate reset error: %d\n", zret);
             return -1;
-<<<<<<< HEAD
         }
 
         c->cur  = av_realloc_f(c->cur, avctx->width * avctx->height,  (c->bpp / 8));
@@ -501,24 +500,6 @@
         return -1;
     }
 
-    if (c->comp == 0) { //Uncompressed data
-        memcpy(c->decomp_buf, buf, len);
-        c->decomp_size = 1;
-    } else { // ZLIB-compressed data
-=======
-         }
-
-         c->cur  = av_realloc(c->cur, avctx->width * avctx->height * (c->bpp / 8));
-         c->prev = av_realloc(c->prev, avctx->width * avctx->height * (c->bpp / 8));
-         c->bx = (c->width + c->bw - 1) / c->bw;
-         c->by = (c->height+ c->bh - 1) / c->bh;
-     }
-
-     if (c->decode_intra == NULL) {
-         av_log(avctx, AV_LOG_ERROR, "Error! Got no format or no keyframe!\n");
-         return -1;
-     }
-
      if (c->comp == 0) { //Uncompressed data
          if (c->decomp_size < len) {
              av_log(avctx, AV_LOG_ERROR, "Buffer too small\n");
@@ -526,7 +507,6 @@
          }
          memcpy(c->decomp_buf, buf, len);
      } else { // ZLIB-compressed data
->>>>>>> 486c4576
         c->zstream.total_in = c->zstream.total_out = 0;
         c->zstream.next_in = buf;
         c->zstream.avail_in = len;
