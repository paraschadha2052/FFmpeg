--- conflicted
+++ resolved
@@ -1,9 +1,5 @@
 /*
-<<<<<<< HEAD
- * Intel MediaSDK QSV based MPEG2 video decoder
-=======
- * Intel MediaSDK QSV based MPEG-2 decoder
->>>>>>> 41ed7ab4
+ * Intel MediaSDK QSV based MPEG-2 video decoder
  *
  * This file is part of FFmpeg.
  *
