/*
<<<<<<< HEAD
 *
 * This file is part of FFmpeg.
=======
 * This file is part of Libav.
>>>>>>> 29c2d06d
 *
 * FFmpeg is free software; you can redistribute it and/or
 * modify it under the terms of the GNU Lesser General Public
 * License as published by the Free Software Foundation; either
 * version 2.1 of the License, or (at your option) any later version.
 *
 * FFmpeg is distributed in the hope that it will be useful,
 * but WITHOUT ANY WARRANTY; without even the implied warranty of
 * MERCHANTABILITY or FITNESS FOR A PARTICULAR PURPOSE.  See the GNU
 * Lesser General Public License for more details.
 *
 * You should have received a copy of the GNU Lesser General Public
 * License along with FFmpeg; if not, write to the Free Software
 * Foundation, Inc., 51 Franklin Street, Fifth Floor, Boston, MA 02110-1301 USA
 */

/**
 * @file
 * A public API for Vorbis parsing
 *
 * Determines the duration for each packet.
 */

#ifndef AVCODEC_VORBIS_PARSER_H
#define AVCODEC_VORBIS_PARSER_H

#include <stdint.h>

typedef struct AVVorbisParseContext AVVorbisParseContext;

/**
 * Allocate and initialize the Vorbis parser using headers in the extradata.
 *
 * @param avctx codec context
 * @param s     Vorbis parser context
 */
AVVorbisParseContext *av_vorbis_parse_init(const uint8_t *extradata,
                                           int extradata_size);

/**
 * Free the parser and everything associated with it.
 */
void av_vorbis_parse_free(AVVorbisParseContext **s);

#define VORBIS_FLAG_HEADER  0x00000001
#define VORBIS_FLAG_COMMENT 0x00000002
#define VORBIS_FLAG_SETUP   0x00000004

/**
 * Get the duration for a Vorbis packet.
 *
 * If @p flags is @c NULL,
 * special frames are considered invalid.
 *
 * @param s        Vorbis parser context
 * @param buf      buffer containing a Vorbis frame
 * @param buf_size size of the buffer
 * @param flags    flags for special frames
 */
int av_vorbis_parse_frame_flags(AVVorbisParseContext *s, const uint8_t *buf,
                                int buf_size, int *flags);

/**
 * Get the duration for a Vorbis packet.
 *
 * @param s        Vorbis parser context
 * @param buf      buffer containing a Vorbis frame
 * @param buf_size size of the buffer
 */
int av_vorbis_parse_frame(AVVorbisParseContext *s, const uint8_t *buf,
                          int buf_size);

void av_vorbis_parse_reset(AVVorbisParseContext *s);

#endif /* AVCODEC_VORBIS_PARSER_H */<|MERGE_RESOLUTION|>--- conflicted
+++ resolved
@@ -1,10 +1,5 @@
 /*
-<<<<<<< HEAD
- *
  * This file is part of FFmpeg.
-=======
- * This file is part of Libav.
->>>>>>> 29c2d06d
  *
  * FFmpeg is free software; you can redistribute it and/or
  * modify it under the terms of the GNU Lesser General Public
