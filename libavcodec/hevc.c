--- conflicted
+++ resolved
@@ -145,14 +145,10 @@
     uint8_t chroma_weight_l1_flag[16];
     int luma_log2_weight_denom;
 
-<<<<<<< HEAD
     luma_log2_weight_denom = get_ue_golomb_long(gb);
     if (luma_log2_weight_denom < 0 || luma_log2_weight_denom > 7)
         av_log(s->avctx, AV_LOG_ERROR, "luma_log2_weight_denom %d is invalid\n", luma_log2_weight_denom);
-    s->sh.luma_log2_weight_denom = av_clip_c(luma_log2_weight_denom, 0, 7);
-=======
-    s->sh.luma_log2_weight_denom = av_clip(get_ue_golomb_long(gb), 0, 7);
->>>>>>> eea769df
+    s->sh.luma_log2_weight_denom = av_clip(luma_log2_weight_denom, 0, 7);
     if (s->sps->chroma_format_idc != 0) {
         int delta = get_se_golomb(gb);
         s->sh.chroma_log2_weight_denom = av_clip(s->sh.luma_log2_weight_denom + delta, 0, 7);
@@ -870,108 +866,9 @@
 #undef SET_SAO
 #undef CTB
 
-<<<<<<< HEAD
 static int hls_cross_component_pred(HEVCContext *s, int idx) {
     HEVCLocalContext *lc    = s->HEVClc;
     int log2_res_scale_abs_plus1 = ff_hevc_log2_res_scale_abs(s, idx);
-=======
-static void hls_residual_coding(HEVCContext *s, int x0, int y0,
-                                int log2_trafo_size, enum ScanType scan_idx,
-                                int c_idx)
-{
-#define GET_COORD(offset, n)                                    \
-    do {                                                        \
-        x_c = (scan_x_cg[offset >> 4] << 2) + scan_x_off[n];    \
-        y_c = (scan_y_cg[offset >> 4] << 2) + scan_y_off[n];    \
-    } while (0)
-    HEVCLocalContext *lc    = &s->HEVClc;
-    int transform_skip_flag = 0;
-
-    int last_significant_coeff_x, last_significant_coeff_y;
-    int last_scan_pos;
-    int n_end;
-    int num_coeff    = 0;
-    int greater1_ctx = 1;
-
-    int num_last_subset;
-    int x_cg_last_sig, y_cg_last_sig;
-
-    const uint8_t *scan_x_cg, *scan_y_cg, *scan_x_off, *scan_y_off;
-
-    ptrdiff_t stride = s->frame->linesize[c_idx];
-    int hshift       = s->sps->hshift[c_idx];
-    int vshift       = s->sps->vshift[c_idx];
-    uint8_t *dst     = &s->frame->data[c_idx][(y0 >> vshift) * stride +
-                                              ((x0 >> hshift) << s->sps->pixel_shift)];
-    DECLARE_ALIGNED(16, int16_t, coeffs[MAX_TB_SIZE * MAX_TB_SIZE]) = { 0 };
-    DECLARE_ALIGNED(8, uint8_t, significant_coeff_group_flag[8][8]) = { { 0 } };
-
-    int trafo_size = 1 << log2_trafo_size;
-    int i, qp, shift, add, scale, scale_m;
-    const uint8_t level_scale[] = { 40, 45, 51, 57, 64, 72 };
-    const uint8_t *scale_matrix;
-    uint8_t dc_scale;
-
-    // Derive QP for dequant
-    if (!lc->cu.cu_transquant_bypass_flag) {
-        static const int qp_c[] = {
-            29, 30, 31, 32, 33, 33, 34, 34, 35, 35, 36, 36, 37, 37
-        };
-
-        static const uint8_t rem6[51 + 2 * 6 + 1] = {
-            0, 1, 2, 3, 4, 5, 0, 1, 2, 3, 4, 5, 0, 1, 2, 3, 4, 5, 0, 1, 2,
-            3, 4, 5, 0, 1, 2, 3, 4, 5, 0, 1, 2, 3, 4, 5, 0, 1, 2, 3, 4, 5,
-            0, 1, 2, 3, 4, 5, 0, 1, 2, 3, 4, 5, 0, 1, 2, 3, 4, 5, 0, 1, 2, 3,
-        };
-
-        static const uint8_t div6[51 + 2 * 6 + 1] = {
-            0, 0, 0, 0, 0, 0, 1, 1, 1, 1, 1, 1, 2, 2, 2, 2, 2, 2,  3,  3,  3,
-            3, 3, 3, 4, 4, 4, 4, 4, 4, 5, 5, 5, 5, 5, 5, 6, 6, 6,  6,  6,  6,
-            7, 7, 7, 7, 7, 7, 8, 8, 8, 8, 8, 8, 9, 9, 9, 9, 9, 9, 10, 10, 10, 10,
-        };
-        int qp_y = lc->qp_y;
-
-        if (c_idx == 0) {
-            qp = qp_y + s->sps->qp_bd_offset;
-        } else {
-            int qp_i, offset;
-
-            if (c_idx == 1)
-                offset = s->pps->cb_qp_offset + s->sh.slice_cb_qp_offset;
-            else
-                offset = s->pps->cr_qp_offset + s->sh.slice_cr_qp_offset;
-
-            qp_i = av_clip(qp_y + offset, -s->sps->qp_bd_offset, 57);
-            if (qp_i < 30)
-                qp = qp_i;
-            else if (qp_i > 43)
-                qp = qp_i - 6;
-            else
-                qp = qp_c[qp_i - 30];
-
-            qp += s->sps->qp_bd_offset;
-        }
-
-        shift    = s->sps->bit_depth + log2_trafo_size - 5;
-        add      = 1 << (shift - 1);
-        scale    = level_scale[rem6[qp]] << (div6[qp]);
-        scale_m  = 16; // default when no custom scaling lists.
-        dc_scale = 16;
-
-        if (s->sps->scaling_list_enable_flag) {
-            const ScalingList *sl = s->pps->scaling_list_data_present_flag ?
-                                    &s->pps->scaling_list : &s->sps->scaling_list;
-            int matrix_id = lc->cu.pred_mode != MODE_INTRA;
-
-            if (log2_trafo_size != 5)
-                matrix_id = 3 * matrix_id + c_idx;
-
-            scale_matrix = sl->sl[log2_trafo_size - 2][matrix_id];
-            if (log2_trafo_size >= 4)
-                dc_scale = sl->sl_dc[log2_trafo_size - 4][matrix_id];
-        }
-    }
->>>>>>> eea769df
 
     if (log2_res_scale_abs_plus1 !=  0) {
         int res_scale_sign_flag = ff_hevc_res_scale_sign_flag(s, idx);
