/*
 * NuppelVideo decoder
 * Copyright (c) 2006 Reimar Doeffinger
 *
 * This file is part of FFmpeg.
 *
 * FFmpeg is free software; you can redistribute it and/or
 * modify it under the terms of the GNU Lesser General Public
 * License as published by the Free Software Foundation; either
 * version 2.1 of the License, or (at your option) any later version.
 *
 * FFmpeg is distributed in the hope that it will be useful,
 * but WITHOUT ANY WARRANTY; without even the implied warranty of
 * MERCHANTABILITY or FITNESS FOR A PARTICULAR PURPOSE.  See the GNU
 * Lesser General Public License for more details.
 *
 * You should have received a copy of the GNU Lesser General Public
 * License along with FFmpeg; if not, write to the Free Software
 * Foundation, Inc., 51 Franklin Street, Fifth Floor, Boston, MA 02110-1301 USA
 */
#include <stdio.h>
#include <stdlib.h>
#include <limits.h>

#include "libavutil/bswap.h"
#include "libavutil/lzo.h"
#include "libavutil/imgutils.h"
#include "avcodec.h"
#include "dsputil.h"
#include "rtjpeg.h"

typedef struct {
    AVFrame pic;
    int codec_frameheader;
    int quality;
    int width, height;
    unsigned int decomp_size;
    unsigned char* decomp_buf;
    uint32_t lq[64], cq[64];
    RTJpegContext rtj;
    DSPContext dsp;
} NuvContext;

static const uint8_t fallback_lquant[] = {
    16,  11,  10,  16,  24,  40,  51,  61,
    12,  12,  14,  19,  26,  58,  60,  55,
    14,  13,  16,  24,  40,  57,  69,  56,
    14,  17,  22,  29,  51,  87,  80,  62,
    18,  22,  37,  56,  68, 109, 103,  77,
    24,  35,  55,  64,  81, 104, 113,  92,
    49,  64,  78,  87, 103, 121, 120, 101,
    72,  92,  95,  98, 112, 100, 103,  99
};

static const uint8_t fallback_cquant[] = {
    17, 18, 24, 47, 99, 99, 99, 99,
    18, 21, 26, 66, 99, 99, 99, 99,
    24, 26, 56, 99, 99, 99, 99, 99,
    47, 66, 99, 99, 99, 99, 99, 99,
    99, 99, 99, 99, 99, 99, 99, 99,
    99, 99, 99, 99, 99, 99, 99, 99,
    99, 99, 99, 99, 99, 99, 99, 99,
    99, 99, 99, 99, 99, 99, 99, 99
};

/**
 * @brief copy frame data from buffer to AVFrame, handling stride.
 * @param f destination AVFrame
 * @param src source buffer, does not use any line-stride
 * @param width width of the video frame
 * @param height height of the video frame
 */
static void copy_frame(AVFrame *f, const uint8_t *src,
                       int width, int height) {
    AVPicture pic;
    avpicture_fill(&pic, src, PIX_FMT_YUV420P, width, height);
    av_picture_copy((AVPicture *)f, &pic, PIX_FMT_YUV420P, width, height);
}

/**
 * @brief extract quantization tables from codec data into our context
 */
static int get_quant(AVCodecContext *avctx, NuvContext *c,
                     const uint8_t *buf, int size) {
    int i;
    if (size < 2 * 64 * 4) {
        av_log(avctx, AV_LOG_ERROR, "insufficient rtjpeg quant data\n");
        return -1;
    }
    for (i = 0; i < 64; i++, buf += 4)
        c->lq[i] = AV_RL32(buf);
    for (i = 0; i < 64; i++, buf += 4)
        c->cq[i] = AV_RL32(buf);
    return 0;
}

/**
 * @brief set quantization tables from a quality value
 */
static void get_quant_quality(NuvContext *c, int quality) {
    int i;
    quality = FFMAX(quality, 1);
    for (i = 0; i < 64; i++) {
        c->lq[i] = (fallback_lquant[i] << 7) / quality;
        c->cq[i] = (fallback_cquant[i] << 7) / quality;
    }
}

static int codec_reinit(AVCodecContext *avctx, int width, int height, int quality) {
    NuvContext *c = avctx->priv_data;
    width  = FFALIGN(width,  2);
    height = FFALIGN(height, 2);
    if (quality >= 0)
        get_quant_quality(c, quality);
    if (width != c->width || height != c->height) {
        // also reserve space for a possible additional header
        int buf_size = 24 + height * width * 3 / 2 + AV_LZO_OUTPUT_PADDING;
        if (av_image_check_size(height, width, 0, avctx) < 0 ||
            buf_size > INT_MAX/8)
            return -1;
        avctx->width = c->width = width;
        avctx->height = c->height = height;
<<<<<<< HEAD
        av_fast_malloc(&c->decomp_buf, &c->decomp_size, buf_size);
=======
        av_fast_malloc(&c->decomp_buf, &c->decomp_size, c->height * c->width * 3 / 2 +
                       FF_INPUT_BUFFER_PADDING_SIZE);
>>>>>>> 36fc3207
        if (!c->decomp_buf) {
            av_log(avctx, AV_LOG_ERROR, "Can't allocate decompression buffer.\n");
            return AVERROR(ENOMEM);
        }
        rtjpeg_decode_init(&c->rtj, &c->dsp, c->width, c->height, c->lq, c->cq);
        return 1;
    } else if (quality != c->quality)
        rtjpeg_decode_init(&c->rtj, &c->dsp, c->width, c->height, c->lq, c->cq);
    return 0;
}

static int decode_frame(AVCodecContext *avctx, void *data, int *data_size,
                        AVPacket *avpkt) {
    const uint8_t *buf = avpkt->data;
    int buf_size = avpkt->size;
    NuvContext *c = avctx->priv_data;
    AVFrame *picture = data;
    int orig_size = buf_size;
    int keyframe;
    int size_change = 0;
    int result;
    enum {NUV_UNCOMPRESSED = '0', NUV_RTJPEG = '1',
          NUV_RTJPEG_IN_LZO = '2', NUV_LZO = '3',
          NUV_BLACK = 'N', NUV_COPY_LAST = 'L'} comptype;

    if (buf_size < 12) {
        av_log(avctx, AV_LOG_ERROR, "coded frame too small\n");
        return -1;
    }

    // codec data (rtjpeg quant tables)
    if (buf[0] == 'D' && buf[1] == 'R') {
        int ret;
        // skip rest of the frameheader.
        buf = &buf[12];
        buf_size -= 12;
        ret = get_quant(avctx, c, buf, buf_size);
        if (ret < 0)
            return ret;
        rtjpeg_decode_init(&c->rtj, &c->dsp, c->width, c->height, c->lq, c->cq);
        return orig_size;
    }

    if (buf[0] != 'V' || buf_size < 12) {
        av_log(avctx, AV_LOG_ERROR, "not a nuv video frame\n");
        return -1;
    }
    comptype = buf[1];
    switch (comptype) {
        case NUV_RTJPEG_IN_LZO:
        case NUV_RTJPEG:
            keyframe = !buf[2]; break;
        case NUV_COPY_LAST:
            keyframe = 0; break;
        default:
            keyframe = 1; break;
    }
retry:
    // skip rest of the frameheader.
    buf = &buf[12];
    buf_size -= 12;
    if (comptype == NUV_RTJPEG_IN_LZO || comptype == NUV_LZO) {
<<<<<<< HEAD
        int outlen = c->decomp_size - AV_LZO_OUTPUT_PADDING, inlen = buf_size;
        if (av_lzo1x_decode(c->decomp_buf, &outlen, buf, &inlen))
=======
        int outlen = c->decomp_size - FF_INPUT_BUFFER_PADDING_SIZE;
        int inlen  = buf_size;
        if (av_lzo1x_decode(c->decomp_buf, &outlen, buf, &inlen)) {
>>>>>>> 36fc3207
            av_log(avctx, AV_LOG_ERROR, "error during lzo decompression\n");
            return AVERROR_INVALIDDATA;
        }
        buf = c->decomp_buf;
<<<<<<< HEAD
        buf_size = c->decomp_size - AV_LZO_OUTPUT_PADDING - outlen;
=======
        buf_size = outlen;
>>>>>>> 36fc3207
    }
    if (c->codec_frameheader) {
        int w, h, q, res;
        if (buf_size < RTJPEG_HEADER_SIZE || buf[4] != RTJPEG_HEADER_SIZE ||
            buf[5] != RTJPEG_FILE_VERSION) {
            av_log(avctx, AV_LOG_ERROR, "invalid nuv video frame\n");
            return AVERROR_INVALIDDATA;
        }
        w = AV_RL16(&buf[6]);
        h = AV_RL16(&buf[8]);
        q = buf[10];

        res = codec_reinit(avctx, w, h, q);
        if (res < 0)
            return res;
        if (res) {
            buf = avpkt->data;
            buf_size = avpkt->size;
            size_change = 1;
            goto retry;
        }
        buf = &buf[RTJPEG_HEADER_SIZE];
        buf_size -= RTJPEG_HEADER_SIZE;
    }

    if ((size_change || keyframe) && c->pic.data[0])
        avctx->release_buffer(avctx, &c->pic);
    c->pic.reference = 3;
    c->pic.buffer_hints = FF_BUFFER_HINTS_VALID | FF_BUFFER_HINTS_READABLE |
                          FF_BUFFER_HINTS_PRESERVE | FF_BUFFER_HINTS_REUSABLE;
    result = avctx->reget_buffer(avctx, &c->pic);
    if (result < 0) {
        av_log(avctx, AV_LOG_ERROR, "get_buffer() failed\n");
        return -1;
    }

    c->pic.pict_type = keyframe ? AV_PICTURE_TYPE_I : AV_PICTURE_TYPE_P;
    c->pic.key_frame = keyframe;
    // decompress/copy/whatever data
    switch (comptype) {
        case NUV_LZO:
        case NUV_UNCOMPRESSED: {
            int height = c->height;
            if (buf_size < c->width * height * 3 / 2) {
                av_log(avctx, AV_LOG_ERROR, "uncompressed frame too short\n");
                height = buf_size / c->width / 3 * 2;
            }
            copy_frame(&c->pic, buf, c->width, height);
            break;
        }
        case NUV_RTJPEG_IN_LZO:
        case NUV_RTJPEG: {
            rtjpeg_decode_frame_yuv420(&c->rtj, &c->pic, buf, buf_size);
            break;
        }
        case NUV_BLACK: {
            memset(c->pic.data[0], 0, c->width * c->height);
            memset(c->pic.data[1], 128, c->width * c->height / 4);
            memset(c->pic.data[2], 128, c->width * c->height / 4);
            break;
        }
        case NUV_COPY_LAST: {
            /* nothing more to do here */
            break;
        }
        default:
            av_log(avctx, AV_LOG_ERROR, "unknown compression\n");
            return -1;
    }

    *picture = c->pic;
    *data_size = sizeof(AVFrame);
    return orig_size;
}

static av_cold int decode_init(AVCodecContext *avctx) {
    NuvContext *c = avctx->priv_data;
    avctx->pix_fmt = PIX_FMT_YUV420P;
    c->pic.data[0] = NULL;
    c->decomp_buf = NULL;
    c->quality = -1;
    c->width = 0;
    c->height = 0;
    c->codec_frameheader = avctx->codec_tag == MKTAG('R', 'J', 'P', 'G');
    if (avctx->extradata_size)
        get_quant(avctx, c, avctx->extradata, avctx->extradata_size);
    dsputil_init(&c->dsp, avctx);
    if (codec_reinit(avctx, avctx->width, avctx->height, -1) < 0)
        return 1;
    return 0;
}

static av_cold int decode_end(AVCodecContext *avctx) {
    NuvContext *c = avctx->priv_data;
    av_freep(&c->decomp_buf);
    if (c->pic.data[0])
        avctx->release_buffer(avctx, &c->pic);
    return 0;
}

AVCodec ff_nuv_decoder = {
    .name           = "nuv",
    .type           = AVMEDIA_TYPE_VIDEO,
    .id             = CODEC_ID_NUV,
    .priv_data_size = sizeof(NuvContext),
    .init           = decode_init,
    .close          = decode_end,
    .decode         = decode_frame,
    .capabilities   = CODEC_CAP_DR1,
    .long_name = NULL_IF_CONFIG_SMALL("NuppelVideo/RTJPEG"),
};
<|MERGE_RESOLUTION|>--- conflicted
+++ resolved
@@ -120,12 +120,8 @@
             return -1;
         avctx->width = c->width = width;
         avctx->height = c->height = height;
-<<<<<<< HEAD
-        av_fast_malloc(&c->decomp_buf, &c->decomp_size, buf_size);
-=======
-        av_fast_malloc(&c->decomp_buf, &c->decomp_size, c->height * c->width * 3 / 2 +
-                       FF_INPUT_BUFFER_PADDING_SIZE);
->>>>>>> 36fc3207
+        av_fast_malloc(&c->decomp_buf, &c->decomp_size,
+                       buf_size);
         if (!c->decomp_buf) {
             av_log(avctx, AV_LOG_ERROR, "Can't allocate decompression buffer.\n");
             return AVERROR(ENOMEM);
@@ -188,23 +184,14 @@
     buf = &buf[12];
     buf_size -= 12;
     if (comptype == NUV_RTJPEG_IN_LZO || comptype == NUV_LZO) {
-<<<<<<< HEAD
-        int outlen = c->decomp_size - AV_LZO_OUTPUT_PADDING, inlen = buf_size;
-        if (av_lzo1x_decode(c->decomp_buf, &outlen, buf, &inlen))
-=======
-        int outlen = c->decomp_size - FF_INPUT_BUFFER_PADDING_SIZE;
+        int outlen = c->decomp_size - FFMAX(FF_INPUT_BUFFER_PADDING_SIZE, AV_LZO_OUTPUT_PADDING);
         int inlen  = buf_size;
         if (av_lzo1x_decode(c->decomp_buf, &outlen, buf, &inlen)) {
->>>>>>> 36fc3207
             av_log(avctx, AV_LOG_ERROR, "error during lzo decompression\n");
             return AVERROR_INVALIDDATA;
         }
         buf = c->decomp_buf;
-<<<<<<< HEAD
-        buf_size = c->decomp_size - AV_LZO_OUTPUT_PADDING - outlen;
-=======
-        buf_size = outlen;
->>>>>>> 36fc3207
+        buf_size = c->decomp_size - FFMAX(FF_INPUT_BUFFER_PADDING_SIZE, AV_LZO_OUTPUT_PADDING) - outlen;
     }
     if (c->codec_frameheader) {
         int w, h, q, res;
