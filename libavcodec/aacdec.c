/*
 * AAC decoder
 * Copyright (c) 2005-2006 Oded Shimon ( ods15 ods15 dyndns org )
 * Copyright (c) 2006-2007 Maxim Gavrilov ( maxim.gavrilov gmail com )
 *
 * AAC LATM decoder
 * Copyright (c) 2008-2010 Paul Kendall <paul@kcbbs.gen.nz>
 * Copyright (c) 2010      Janne Grunau <janne-libav@jannau.net>
 *
 * This file is part of FFmpeg.
 *
 * FFmpeg is free software; you can redistribute it and/or
 * modify it under the terms of the GNU Lesser General Public
 * License as published by the Free Software Foundation; either
 * version 2.1 of the License, or (at your option) any later version.
 *
 * FFmpeg is distributed in the hope that it will be useful,
 * but WITHOUT ANY WARRANTY; without even the implied warranty of
 * MERCHANTABILITY or FITNESS FOR A PARTICULAR PURPOSE.  See the GNU
 * Lesser General Public License for more details.
 *
 * You should have received a copy of the GNU Lesser General Public
 * License along with FFmpeg; if not, write to the Free Software
 * Foundation, Inc., 51 Franklin Street, Fifth Floor, Boston, MA 02110-1301 USA
 */

/**
 * @file
 * AAC decoder
 * @author Oded Shimon  ( ods15 ods15 dyndns org )
 * @author Maxim Gavrilov ( maxim.gavrilov gmail com )
 */

/*
 * supported tools
 *
 * Support?             Name
 * N (code in SoC repo) gain control
 * Y                    block switching
 * Y                    window shapes - standard
 * N                    window shapes - Low Delay
 * Y                    filterbank - standard
 * N (code in SoC repo) filterbank - Scalable Sample Rate
 * Y                    Temporal Noise Shaping
 * Y                    Long Term Prediction
 * Y                    intensity stereo
 * Y                    channel coupling
 * Y                    frequency domain prediction
 * Y                    Perceptual Noise Substitution
 * Y                    Mid/Side stereo
 * N                    Scalable Inverse AAC Quantization
 * N                    Frequency Selective Switch
 * N                    upsampling filter
 * Y                    quantization & coding - AAC
 * N                    quantization & coding - TwinVQ
 * N                    quantization & coding - BSAC
 * N                    AAC Error Resilience tools
 * N                    Error Resilience payload syntax
 * N                    Error Protection tool
 * N                    CELP
 * N                    Silence Compression
 * N                    HVXC
 * N                    HVXC 4kbits/s VR
 * N                    Structured Audio tools
 * N                    Structured Audio Sample Bank Format
 * N                    MIDI
 * N                    Harmonic and Individual Lines plus Noise
 * N                    Text-To-Speech Interface
 * Y                    Spectral Band Replication
 * Y (not in this code) Layer-1
 * Y (not in this code) Layer-2
 * Y (not in this code) Layer-3
 * N                    SinuSoidal Coding (Transient, Sinusoid, Noise)
 * Y                    Parametric Stereo
 * N                    Direct Stream Transfer
 *
 * Note: - HE AAC v1 comprises LC AAC with Spectral Band Replication.
 *       - HE AAC v2 comprises LC AAC with Spectral Band Replication and
           Parametric Stereo.
 */

#include "libavutil/float_dsp.h"
#include "libavutil/opt.h"
#include "avcodec.h"
#include "internal.h"
#include "get_bits.h"
#include "fft.h"
#include "fmtconvert.h"
#include "lpc.h"
#include "kbdwin.h"
#include "sinewin.h"

#include "aac.h"
#include "aactab.h"
#include "aacdectab.h"
#include "cbrt_tablegen.h"
#include "sbr.h"
#include "aacsbr.h"
#include "mpeg4audio.h"
#include "aacadtsdec.h"
#include "libavutil/intfloat.h"

#include <assert.h>
#include <errno.h>
#include <math.h>
#include <string.h>

#if ARCH_ARM
#   include "arm/aac.h"
#elif ARCH_MIPS
#   include "mips/aacdec_mips.h"
#endif

static VLC vlc_scalefactors;
static VLC vlc_spectral[11];

static int output_configure(AACContext *ac,
                            uint8_t layout_map[MAX_ELEM_ID*4][3], int tags,
                            enum OCStatus oc_type, int get_new_frame);

#define overread_err "Input buffer exhausted before END element found\n"

static int count_channels(uint8_t (*layout)[3], int tags)
{
    int i, sum = 0;
    for (i = 0; i < tags; i++) {
        int syn_ele = layout[i][0];
        int pos     = layout[i][2];
        sum += (1 + (syn_ele == TYPE_CPE)) *
               (pos != AAC_CHANNEL_OFF && pos != AAC_CHANNEL_CC);
    }
    return sum;
}

/**
 * Check for the channel element in the current channel position configuration.
 * If it exists, make sure the appropriate element is allocated and map the
 * channel order to match the internal FFmpeg channel layout.
 *
 * @param   che_pos current channel position configuration
 * @param   type channel element type
 * @param   id channel element id
 * @param   channels count of the number of channels in the configuration
 *
 * @return  Returns error status. 0 - OK, !0 - error
 */
static av_cold int che_configure(AACContext *ac,
                                 enum ChannelPosition che_pos,
                                 int type, int id, int *channels)
{
    if (*channels >= MAX_CHANNELS)
        return AVERROR_INVALIDDATA;
    if (che_pos) {
        if (!ac->che[type][id]) {
            if (!(ac->che[type][id] = av_mallocz(sizeof(ChannelElement))))
                return AVERROR(ENOMEM);
            ff_aac_sbr_ctx_init(ac, &ac->che[type][id]->sbr);
        }
        if (type != TYPE_CCE) {
            if (*channels >= MAX_CHANNELS - (type == TYPE_CPE || (type == TYPE_SCE && ac->oc[1].m4ac.ps == 1))) {
                av_log(ac->avctx, AV_LOG_ERROR, "Too many channels\n");
                return AVERROR_INVALIDDATA;
            }
            ac->output_element[(*channels)++] = &ac->che[type][id]->ch[0];
            if (type == TYPE_CPE ||
                (type == TYPE_SCE && ac->oc[1].m4ac.ps == 1)) {
                ac->output_element[(*channels)++] = &ac->che[type][id]->ch[1];
            }
        }
    } else {
        if (ac->che[type][id])
            ff_aac_sbr_ctx_close(&ac->che[type][id]->sbr);
        av_freep(&ac->che[type][id]);
    }
    return 0;
}

static int frame_configure_elements(AVCodecContext *avctx)
{
    AACContext *ac = avctx->priv_data;
    int type, id, ch, ret;

    /* set channel pointers to internal buffers by default */
    for (type = 0; type < 4; type++) {
        for (id = 0; id < MAX_ELEM_ID; id++) {
            ChannelElement *che = ac->che[type][id];
            if (che) {
                che->ch[0].ret = che->ch[0].ret_buf;
                che->ch[1].ret = che->ch[1].ret_buf;
            }
        }
    }

    /* get output buffer */
    av_frame_unref(ac->frame);
    ac->frame->nb_samples = 2048;
    if ((ret = ff_get_buffer(avctx, ac->frame, 0)) < 0)
        return ret;

    /* map output channel pointers to AVFrame data */
    for (ch = 0; ch < avctx->channels; ch++) {
        if (ac->output_element[ch])
            ac->output_element[ch]->ret = (float *)ac->frame->extended_data[ch];
    }

    return 0;
}

struct elem_to_channel {
    uint64_t av_position;
    uint8_t syn_ele;
    uint8_t elem_id;
    uint8_t aac_position;
};

static int assign_pair(struct elem_to_channel e2c_vec[MAX_ELEM_ID],
                       uint8_t (*layout_map)[3], int offset, uint64_t left,
                       uint64_t right, int pos)
{
    if (layout_map[offset][0] == TYPE_CPE) {
        e2c_vec[offset] = (struct elem_to_channel) {
            .av_position  = left | right,
            .syn_ele      = TYPE_CPE,
            .elem_id      = layout_map[offset][1],
            .aac_position = pos
        };
        return 1;
    } else {
        e2c_vec[offset] = (struct elem_to_channel) {
            .av_position  = left,
            .syn_ele      = TYPE_SCE,
            .elem_id      = layout_map[offset][1],
            .aac_position = pos
        };
        e2c_vec[offset + 1] = (struct elem_to_channel) {
            .av_position  = right,
            .syn_ele      = TYPE_SCE,
            .elem_id      = layout_map[offset + 1][1],
            .aac_position = pos
        };
        return 2;
    }
}

static int count_paired_channels(uint8_t (*layout_map)[3], int tags, int pos,
                                 int *current)
{
    int num_pos_channels = 0;
    int first_cpe        = 0;
    int sce_parity       = 0;
    int i;
    for (i = *current; i < tags; i++) {
        if (layout_map[i][2] != pos)
            break;
        if (layout_map[i][0] == TYPE_CPE) {
            if (sce_parity) {
                if (pos == AAC_CHANNEL_FRONT && !first_cpe) {
                    sce_parity = 0;
                } else {
                    return -1;
                }
            }
            num_pos_channels += 2;
            first_cpe         = 1;
        } else {
            num_pos_channels++;
            sce_parity ^= 1;
        }
    }
    if (sce_parity &&
        ((pos == AAC_CHANNEL_FRONT && first_cpe) || pos == AAC_CHANNEL_SIDE))
        return -1;
    *current = i;
    return num_pos_channels;
}

static uint64_t sniff_channel_order(uint8_t (*layout_map)[3], int tags)
{
    int i, n, total_non_cc_elements;
    struct elem_to_channel e2c_vec[4 * MAX_ELEM_ID] = { { 0 } };
    int num_front_channels, num_side_channels, num_back_channels;
    uint64_t layout;

    if (FF_ARRAY_ELEMS(e2c_vec) < tags)
        return 0;

    i = 0;
    num_front_channels =
        count_paired_channels(layout_map, tags, AAC_CHANNEL_FRONT, &i);
    if (num_front_channels < 0)
        return 0;
    num_side_channels =
        count_paired_channels(layout_map, tags, AAC_CHANNEL_SIDE, &i);
    if (num_side_channels < 0)
        return 0;
    num_back_channels =
        count_paired_channels(layout_map, tags, AAC_CHANNEL_BACK, &i);
    if (num_back_channels < 0)
        return 0;

    i = 0;
    if (num_front_channels & 1) {
        e2c_vec[i] = (struct elem_to_channel) {
            .av_position  = AV_CH_FRONT_CENTER,
            .syn_ele      = TYPE_SCE,
            .elem_id      = layout_map[i][1],
            .aac_position = AAC_CHANNEL_FRONT
        };
        i++;
        num_front_channels--;
    }
    if (num_front_channels >= 4) {
        i += assign_pair(e2c_vec, layout_map, i,
                         AV_CH_FRONT_LEFT_OF_CENTER,
                         AV_CH_FRONT_RIGHT_OF_CENTER,
                         AAC_CHANNEL_FRONT);
        num_front_channels -= 2;
    }
    if (num_front_channels >= 2) {
        i += assign_pair(e2c_vec, layout_map, i,
                         AV_CH_FRONT_LEFT,
                         AV_CH_FRONT_RIGHT,
                         AAC_CHANNEL_FRONT);
        num_front_channels -= 2;
    }
    while (num_front_channels >= 2) {
        i += assign_pair(e2c_vec, layout_map, i,
                         UINT64_MAX,
                         UINT64_MAX,
                         AAC_CHANNEL_FRONT);
        num_front_channels -= 2;
    }

    if (num_side_channels >= 2) {
        i += assign_pair(e2c_vec, layout_map, i,
                         AV_CH_SIDE_LEFT,
                         AV_CH_SIDE_RIGHT,
                         AAC_CHANNEL_FRONT);
        num_side_channels -= 2;
    }
    while (num_side_channels >= 2) {
        i += assign_pair(e2c_vec, layout_map, i,
                         UINT64_MAX,
                         UINT64_MAX,
                         AAC_CHANNEL_SIDE);
        num_side_channels -= 2;
    }

    while (num_back_channels >= 4) {
        i += assign_pair(e2c_vec, layout_map, i,
                         UINT64_MAX,
                         UINT64_MAX,
                         AAC_CHANNEL_BACK);
        num_back_channels -= 2;
    }
    if (num_back_channels >= 2) {
        i += assign_pair(e2c_vec, layout_map, i,
                         AV_CH_BACK_LEFT,
                         AV_CH_BACK_RIGHT,
                         AAC_CHANNEL_BACK);
        num_back_channels -= 2;
    }
    if (num_back_channels) {
        e2c_vec[i] = (struct elem_to_channel) {
            .av_position  = AV_CH_BACK_CENTER,
            .syn_ele      = TYPE_SCE,
            .elem_id      = layout_map[i][1],
            .aac_position = AAC_CHANNEL_BACK
        };
        i++;
        num_back_channels--;
    }

    if (i < tags && layout_map[i][2] == AAC_CHANNEL_LFE) {
        e2c_vec[i] = (struct elem_to_channel) {
            .av_position  = AV_CH_LOW_FREQUENCY,
            .syn_ele      = TYPE_LFE,
            .elem_id      = layout_map[i][1],
            .aac_position = AAC_CHANNEL_LFE
        };
        i++;
    }
    while (i < tags && layout_map[i][2] == AAC_CHANNEL_LFE) {
        e2c_vec[i] = (struct elem_to_channel) {
            .av_position  = UINT64_MAX,
            .syn_ele      = TYPE_LFE,
            .elem_id      = layout_map[i][1],
            .aac_position = AAC_CHANNEL_LFE
        };
        i++;
    }

    // Must choose a stable sort
    total_non_cc_elements = n = i;
    do {
        int next_n = 0;
        for (i = 1; i < n; i++)
            if (e2c_vec[i - 1].av_position > e2c_vec[i].av_position) {
                FFSWAP(struct elem_to_channel, e2c_vec[i - 1], e2c_vec[i]);
                next_n = i;
            }
        n = next_n;
    } while (n > 0);

    layout = 0;
    for (i = 0; i < total_non_cc_elements; i++) {
        layout_map[i][0] = e2c_vec[i].syn_ele;
        layout_map[i][1] = e2c_vec[i].elem_id;
        layout_map[i][2] = e2c_vec[i].aac_position;
        if (e2c_vec[i].av_position != UINT64_MAX) {
            layout |= e2c_vec[i].av_position;
        }
    }

    return layout;
}

/**
 * Save current output configuration if and only if it has been locked.
 */
static void push_output_configuration(AACContext *ac) {
    if (ac->oc[1].status == OC_LOCKED) {
        ac->oc[0] = ac->oc[1];
    }
    ac->oc[1].status = OC_NONE;
}

/**
 * Restore the previous output configuration if and only if the current
 * configuration is unlocked.
 */
static void pop_output_configuration(AACContext *ac) {
    if (ac->oc[1].status != OC_LOCKED && ac->oc[0].status != OC_NONE) {
        ac->oc[1] = ac->oc[0];
        ac->avctx->channels = ac->oc[1].channels;
        ac->avctx->channel_layout = ac->oc[1].channel_layout;
        output_configure(ac, ac->oc[1].layout_map, ac->oc[1].layout_map_tags,
                         ac->oc[1].status, 0);
    }
}

/**
 * Configure output channel order based on the current program
 * configuration element.
 *
 * @return  Returns error status. 0 - OK, !0 - error
 */
static int output_configure(AACContext *ac,
                            uint8_t layout_map[MAX_ELEM_ID * 4][3], int tags,
                            enum OCStatus oc_type, int get_new_frame)
{
    AVCodecContext *avctx = ac->avctx;
    int i, channels = 0, ret;
    uint64_t layout = 0;

    if (ac->oc[1].layout_map != layout_map) {
        memcpy(ac->oc[1].layout_map, layout_map, tags * sizeof(layout_map[0]));
        ac->oc[1].layout_map_tags = tags;
    }

    // Try to sniff a reasonable channel order, otherwise output the
    // channels in the order the PCE declared them.
    if (avctx->request_channel_layout != AV_CH_LAYOUT_NATIVE)
        layout = sniff_channel_order(layout_map, tags);
    for (i = 0; i < tags; i++) {
        int type =     layout_map[i][0];
        int id =       layout_map[i][1];
        int position = layout_map[i][2];
        // Allocate or free elements depending on if they are in the
        // current program configuration.
        ret = che_configure(ac, position, type, id, &channels);
        if (ret < 0)
            return ret;
    }
    if (ac->oc[1].m4ac.ps == 1 && channels == 2) {
        if (layout == AV_CH_FRONT_CENTER) {
            layout = AV_CH_FRONT_LEFT|AV_CH_FRONT_RIGHT;
        } else {
            layout = 0;
        }
    }

    memcpy(ac->tag_che_map, ac->che, 4 * MAX_ELEM_ID * sizeof(ac->che[0][0]));
    if (layout) avctx->channel_layout = layout;
                            ac->oc[1].channel_layout = layout;
    avctx->channels       = ac->oc[1].channels       = channels;
    ac->oc[1].status = oc_type;

    if (get_new_frame) {
        if ((ret = frame_configure_elements(ac->avctx)) < 0)
            return ret;
    }

    return 0;
}

static void flush(AVCodecContext *avctx)
{
    AACContext *ac= avctx->priv_data;
    int type, i, j;

    for (type = 3; type >= 0; type--) {
        for (i = 0; i < MAX_ELEM_ID; i++) {
            ChannelElement *che = ac->che[type][i];
            if (che) {
                for (j = 0; j <= 1; j++) {
                    memset(che->ch[j].saved, 0, sizeof(che->ch[j].saved));
                }
            }
        }
    }
}

/**
 * Set up channel positions based on a default channel configuration
 * as specified in table 1.17.
 *
 * @return  Returns error status. 0 - OK, !0 - error
 */
static int set_default_channel_config(AVCodecContext *avctx,
                                      uint8_t (*layout_map)[3],
                                      int *tags,
                                      int channel_config)
{
    if (channel_config < 1 || channel_config > 7) {
        av_log(avctx, AV_LOG_ERROR,
               "invalid default channel configuration (%d)\n",
               channel_config);
        return AVERROR_INVALIDDATA;
    }
    *tags = tags_per_config[channel_config];
    memcpy(layout_map, aac_channel_layout_map[channel_config - 1],
           *tags * sizeof(*layout_map));
    return 0;
}

static ChannelElement *get_che(AACContext *ac, int type, int elem_id)
{
    /* For PCE based channel configurations map the channels solely based
     * on tags. */
    if (!ac->oc[1].m4ac.chan_config) {
        return ac->tag_che_map[type][elem_id];
    }
    // Allow single CPE stereo files to be signalled with mono configuration.
    if (!ac->tags_mapped && type == TYPE_CPE &&
        ac->oc[1].m4ac.chan_config == 1) {
        uint8_t layout_map[MAX_ELEM_ID*4][3];
        int layout_map_tags;
        push_output_configuration(ac);

        av_log(ac->avctx, AV_LOG_DEBUG, "mono with CPE\n");

        if (set_default_channel_config(ac->avctx, layout_map,
                                       &layout_map_tags, 2) < 0)
            return NULL;
        if (output_configure(ac, layout_map, layout_map_tags,
                             OC_TRIAL_FRAME, 1) < 0)
            return NULL;

        ac->oc[1].m4ac.chan_config = 2;
        ac->oc[1].m4ac.ps = 0;
    }
    // And vice-versa
    if (!ac->tags_mapped && type == TYPE_SCE &&
        ac->oc[1].m4ac.chan_config == 2) {
        uint8_t layout_map[MAX_ELEM_ID * 4][3];
        int layout_map_tags;
        push_output_configuration(ac);

        av_log(ac->avctx, AV_LOG_DEBUG, "stereo with SCE\n");

        if (set_default_channel_config(ac->avctx, layout_map,
                                       &layout_map_tags, 1) < 0)
            return NULL;
        if (output_configure(ac, layout_map, layout_map_tags,
                             OC_TRIAL_FRAME, 1) < 0)
            return NULL;

        ac->oc[1].m4ac.chan_config = 1;
        if (ac->oc[1].m4ac.sbr)
            ac->oc[1].m4ac.ps = -1;
    }
    /* For indexed channel configurations map the channels solely based
     * on position. */
    switch (ac->oc[1].m4ac.chan_config) {
    case 7:
        if (ac->tags_mapped == 3 && type == TYPE_CPE) {
            ac->tags_mapped++;
            return ac->tag_che_map[TYPE_CPE][elem_id] = ac->che[TYPE_CPE][2];
        }
    case 6:
        /* Some streams incorrectly code 5.1 audio as
         * SCE[0] CPE[0] CPE[1] SCE[1]
         * instead of
         * SCE[0] CPE[0] CPE[1] LFE[0].
         * If we seem to have encountered such a stream, transfer
         * the LFE[0] element to the SCE[1]'s mapping */
        if (ac->tags_mapped == tags_per_config[ac->oc[1].m4ac.chan_config] - 1 && (type == TYPE_LFE || type == TYPE_SCE)) {
            ac->tags_mapped++;
            return ac->tag_che_map[type][elem_id] = ac->che[TYPE_LFE][0];
        }
    case 5:
        if (ac->tags_mapped == 2 && type == TYPE_CPE) {
            ac->tags_mapped++;
            return ac->tag_che_map[TYPE_CPE][elem_id] = ac->che[TYPE_CPE][1];
        }
    case 4:
        if (ac->tags_mapped == 2 &&
            ac->oc[1].m4ac.chan_config == 4 &&
            type == TYPE_SCE) {
            ac->tags_mapped++;
            return ac->tag_che_map[TYPE_SCE][elem_id] = ac->che[TYPE_SCE][1];
        }
    case 3:
    case 2:
        if (ac->tags_mapped == (ac->oc[1].m4ac.chan_config != 2) &&
            type == TYPE_CPE) {
            ac->tags_mapped++;
            return ac->tag_che_map[TYPE_CPE][elem_id] = ac->che[TYPE_CPE][0];
        } else if (ac->oc[1].m4ac.chan_config == 2) {
            return NULL;
        }
    case 1:
        if (!ac->tags_mapped && type == TYPE_SCE) {
            ac->tags_mapped++;
            return ac->tag_che_map[TYPE_SCE][elem_id] = ac->che[TYPE_SCE][0];
        }
    default:
        return NULL;
    }
}

/**
 * Decode an array of 4 bit element IDs, optionally interleaved with a
 * stereo/mono switching bit.
 *
 * @param type speaker type/position for these channels
 */
static void decode_channel_map(uint8_t layout_map[][3],
                               enum ChannelPosition type,
                               GetBitContext *gb, int n)
{
    while (n--) {
        enum RawDataBlockType syn_ele;
        switch (type) {
        case AAC_CHANNEL_FRONT:
        case AAC_CHANNEL_BACK:
        case AAC_CHANNEL_SIDE:
            syn_ele = get_bits1(gb);
            break;
        case AAC_CHANNEL_CC:
            skip_bits1(gb);
            syn_ele = TYPE_CCE;
            break;
        case AAC_CHANNEL_LFE:
            syn_ele = TYPE_LFE;
            break;
        default:
            av_assert0(0);
        }
        layout_map[0][0] = syn_ele;
        layout_map[0][1] = get_bits(gb, 4);
        layout_map[0][2] = type;
        layout_map++;
    }
}

/**
 * Decode program configuration element; reference: table 4.2.
 *
 * @return  Returns error status. 0 - OK, !0 - error
 */
static int decode_pce(AVCodecContext *avctx, MPEG4AudioConfig *m4ac,
                      uint8_t (*layout_map)[3],
                      GetBitContext *gb)
{
    int num_front, num_side, num_back, num_lfe, num_assoc_data, num_cc;
    int sampling_index;
    int comment_len;
    int tags;

    skip_bits(gb, 2);  // object_type

    sampling_index = get_bits(gb, 4);
    if (m4ac->sampling_index != sampling_index)
        av_log(avctx, AV_LOG_WARNING,
               "Sample rate index in program config element does not "
               "match the sample rate index configured by the container.\n");

    num_front       = get_bits(gb, 4);
    num_side        = get_bits(gb, 4);
    num_back        = get_bits(gb, 4);
    num_lfe         = get_bits(gb, 2);
    num_assoc_data  = get_bits(gb, 3);
    num_cc          = get_bits(gb, 4);

    if (get_bits1(gb))
        skip_bits(gb, 4); // mono_mixdown_tag
    if (get_bits1(gb))
        skip_bits(gb, 4); // stereo_mixdown_tag

    if (get_bits1(gb))
        skip_bits(gb, 3); // mixdown_coeff_index and pseudo_surround

    if (get_bits_left(gb) < 4 * (num_front + num_side + num_back + num_lfe + num_assoc_data + num_cc)) {
        av_log(avctx, AV_LOG_ERROR, "decode_pce: " overread_err);
        return -1;
    }
    decode_channel_map(layout_map       , AAC_CHANNEL_FRONT, gb, num_front);
    tags = num_front;
    decode_channel_map(layout_map + tags, AAC_CHANNEL_SIDE,  gb, num_side);
    tags += num_side;
    decode_channel_map(layout_map + tags, AAC_CHANNEL_BACK,  gb, num_back);
    tags += num_back;
    decode_channel_map(layout_map + tags, AAC_CHANNEL_LFE,   gb, num_lfe);
    tags += num_lfe;

    skip_bits_long(gb, 4 * num_assoc_data);

    decode_channel_map(layout_map + tags, AAC_CHANNEL_CC,    gb, num_cc);
    tags += num_cc;

    align_get_bits(gb);

    /* comment field, first byte is length */
    comment_len = get_bits(gb, 8) * 8;
    if (get_bits_left(gb) < comment_len) {
<<<<<<< HEAD
        av_log(avctx, AV_LOG_ERROR, "decode_pce: " overread_err);
        return -1;
=======
        av_log(avctx, AV_LOG_ERROR, overread_err);
        return AVERROR_INVALIDDATA;
>>>>>>> 07c52e2c
    }
    skip_bits_long(gb, comment_len);
    return tags;
}

/**
 * Decode GA "General Audio" specific configuration; reference: table 4.1.
 *
 * @param   ac          pointer to AACContext, may be null
 * @param   avctx       pointer to AVCCodecContext, used for logging
 *
 * @return  Returns error status. 0 - OK, !0 - error
 */
static int decode_ga_specific_config(AACContext *ac, AVCodecContext *avctx,
                                     GetBitContext *gb,
                                     MPEG4AudioConfig *m4ac,
                                     int channel_config)
{
    int extension_flag, ret;
    uint8_t layout_map[MAX_ELEM_ID*4][3];
    int tags = 0;

    if (get_bits1(gb)) { // frameLengthFlag
        avpriv_request_sample(avctx, "960/120 MDCT window");
        return AVERROR_PATCHWELCOME;
    }

    if (get_bits1(gb))       // dependsOnCoreCoder
        skip_bits(gb, 14);   // coreCoderDelay
    extension_flag = get_bits1(gb);

    if (m4ac->object_type == AOT_AAC_SCALABLE ||
        m4ac->object_type == AOT_ER_AAC_SCALABLE)
        skip_bits(gb, 3);     // layerNr

    if (channel_config == 0) {
        skip_bits(gb, 4);  // element_instance_tag
        tags = decode_pce(avctx, m4ac, layout_map, gb);
        if (tags < 0)
            return tags;
    } else {
        if ((ret = set_default_channel_config(avctx, layout_map,
                                              &tags, channel_config)))
            return ret;
    }

    if (count_channels(layout_map, tags) > 1) {
        m4ac->ps = 0;
    } else if (m4ac->sbr == 1 && m4ac->ps == -1)
        m4ac->ps = 1;

    if (ac && (ret = output_configure(ac, layout_map, tags, OC_GLOBAL_HDR, 0)))
        return ret;

    if (extension_flag) {
        switch (m4ac->object_type) {
        case AOT_ER_BSAC:
            skip_bits(gb, 5);    // numOfSubFrame
            skip_bits(gb, 11);   // layer_length
            break;
        case AOT_ER_AAC_LC:
        case AOT_ER_AAC_LTP:
        case AOT_ER_AAC_SCALABLE:
        case AOT_ER_AAC_LD:
            skip_bits(gb, 3);      /* aacSectionDataResilienceFlag
                                    * aacScalefactorDataResilienceFlag
                                    * aacSpectralDataResilienceFlag
                                    */
            break;
        }
        skip_bits1(gb);    // extensionFlag3 (TBD in version 3)
    }
    return 0;
}

/**
 * Decode audio specific configuration; reference: table 1.13.
 *
 * @param   ac          pointer to AACContext, may be null
 * @param   avctx       pointer to AVCCodecContext, used for logging
 * @param   m4ac        pointer to MPEG4AudioConfig, used for parsing
 * @param   data        pointer to buffer holding an audio specific config
 * @param   bit_size    size of audio specific config or data in bits
 * @param   sync_extension look for an appended sync extension
 *
 * @return  Returns error status or number of consumed bits. <0 - error
 */
static int decode_audio_specific_config(AACContext *ac,
                                        AVCodecContext *avctx,
                                        MPEG4AudioConfig *m4ac,
                                        const uint8_t *data, int bit_size,
                                        int sync_extension)
{
    GetBitContext gb;
<<<<<<< HEAD
    int i;
    int ret;
=======
    int i, ret;
>>>>>>> 07c52e2c

    av_dlog(avctx, "audio specific config size %d\n", bit_size >> 3);
    for (i = 0; i < bit_size >> 3; i++)
        av_dlog(avctx, "%02x ", data[i]);
    av_dlog(avctx, "\n");

    if ((ret = init_get_bits(&gb, data, bit_size)) < 0)
        return ret;

    if ((i = avpriv_mpeg4audio_get_config(m4ac, data, bit_size,
                                          sync_extension)) < 0)
        return AVERROR_INVALIDDATA;
    if (m4ac->sampling_index > 12) {
        av_log(avctx, AV_LOG_ERROR,
               "invalid sampling rate index %d\n",
               m4ac->sampling_index);
        return AVERROR_INVALIDDATA;
    }

    skip_bits_long(&gb, i);

    switch (m4ac->object_type) {
    case AOT_AAC_MAIN:
    case AOT_AAC_LC:
    case AOT_AAC_LTP:
        if ((ret = decode_ga_specific_config(ac, avctx, &gb,
                                            m4ac, m4ac->chan_config)) < 0)
            return ret;
        break;
    default:
        av_log(avctx, AV_LOG_ERROR,
               "Audio object type %s%d is not supported.\n",
               m4ac->sbr == 1 ? "SBR+" : "",
               m4ac->object_type);
        return AVERROR(ENOSYS);
    }

    av_dlog(avctx,
            "AOT %d chan config %d sampling index %d (%d) SBR %d PS %d\n",
            m4ac->object_type, m4ac->chan_config, m4ac->sampling_index,
            m4ac->sample_rate, m4ac->sbr,
            m4ac->ps);

    return get_bits_count(&gb);
}

/**
 * linear congruential pseudorandom number generator
 *
 * @param   previous_val    pointer to the current state of the generator
 *
 * @return  Returns a 32-bit pseudorandom integer
 */
static av_always_inline int lcg_random(unsigned previous_val)
{
    union { unsigned u; int s; } v = { previous_val * 1664525u + 1013904223 };
    return v.s;
}

static av_always_inline void reset_predict_state(PredictorState *ps)
{
    ps->r0   = 0.0f;
    ps->r1   = 0.0f;
    ps->cor0 = 0.0f;
    ps->cor1 = 0.0f;
    ps->var0 = 1.0f;
    ps->var1 = 1.0f;
}

static void reset_all_predictors(PredictorState *ps)
{
    int i;
    for (i = 0; i < MAX_PREDICTORS; i++)
        reset_predict_state(&ps[i]);
}

static int sample_rate_idx (int rate)
{
         if (92017 <= rate) return 0;
    else if (75132 <= rate) return 1;
    else if (55426 <= rate) return 2;
    else if (46009 <= rate) return 3;
    else if (37566 <= rate) return 4;
    else if (27713 <= rate) return 5;
    else if (23004 <= rate) return 6;
    else if (18783 <= rate) return 7;
    else if (13856 <= rate) return 8;
    else if (11502 <= rate) return 9;
    else if (9391  <= rate) return 10;
    else                    return 11;
}

static void reset_predictor_group(PredictorState *ps, int group_num)
{
    int i;
    for (i = group_num - 1; i < MAX_PREDICTORS; i += 30)
        reset_predict_state(&ps[i]);
}

#define AAC_INIT_VLC_STATIC(num, size)                                     \
    INIT_VLC_STATIC(&vlc_spectral[num], 8, ff_aac_spectral_sizes[num],     \
         ff_aac_spectral_bits[num], sizeof(ff_aac_spectral_bits[num][0]),  \
                                    sizeof(ff_aac_spectral_bits[num][0]),  \
        ff_aac_spectral_codes[num], sizeof(ff_aac_spectral_codes[num][0]), \
                                    sizeof(ff_aac_spectral_codes[num][0]), \
        size);

static void aacdec_init(AACContext *ac);

static av_cold int aac_decode_init(AVCodecContext *avctx)
{
    AACContext *ac = avctx->priv_data;
    int ret;

    ac->avctx = avctx;
    ac->oc[1].m4ac.sample_rate = avctx->sample_rate;

    aacdec_init(ac);

    avctx->sample_fmt = AV_SAMPLE_FMT_FLTP;

    if (avctx->extradata_size > 0) {
        if ((ret = decode_audio_specific_config(ac, ac->avctx, &ac->oc[1].m4ac,
                                                avctx->extradata,
                                                avctx->extradata_size * 8,
                                                1)) < 0)
            return ret;
    } else {
        int sr, i;
        uint8_t layout_map[MAX_ELEM_ID*4][3];
        int layout_map_tags;

        sr = sample_rate_idx(avctx->sample_rate);
        ac->oc[1].m4ac.sampling_index = sr;
        ac->oc[1].m4ac.channels = avctx->channels;
        ac->oc[1].m4ac.sbr = -1;
        ac->oc[1].m4ac.ps = -1;

        for (i = 0; i < FF_ARRAY_ELEMS(ff_mpeg4audio_channels); i++)
            if (ff_mpeg4audio_channels[i] == avctx->channels)
                break;
        if (i == FF_ARRAY_ELEMS(ff_mpeg4audio_channels)) {
            i = 0;
        }
        ac->oc[1].m4ac.chan_config = i;

        if (ac->oc[1].m4ac.chan_config) {
            int ret = set_default_channel_config(avctx, layout_map,
                &layout_map_tags, ac->oc[1].m4ac.chan_config);
            if (!ret)
                output_configure(ac, layout_map, layout_map_tags,
                                 OC_GLOBAL_HDR, 0);
            else if (avctx->err_recognition & AV_EF_EXPLODE)
                return AVERROR_INVALIDDATA;
        }
    }

    if (avctx->channels > MAX_CHANNELS) {
        av_log(avctx, AV_LOG_ERROR, "Too many channels\n");
        return AVERROR_INVALIDDATA;
    }

    AAC_INIT_VLC_STATIC( 0, 304);
    AAC_INIT_VLC_STATIC( 1, 270);
    AAC_INIT_VLC_STATIC( 2, 550);
    AAC_INIT_VLC_STATIC( 3, 300);
    AAC_INIT_VLC_STATIC( 4, 328);
    AAC_INIT_VLC_STATIC( 5, 294);
    AAC_INIT_VLC_STATIC( 6, 306);
    AAC_INIT_VLC_STATIC( 7, 268);
    AAC_INIT_VLC_STATIC( 8, 510);
    AAC_INIT_VLC_STATIC( 9, 366);
    AAC_INIT_VLC_STATIC(10, 462);

    ff_aac_sbr_init();

    ff_fmt_convert_init(&ac->fmt_conv, avctx);
    avpriv_float_dsp_init(&ac->fdsp, avctx->flags & CODEC_FLAG_BITEXACT);

    ac->random_state = 0x1f2e3d4c;

    ff_aac_tableinit();

    INIT_VLC_STATIC(&vlc_scalefactors, 7,
                    FF_ARRAY_ELEMS(ff_aac_scalefactor_code),
                    ff_aac_scalefactor_bits,
                    sizeof(ff_aac_scalefactor_bits[0]),
                    sizeof(ff_aac_scalefactor_bits[0]),
                    ff_aac_scalefactor_code,
                    sizeof(ff_aac_scalefactor_code[0]),
                    sizeof(ff_aac_scalefactor_code[0]),
                    352);

    ff_mdct_init(&ac->mdct,       11, 1, 1.0 / (32768.0 * 1024.0));
    ff_mdct_init(&ac->mdct_small,  8, 1, 1.0 / (32768.0 * 128.0));
    ff_mdct_init(&ac->mdct_ltp,   11, 0, -2.0 * 32768.0);
    // window initialization
    ff_kbd_window_init(ff_aac_kbd_long_1024, 4.0, 1024);
    ff_kbd_window_init(ff_aac_kbd_short_128, 6.0, 128);
    ff_init_ff_sine_windows(10);
    ff_init_ff_sine_windows( 7);

    cbrt_tableinit();

    return 0;
}

/**
 * Skip data_stream_element; reference: table 4.10.
 */
static int skip_data_stream_element(AACContext *ac, GetBitContext *gb)
{
    int byte_align = get_bits1(gb);
    int count = get_bits(gb, 8);
    if (count == 255)
        count += get_bits(gb, 8);
    if (byte_align)
        align_get_bits(gb);

    if (get_bits_left(gb) < 8 * count) {
<<<<<<< HEAD
        av_log(ac->avctx, AV_LOG_ERROR, "skip_data_stream_element: "overread_err);
        return -1;
=======
        av_log(ac->avctx, AV_LOG_ERROR, overread_err);
        return AVERROR_INVALIDDATA;
>>>>>>> 07c52e2c
    }
    skip_bits_long(gb, 8 * count);
    return 0;
}

static int decode_prediction(AACContext *ac, IndividualChannelStream *ics,
                             GetBitContext *gb)
{
    int sfb;
    if (get_bits1(gb)) {
        ics->predictor_reset_group = get_bits(gb, 5);
        if (ics->predictor_reset_group == 0 ||
            ics->predictor_reset_group > 30) {
            av_log(ac->avctx, AV_LOG_ERROR,
                   "Invalid Predictor Reset Group.\n");
            return AVERROR_INVALIDDATA;
        }
    }
    for (sfb = 0; sfb < FFMIN(ics->max_sfb, ff_aac_pred_sfb_max[ac->oc[1].m4ac.sampling_index]); sfb++) {
        ics->prediction_used[sfb] = get_bits1(gb);
    }
    return 0;
}

/**
 * Decode Long Term Prediction data; reference: table 4.xx.
 */
static void decode_ltp(LongTermPrediction *ltp,
                       GetBitContext *gb, uint8_t max_sfb)
{
    int sfb;

    ltp->lag  = get_bits(gb, 11);
    ltp->coef = ltp_coef[get_bits(gb, 3)];
    for (sfb = 0; sfb < FFMIN(max_sfb, MAX_LTP_LONG_SFB); sfb++)
        ltp->used[sfb] = get_bits1(gb);
}

/**
 * Decode Individual Channel Stream info; reference: table 4.6.
 */
static int decode_ics_info(AACContext *ac, IndividualChannelStream *ics,
                           GetBitContext *gb)
{
    if (get_bits1(gb)) {
        av_log(ac->avctx, AV_LOG_ERROR, "Reserved bit set.\n");
        return AVERROR_INVALIDDATA;
    }
    ics->window_sequence[1] = ics->window_sequence[0];
    ics->window_sequence[0] = get_bits(gb, 2);
    ics->use_kb_window[1]   = ics->use_kb_window[0];
    ics->use_kb_window[0]   = get_bits1(gb);
    ics->num_window_groups  = 1;
    ics->group_len[0]       = 1;
    if (ics->window_sequence[0] == EIGHT_SHORT_SEQUENCE) {
        int i;
        ics->max_sfb = get_bits(gb, 4);
        for (i = 0; i < 7; i++) {
            if (get_bits1(gb)) {
                ics->group_len[ics->num_window_groups - 1]++;
            } else {
                ics->num_window_groups++;
                ics->group_len[ics->num_window_groups - 1] = 1;
            }
        }
        ics->num_windows       = 8;
        ics->swb_offset        =    ff_swb_offset_128[ac->oc[1].m4ac.sampling_index];
        ics->num_swb           =   ff_aac_num_swb_128[ac->oc[1].m4ac.sampling_index];
        ics->tns_max_bands     = ff_tns_max_bands_128[ac->oc[1].m4ac.sampling_index];
        ics->predictor_present = 0;
    } else {
        ics->max_sfb               = get_bits(gb, 6);
        ics->num_windows           = 1;
        ics->swb_offset            =    ff_swb_offset_1024[ac->oc[1].m4ac.sampling_index];
        ics->num_swb               =   ff_aac_num_swb_1024[ac->oc[1].m4ac.sampling_index];
        ics->tns_max_bands         = ff_tns_max_bands_1024[ac->oc[1].m4ac.sampling_index];
        ics->predictor_present     = get_bits1(gb);
        ics->predictor_reset_group = 0;
        if (ics->predictor_present) {
            if (ac->oc[1].m4ac.object_type == AOT_AAC_MAIN) {
                if (decode_prediction(ac, ics, gb)) {
                    goto fail;
                }
            } else if (ac->oc[1].m4ac.object_type == AOT_AAC_LC) {
                av_log(ac->avctx, AV_LOG_ERROR,
                       "Prediction is not allowed in AAC-LC.\n");
                goto fail;
            } else {
                if ((ics->ltp.present = get_bits(gb, 1)))
                    decode_ltp(&ics->ltp, gb, ics->max_sfb);
            }
        }
    }

    if (ics->max_sfb > ics->num_swb) {
        av_log(ac->avctx, AV_LOG_ERROR,
               "Number of scalefactor bands in group (%d) "
               "exceeds limit (%d).\n",
               ics->max_sfb, ics->num_swb);
        goto fail;
    }

    return 0;
fail:
    ics->max_sfb = 0;
    return AVERROR_INVALIDDATA;
}

/**
 * Decode band types (section_data payload); reference: table 4.46.
 *
 * @param   band_type           array of the used band type
 * @param   band_type_run_end   array of the last scalefactor band of a band type run
 *
 * @return  Returns error status. 0 - OK, !0 - error
 */
static int decode_band_types(AACContext *ac, enum BandType band_type[120],
                             int band_type_run_end[120], GetBitContext *gb,
                             IndividualChannelStream *ics)
{
    int g, idx = 0;
    const int bits = (ics->window_sequence[0] == EIGHT_SHORT_SEQUENCE) ? 3 : 5;
    for (g = 0; g < ics->num_window_groups; g++) {
        int k = 0;
        while (k < ics->max_sfb) {
            uint8_t sect_end = k;
            int sect_len_incr;
            int sect_band_type = get_bits(gb, 4);
            if (sect_band_type == 12) {
                av_log(ac->avctx, AV_LOG_ERROR, "invalid band type\n");
                return AVERROR_INVALIDDATA;
            }
            do {
                sect_len_incr = get_bits(gb, bits);
                sect_end += sect_len_incr;
                if (get_bits_left(gb) < 0) {
<<<<<<< HEAD
                    av_log(ac->avctx, AV_LOG_ERROR, "decode_band_types: "overread_err);
                    return -1;
=======
                    av_log(ac->avctx, AV_LOG_ERROR, overread_err);
                    return AVERROR_INVALIDDATA;
>>>>>>> 07c52e2c
                }
                if (sect_end > ics->max_sfb) {
                    av_log(ac->avctx, AV_LOG_ERROR,
                           "Number of bands (%d) exceeds limit (%d).\n",
                           sect_end, ics->max_sfb);
                    return AVERROR_INVALIDDATA;
                }
            } while (sect_len_incr == (1 << bits) - 1);
            for (; k < sect_end; k++) {
                band_type        [idx]   = sect_band_type;
                band_type_run_end[idx++] = sect_end;
            }
        }
    }
    return 0;
}

/**
 * Decode scalefactors; reference: table 4.47.
 *
 * @param   global_gain         first scalefactor value as scalefactors are differentially coded
 * @param   band_type           array of the used band type
 * @param   band_type_run_end   array of the last scalefactor band of a band type run
 * @param   sf                  array of scalefactors or intensity stereo positions
 *
 * @return  Returns error status. 0 - OK, !0 - error
 */
static int decode_scalefactors(AACContext *ac, float sf[120], GetBitContext *gb,
                               unsigned int global_gain,
                               IndividualChannelStream *ics,
                               enum BandType band_type[120],
                               int band_type_run_end[120])
{
    int g, i, idx = 0;
    int offset[3] = { global_gain, global_gain - 90, 0 };
    int clipped_offset;
    int noise_flag = 1;
    for (g = 0; g < ics->num_window_groups; g++) {
        for (i = 0; i < ics->max_sfb;) {
            int run_end = band_type_run_end[idx];
            if (band_type[idx] == ZERO_BT) {
                for (; i < run_end; i++, idx++)
                    sf[idx] = 0.;
            } else if ((band_type[idx] == INTENSITY_BT) ||
                       (band_type[idx] == INTENSITY_BT2)) {
                for (; i < run_end; i++, idx++) {
                    offset[2] += get_vlc2(gb, vlc_scalefactors.table, 7, 3) - 60;
                    clipped_offset = av_clip(offset[2], -155, 100);
                    if (offset[2] != clipped_offset) {
                        avpriv_request_sample(ac->avctx,
                                              "If you heard an audible artifact, there may be a bug in the decoder. "
                                              "Clipped intensity stereo position (%d -> %d)",
                                              offset[2], clipped_offset);
                    }
                    sf[idx] = ff_aac_pow2sf_tab[-clipped_offset + POW_SF2_ZERO];
                }
            } else if (band_type[idx] == NOISE_BT) {
                for (; i < run_end; i++, idx++) {
                    if (noise_flag-- > 0)
                        offset[1] += get_bits(gb, 9) - 256;
                    else
                        offset[1] += get_vlc2(gb, vlc_scalefactors.table, 7, 3) - 60;
                    clipped_offset = av_clip(offset[1], -100, 155);
                    if (offset[1] != clipped_offset) {
                        avpriv_request_sample(ac->avctx,
                                              "If you heard an audible artifact, there may be a bug in the decoder. "
                                              "Clipped noise gain (%d -> %d)",
                                              offset[1], clipped_offset);
                    }
                    sf[idx] = -ff_aac_pow2sf_tab[clipped_offset + POW_SF2_ZERO];
                }
            } else {
                for (; i < run_end; i++, idx++) {
                    offset[0] += get_vlc2(gb, vlc_scalefactors.table, 7, 3) - 60;
                    if (offset[0] > 255U) {
                        av_log(ac->avctx, AV_LOG_ERROR,
                               "Scalefactor (%d) out of range.\n", offset[0]);
                        return AVERROR_INVALIDDATA;
                    }
                    sf[idx] = -ff_aac_pow2sf_tab[offset[0] - 100 + POW_SF2_ZERO];
                }
            }
        }
    }
    return 0;
}

/**
 * Decode pulse data; reference: table 4.7.
 */
static int decode_pulses(Pulse *pulse, GetBitContext *gb,
                         const uint16_t *swb_offset, int num_swb)
{
    int i, pulse_swb;
    pulse->num_pulse = get_bits(gb, 2) + 1;
    pulse_swb        = get_bits(gb, 6);
    if (pulse_swb >= num_swb)
        return -1;
    pulse->pos[0]    = swb_offset[pulse_swb];
    pulse->pos[0]   += get_bits(gb, 5);
    if (pulse->pos[0] > 1023)
        return -1;
    pulse->amp[0]    = get_bits(gb, 4);
    for (i = 1; i < pulse->num_pulse; i++) {
        pulse->pos[i] = get_bits(gb, 5) + pulse->pos[i - 1];
        if (pulse->pos[i] > 1023)
            return -1;
        pulse->amp[i] = get_bits(gb, 4);
    }
    return 0;
}

/**
 * Decode Temporal Noise Shaping data; reference: table 4.48.
 *
 * @return  Returns error status. 0 - OK, !0 - error
 */
static int decode_tns(AACContext *ac, TemporalNoiseShaping *tns,
                      GetBitContext *gb, const IndividualChannelStream *ics)
{
    int w, filt, i, coef_len, coef_res, coef_compress;
    const int is8 = ics->window_sequence[0] == EIGHT_SHORT_SEQUENCE;
    const int tns_max_order = is8 ? 7 : ac->oc[1].m4ac.object_type == AOT_AAC_MAIN ? 20 : 12;
    for (w = 0; w < ics->num_windows; w++) {
        if ((tns->n_filt[w] = get_bits(gb, 2 - is8))) {
            coef_res = get_bits1(gb);

            for (filt = 0; filt < tns->n_filt[w]; filt++) {
                int tmp2_idx;
                tns->length[w][filt] = get_bits(gb, 6 - 2 * is8);

                if ((tns->order[w][filt] = get_bits(gb, 5 - 2 * is8)) > tns_max_order) {
                    av_log(ac->avctx, AV_LOG_ERROR,
                           "TNS filter order %d is greater than maximum %d.\n",
                           tns->order[w][filt], tns_max_order);
                    tns->order[w][filt] = 0;
                    return AVERROR_INVALIDDATA;
                }
                if (tns->order[w][filt]) {
                    tns->direction[w][filt] = get_bits1(gb);
                    coef_compress = get_bits1(gb);
                    coef_len = coef_res + 3 - coef_compress;
                    tmp2_idx = 2 * coef_compress + coef_res;

                    for (i = 0; i < tns->order[w][filt]; i++)
                        tns->coef[w][filt][i] = tns_tmp2_map[tmp2_idx][get_bits(gb, coef_len)];
                }
            }
        }
    }
    return 0;
}

/**
 * Decode Mid/Side data; reference: table 4.54.
 *
 * @param   ms_present  Indicates mid/side stereo presence. [0] mask is all 0s;
 *                      [1] mask is decoded from bitstream; [2] mask is all 1s;
 *                      [3] reserved for scalable AAC
 */
static void decode_mid_side_stereo(ChannelElement *cpe, GetBitContext *gb,
                                   int ms_present)
{
    int idx;
    if (ms_present == 1) {
        for (idx = 0;
             idx < cpe->ch[0].ics.num_window_groups * cpe->ch[0].ics.max_sfb;
             idx++)
            cpe->ms_mask[idx] = get_bits1(gb);
    } else if (ms_present == 2) {
        memset(cpe->ms_mask, 1,  sizeof(cpe->ms_mask[0]) * cpe->ch[0].ics.num_window_groups * cpe->ch[0].ics.max_sfb);
    }
}

#ifndef VMUL2
static inline float *VMUL2(float *dst, const float *v, unsigned idx,
                           const float *scale)
{
    float s = *scale;
    *dst++ = v[idx    & 15] * s;
    *dst++ = v[idx>>4 & 15] * s;
    return dst;
}
#endif

#ifndef VMUL4
static inline float *VMUL4(float *dst, const float *v, unsigned idx,
                           const float *scale)
{
    float s = *scale;
    *dst++ = v[idx    & 3] * s;
    *dst++ = v[idx>>2 & 3] * s;
    *dst++ = v[idx>>4 & 3] * s;
    *dst++ = v[idx>>6 & 3] * s;
    return dst;
}
#endif

#ifndef VMUL2S
static inline float *VMUL2S(float *dst, const float *v, unsigned idx,
                            unsigned sign, const float *scale)
{
    union av_intfloat32 s0, s1;

    s0.f = s1.f = *scale;
    s0.i ^= sign >> 1 << 31;
    s1.i ^= sign      << 31;

    *dst++ = v[idx    & 15] * s0.f;
    *dst++ = v[idx>>4 & 15] * s1.f;

    return dst;
}
#endif

#ifndef VMUL4S
static inline float *VMUL4S(float *dst, const float *v, unsigned idx,
                            unsigned sign, const float *scale)
{
    unsigned nz = idx >> 12;
    union av_intfloat32 s = { .f = *scale };
    union av_intfloat32 t;

    t.i = s.i ^ (sign & 1U<<31);
    *dst++ = v[idx    & 3] * t.f;

    sign <<= nz & 1; nz >>= 1;
    t.i = s.i ^ (sign & 1U<<31);
    *dst++ = v[idx>>2 & 3] * t.f;

    sign <<= nz & 1; nz >>= 1;
    t.i = s.i ^ (sign & 1U<<31);
    *dst++ = v[idx>>4 & 3] * t.f;

    sign <<= nz & 1;
    t.i = s.i ^ (sign & 1U<<31);
    *dst++ = v[idx>>6 & 3] * t.f;

    return dst;
}
#endif

/**
 * Decode spectral data; reference: table 4.50.
 * Dequantize and scale spectral data; reference: 4.6.3.3.
 *
 * @param   coef            array of dequantized, scaled spectral data
 * @param   sf              array of scalefactors or intensity stereo positions
 * @param   pulse_present   set if pulses are present
 * @param   pulse           pointer to pulse data struct
 * @param   band_type       array of the used band type
 *
 * @return  Returns error status. 0 - OK, !0 - error
 */
static int decode_spectrum_and_dequant(AACContext *ac, float coef[1024],
                                       GetBitContext *gb, const float sf[120],
                                       int pulse_present, const Pulse *pulse,
                                       const IndividualChannelStream *ics,
                                       enum BandType band_type[120])
{
    int i, k, g, idx = 0;
    const int c = 1024 / ics->num_windows;
    const uint16_t *offsets = ics->swb_offset;
    float *coef_base = coef;

    for (g = 0; g < ics->num_windows; g++)
        memset(coef + g * 128 + offsets[ics->max_sfb], 0,
               sizeof(float) * (c - offsets[ics->max_sfb]));

    for (g = 0; g < ics->num_window_groups; g++) {
        unsigned g_len = ics->group_len[g];

        for (i = 0; i < ics->max_sfb; i++, idx++) {
            const unsigned cbt_m1 = band_type[idx] - 1;
            float *cfo = coef + offsets[i];
            int off_len = offsets[i + 1] - offsets[i];
            int group;

            if (cbt_m1 >= INTENSITY_BT2 - 1) {
                for (group = 0; group < g_len; group++, cfo+=128) {
                    memset(cfo, 0, off_len * sizeof(float));
                }
            } else if (cbt_m1 == NOISE_BT - 1) {
                for (group = 0; group < g_len; group++, cfo+=128) {
                    float scale;
                    float band_energy;

                    for (k = 0; k < off_len; k++) {
                        ac->random_state  = lcg_random(ac->random_state);
                        cfo[k] = ac->random_state;
                    }

                    band_energy = ac->fdsp.scalarproduct_float(cfo, cfo, off_len);
                    scale = sf[idx] / sqrtf(band_energy);
                    ac->fdsp.vector_fmul_scalar(cfo, cfo, scale, off_len);
                }
            } else {
                const float *vq = ff_aac_codebook_vector_vals[cbt_m1];
                const uint16_t *cb_vector_idx = ff_aac_codebook_vector_idx[cbt_m1];
                VLC_TYPE (*vlc_tab)[2] = vlc_spectral[cbt_m1].table;
                OPEN_READER(re, gb);

                switch (cbt_m1 >> 1) {
                case 0:
                    for (group = 0; group < g_len; group++, cfo+=128) {
                        float *cf = cfo;
                        int len = off_len;

                        do {
                            int code;
                            unsigned cb_idx;

                            UPDATE_CACHE(re, gb);
                            GET_VLC(code, re, gb, vlc_tab, 8, 2);
                            cb_idx = cb_vector_idx[code];
                            cf = VMUL4(cf, vq, cb_idx, sf + idx);
                        } while (len -= 4);
                    }
                    break;

                case 1:
                    for (group = 0; group < g_len; group++, cfo+=128) {
                        float *cf = cfo;
                        int len = off_len;

                        do {
                            int code;
                            unsigned nnz;
                            unsigned cb_idx;
                            uint32_t bits;

                            UPDATE_CACHE(re, gb);
                            GET_VLC(code, re, gb, vlc_tab, 8, 2);
                            cb_idx = cb_vector_idx[code];
                            nnz = cb_idx >> 8 & 15;
                            bits = nnz ? GET_CACHE(re, gb) : 0;
                            LAST_SKIP_BITS(re, gb, nnz);
                            cf = VMUL4S(cf, vq, cb_idx, bits, sf + idx);
                        } while (len -= 4);
                    }
                    break;

                case 2:
                    for (group = 0; group < g_len; group++, cfo+=128) {
                        float *cf = cfo;
                        int len = off_len;

                        do {
                            int code;
                            unsigned cb_idx;

                            UPDATE_CACHE(re, gb);
                            GET_VLC(code, re, gb, vlc_tab, 8, 2);
                            cb_idx = cb_vector_idx[code];
                            cf = VMUL2(cf, vq, cb_idx, sf + idx);
                        } while (len -= 2);
                    }
                    break;

                case 3:
                case 4:
                    for (group = 0; group < g_len; group++, cfo+=128) {
                        float *cf = cfo;
                        int len = off_len;

                        do {
                            int code;
                            unsigned nnz;
                            unsigned cb_idx;
                            unsigned sign;

                            UPDATE_CACHE(re, gb);
                            GET_VLC(code, re, gb, vlc_tab, 8, 2);
                            cb_idx = cb_vector_idx[code];
                            nnz = cb_idx >> 8 & 15;
                            sign = nnz ? SHOW_UBITS(re, gb, nnz) << (cb_idx >> 12) : 0;
                            LAST_SKIP_BITS(re, gb, nnz);
                            cf = VMUL2S(cf, vq, cb_idx, sign, sf + idx);
                        } while (len -= 2);
                    }
                    break;

                default:
                    for (group = 0; group < g_len; group++, cfo+=128) {
                        float *cf = cfo;
                        uint32_t *icf = (uint32_t *) cf;
                        int len = off_len;

                        do {
                            int code;
                            unsigned nzt, nnz;
                            unsigned cb_idx;
                            uint32_t bits;
                            int j;

                            UPDATE_CACHE(re, gb);
                            GET_VLC(code, re, gb, vlc_tab, 8, 2);

                            if (!code) {
                                *icf++ = 0;
                                *icf++ = 0;
                                continue;
                            }

                            cb_idx = cb_vector_idx[code];
                            nnz = cb_idx >> 12;
                            nzt = cb_idx >> 8;
                            bits = SHOW_UBITS(re, gb, nnz) << (32-nnz);
                            LAST_SKIP_BITS(re, gb, nnz);

                            for (j = 0; j < 2; j++) {
                                if (nzt & 1<<j) {
                                    uint32_t b;
                                    int n;
                                    /* The total length of escape_sequence must be < 22 bits according
                                       to the specification (i.e. max is 111111110xxxxxxxxxxxx). */
                                    UPDATE_CACHE(re, gb);
                                    b = GET_CACHE(re, gb);
                                    b = 31 - av_log2(~b);

                                    if (b > 8) {
                                        av_log(ac->avctx, AV_LOG_ERROR, "error in spectral data, ESC overflow\n");
                                        return AVERROR_INVALIDDATA;
                                    }

                                    SKIP_BITS(re, gb, b + 1);
                                    b += 4;
                                    n = (1 << b) + SHOW_UBITS(re, gb, b);
                                    LAST_SKIP_BITS(re, gb, b);
                                    *icf++ = cbrt_tab[n] | (bits & 1U<<31);
                                    bits <<= 1;
                                } else {
                                    unsigned v = ((const uint32_t*)vq)[cb_idx & 15];
                                    *icf++ = (bits & 1U<<31) | v;
                                    bits <<= !!v;
                                }
                                cb_idx >>= 4;
                            }
                        } while (len -= 2);

                        ac->fdsp.vector_fmul_scalar(cfo, cfo, sf[idx], off_len);
                    }
                }

                CLOSE_READER(re, gb);
            }
        }
        coef += g_len << 7;
    }

    if (pulse_present) {
        idx = 0;
        for (i = 0; i < pulse->num_pulse; i++) {
            float co = coef_base[ pulse->pos[i] ];
            while (offsets[idx + 1] <= pulse->pos[i])
                idx++;
            if (band_type[idx] != NOISE_BT && sf[idx]) {
                float ico = -pulse->amp[i];
                if (co) {
                    co /= sf[idx];
                    ico = co / sqrtf(sqrtf(fabsf(co))) + (co > 0 ? -ico : ico);
                }
                coef_base[ pulse->pos[i] ] = cbrtf(fabsf(ico)) * ico * sf[idx];
            }
        }
    }
    return 0;
}

static av_always_inline float flt16_round(float pf)
{
    union av_intfloat32 tmp;
    tmp.f = pf;
    tmp.i = (tmp.i + 0x00008000U) & 0xFFFF0000U;
    return tmp.f;
}

static av_always_inline float flt16_even(float pf)
{
    union av_intfloat32 tmp;
    tmp.f = pf;
    tmp.i = (tmp.i + 0x00007FFFU + (tmp.i & 0x00010000U >> 16)) & 0xFFFF0000U;
    return tmp.f;
}

static av_always_inline float flt16_trunc(float pf)
{
    union av_intfloat32 pun;
    pun.f = pf;
    pun.i &= 0xFFFF0000U;
    return pun.f;
}

static av_always_inline void predict(PredictorState *ps, float *coef,
                                     int output_enable)
{
    const float a     = 0.953125; // 61.0 / 64
    const float alpha = 0.90625;  // 29.0 / 32
    float e0, e1;
    float pv;
    float k1, k2;
    float   r0 = ps->r0,     r1 = ps->r1;
    float cor0 = ps->cor0, cor1 = ps->cor1;
    float var0 = ps->var0, var1 = ps->var1;

    k1 = var0 > 1 ? cor0 * flt16_even(a / var0) : 0;
    k2 = var1 > 1 ? cor1 * flt16_even(a / var1) : 0;

    pv = flt16_round(k1 * r0 + k2 * r1);
    if (output_enable)
        *coef += pv;

    e0 = *coef;
    e1 = e0 - k1 * r0;

    ps->cor1 = flt16_trunc(alpha * cor1 + r1 * e1);
    ps->var1 = flt16_trunc(alpha * var1 + 0.5f * (r1 * r1 + e1 * e1));
    ps->cor0 = flt16_trunc(alpha * cor0 + r0 * e0);
    ps->var0 = flt16_trunc(alpha * var0 + 0.5f * (r0 * r0 + e0 * e0));

    ps->r1 = flt16_trunc(a * (r0 - k1 * e0));
    ps->r0 = flt16_trunc(a * e0);
}

/**
 * Apply AAC-Main style frequency domain prediction.
 */
static void apply_prediction(AACContext *ac, SingleChannelElement *sce)
{
    int sfb, k;

    if (!sce->ics.predictor_initialized) {
        reset_all_predictors(sce->predictor_state);
        sce->ics.predictor_initialized = 1;
    }

    if (sce->ics.window_sequence[0] != EIGHT_SHORT_SEQUENCE) {
        for (sfb = 0;
             sfb < ff_aac_pred_sfb_max[ac->oc[1].m4ac.sampling_index];
             sfb++) {
            for (k = sce->ics.swb_offset[sfb];
                 k < sce->ics.swb_offset[sfb + 1];
                 k++) {
                predict(&sce->predictor_state[k], &sce->coeffs[k],
                        sce->ics.predictor_present &&
                        sce->ics.prediction_used[sfb]);
            }
        }
        if (sce->ics.predictor_reset_group)
            reset_predictor_group(sce->predictor_state,
                                  sce->ics.predictor_reset_group);
    } else
        reset_all_predictors(sce->predictor_state);
}

/**
 * Decode an individual_channel_stream payload; reference: table 4.44.
 *
 * @param   common_window   Channels have independent [0], or shared [1], Individual Channel Stream information.
 * @param   scale_flag      scalable [1] or non-scalable [0] AAC (Unused until scalable AAC is implemented.)
 *
 * @return  Returns error status. 0 - OK, !0 - error
 */
static int decode_ics(AACContext *ac, SingleChannelElement *sce,
                      GetBitContext *gb, int common_window, int scale_flag)
{
    Pulse pulse;
    TemporalNoiseShaping    *tns = &sce->tns;
    IndividualChannelStream *ics = &sce->ics;
    float *out = sce->coeffs;
    int global_gain, pulse_present = 0;
    int ret;

    /* This assignment is to silence a GCC warning about the variable being used
     * uninitialized when in fact it always is.
     */
    pulse.num_pulse = 0;

    global_gain = get_bits(gb, 8);

    if (!common_window && !scale_flag) {
        if (decode_ics_info(ac, ics, gb) < 0)
            return AVERROR_INVALIDDATA;
    }

    if ((ret = decode_band_types(ac, sce->band_type,
                                 sce->band_type_run_end, gb, ics)) < 0)
        return ret;
    if ((ret = decode_scalefactors(ac, sce->sf, gb, global_gain, ics,
                                  sce->band_type, sce->band_type_run_end)) < 0)
        return ret;

    pulse_present = 0;
    if (!scale_flag) {
        if ((pulse_present = get_bits1(gb))) {
            if (ics->window_sequence[0] == EIGHT_SHORT_SEQUENCE) {
                av_log(ac->avctx, AV_LOG_ERROR,
                       "Pulse tool not allowed in eight short sequence.\n");
                return AVERROR_INVALIDDATA;
            }
            if (decode_pulses(&pulse, gb, ics->swb_offset, ics->num_swb)) {
                av_log(ac->avctx, AV_LOG_ERROR,
                       "Pulse data corrupt or invalid.\n");
                return AVERROR_INVALIDDATA;
            }
        }
        if ((tns->present = get_bits1(gb)) && decode_tns(ac, tns, gb, ics))
            return AVERROR_INVALIDDATA;
        if (get_bits1(gb)) {
            avpriv_request_sample(ac->avctx, "SSR");
            return AVERROR_PATCHWELCOME;
        }
    }

    if (decode_spectrum_and_dequant(ac, out, gb, sce->sf, pulse_present,
                                    &pulse, ics, sce->band_type) < 0)
        return AVERROR_INVALIDDATA;

    if (ac->oc[1].m4ac.object_type == AOT_AAC_MAIN && !common_window)
        apply_prediction(ac, sce);

    return 0;
}

/**
 * Mid/Side stereo decoding; reference: 4.6.8.1.3.
 */
static void apply_mid_side_stereo(AACContext *ac, ChannelElement *cpe)
{
    const IndividualChannelStream *ics = &cpe->ch[0].ics;
    float *ch0 = cpe->ch[0].coeffs;
    float *ch1 = cpe->ch[1].coeffs;
    int g, i, group, idx = 0;
    const uint16_t *offsets = ics->swb_offset;
    for (g = 0; g < ics->num_window_groups; g++) {
        for (i = 0; i < ics->max_sfb; i++, idx++) {
            if (cpe->ms_mask[idx] &&
                cpe->ch[0].band_type[idx] < NOISE_BT &&
                cpe->ch[1].band_type[idx] < NOISE_BT) {
                for (group = 0; group < ics->group_len[g]; group++) {
                    ac->fdsp.butterflies_float(ch0 + group * 128 + offsets[i],
                                               ch1 + group * 128 + offsets[i],
                                               offsets[i+1] - offsets[i]);
                }
            }
        }
        ch0 += ics->group_len[g] * 128;
        ch1 += ics->group_len[g] * 128;
    }
}

/**
 * intensity stereo decoding; reference: 4.6.8.2.3
 *
 * @param   ms_present  Indicates mid/side stereo presence. [0] mask is all 0s;
 *                      [1] mask is decoded from bitstream; [2] mask is all 1s;
 *                      [3] reserved for scalable AAC
 */
static void apply_intensity_stereo(AACContext *ac,
                                   ChannelElement *cpe, int ms_present)
{
    const IndividualChannelStream *ics = &cpe->ch[1].ics;
    SingleChannelElement         *sce1 = &cpe->ch[1];
    float *coef0 = cpe->ch[0].coeffs, *coef1 = cpe->ch[1].coeffs;
    const uint16_t *offsets = ics->swb_offset;
    int g, group, i, idx = 0;
    int c;
    float scale;
    for (g = 0; g < ics->num_window_groups; g++) {
        for (i = 0; i < ics->max_sfb;) {
            if (sce1->band_type[idx] == INTENSITY_BT ||
                sce1->band_type[idx] == INTENSITY_BT2) {
                const int bt_run_end = sce1->band_type_run_end[idx];
                for (; i < bt_run_end; i++, idx++) {
                    c = -1 + 2 * (sce1->band_type[idx] - 14);
                    if (ms_present)
                        c *= 1 - 2 * cpe->ms_mask[idx];
                    scale = c * sce1->sf[idx];
                    for (group = 0; group < ics->group_len[g]; group++)
                        ac->fdsp.vector_fmul_scalar(coef1 + group * 128 + offsets[i],
                                                    coef0 + group * 128 + offsets[i],
                                                    scale,
                                                    offsets[i + 1] - offsets[i]);
                }
            } else {
                int bt_run_end = sce1->band_type_run_end[idx];
                idx += bt_run_end - i;
                i    = bt_run_end;
            }
        }
        coef0 += ics->group_len[g] * 128;
        coef1 += ics->group_len[g] * 128;
    }
}

/**
 * Decode a channel_pair_element; reference: table 4.4.
 *
 * @return  Returns error status. 0 - OK, !0 - error
 */
static int decode_cpe(AACContext *ac, GetBitContext *gb, ChannelElement *cpe)
{
    int i, ret, common_window, ms_present = 0;

    common_window = get_bits1(gb);
    if (common_window) {
        if (decode_ics_info(ac, &cpe->ch[0].ics, gb))
            return AVERROR_INVALIDDATA;
        i = cpe->ch[1].ics.use_kb_window[0];
        cpe->ch[1].ics = cpe->ch[0].ics;
        cpe->ch[1].ics.use_kb_window[1] = i;
        if (cpe->ch[1].ics.predictor_present &&
            (ac->oc[1].m4ac.object_type != AOT_AAC_MAIN))
            if ((cpe->ch[1].ics.ltp.present = get_bits(gb, 1)))
                decode_ltp(&cpe->ch[1].ics.ltp, gb, cpe->ch[1].ics.max_sfb);
        ms_present = get_bits(gb, 2);
        if (ms_present == 3) {
            av_log(ac->avctx, AV_LOG_ERROR, "ms_present = 3 is reserved.\n");
            return AVERROR_INVALIDDATA;
        } else if (ms_present)
            decode_mid_side_stereo(cpe, gb, ms_present);
    }
    if ((ret = decode_ics(ac, &cpe->ch[0], gb, common_window, 0)))
        return ret;
    if ((ret = decode_ics(ac, &cpe->ch[1], gb, common_window, 0)))
        return ret;

    if (common_window) {
        if (ms_present)
            apply_mid_side_stereo(ac, cpe);
        if (ac->oc[1].m4ac.object_type == AOT_AAC_MAIN) {
            apply_prediction(ac, &cpe->ch[0]);
            apply_prediction(ac, &cpe->ch[1]);
        }
    }

    apply_intensity_stereo(ac, cpe, ms_present);
    return 0;
}

static const float cce_scale[] = {
    1.09050773266525765921, //2^(1/8)
    1.18920711500272106672, //2^(1/4)
    M_SQRT2,
    2,
};

/**
 * Decode coupling_channel_element; reference: table 4.8.
 *
 * @return  Returns error status. 0 - OK, !0 - error
 */
static int decode_cce(AACContext *ac, GetBitContext *gb, ChannelElement *che)
{
    int num_gain = 0;
    int c, g, sfb, ret;
    int sign;
    float scale;
    SingleChannelElement *sce = &che->ch[0];
    ChannelCoupling     *coup = &che->coup;

    coup->coupling_point = 2 * get_bits1(gb);
    coup->num_coupled = get_bits(gb, 3);
    for (c = 0; c <= coup->num_coupled; c++) {
        num_gain++;
        coup->type[c] = get_bits1(gb) ? TYPE_CPE : TYPE_SCE;
        coup->id_select[c] = get_bits(gb, 4);
        if (coup->type[c] == TYPE_CPE) {
            coup->ch_select[c] = get_bits(gb, 2);
            if (coup->ch_select[c] == 3)
                num_gain++;
        } else
            coup->ch_select[c] = 2;
    }
    coup->coupling_point += get_bits1(gb) || (coup->coupling_point >> 1);

    sign  = get_bits(gb, 1);
    scale = cce_scale[get_bits(gb, 2)];

    if ((ret = decode_ics(ac, sce, gb, 0, 0)))
        return ret;

    for (c = 0; c < num_gain; c++) {
        int idx  = 0;
        int cge  = 1;
        int gain = 0;
        float gain_cache = 1.;
        if (c) {
            cge = coup->coupling_point == AFTER_IMDCT ? 1 : get_bits1(gb);
            gain = cge ? get_vlc2(gb, vlc_scalefactors.table, 7, 3) - 60: 0;
            gain_cache = powf(scale, -gain);
        }
        if (coup->coupling_point == AFTER_IMDCT) {
            coup->gain[c][0] = gain_cache;
        } else {
            for (g = 0; g < sce->ics.num_window_groups; g++) {
                for (sfb = 0; sfb < sce->ics.max_sfb; sfb++, idx++) {
                    if (sce->band_type[idx] != ZERO_BT) {
                        if (!cge) {
                            int t = get_vlc2(gb, vlc_scalefactors.table, 7, 3) - 60;
                            if (t) {
                                int s = 1;
                                t = gain += t;
                                if (sign) {
                                    s  -= 2 * (t & 0x1);
                                    t >>= 1;
                                }
                                gain_cache = powf(scale, -t) * s;
                            }
                        }
                        coup->gain[c][idx] = gain_cache;
                    }
                }
            }
        }
    }
    return 0;
}

/**
 * Parse whether channels are to be excluded from Dynamic Range Compression; reference: table 4.53.
 *
 * @return  Returns number of bytes consumed.
 */
static int decode_drc_channel_exclusions(DynamicRangeControl *che_drc,
                                         GetBitContext *gb)
{
    int i;
    int num_excl_chan = 0;

    do {
        for (i = 0; i < 7; i++)
            che_drc->exclude_mask[num_excl_chan++] = get_bits1(gb);
    } while (num_excl_chan < MAX_CHANNELS - 7 && get_bits1(gb));

    return num_excl_chan / 7;
}

/**
 * Decode dynamic range information; reference: table 4.52.
 *
 * @return  Returns number of bytes consumed.
 */
static int decode_dynamic_range(DynamicRangeControl *che_drc,
                                GetBitContext *gb)
{
    int n             = 1;
    int drc_num_bands = 1;
    int i;

    /* pce_tag_present? */
    if (get_bits1(gb)) {
        che_drc->pce_instance_tag  = get_bits(gb, 4);
        skip_bits(gb, 4); // tag_reserved_bits
        n++;
    }

    /* excluded_chns_present? */
    if (get_bits1(gb)) {
        n += decode_drc_channel_exclusions(che_drc, gb);
    }

    /* drc_bands_present? */
    if (get_bits1(gb)) {
        che_drc->band_incr            = get_bits(gb, 4);
        che_drc->interpolation_scheme = get_bits(gb, 4);
        n++;
        drc_num_bands += che_drc->band_incr;
        for (i = 0; i < drc_num_bands; i++) {
            che_drc->band_top[i] = get_bits(gb, 8);
            n++;
        }
    }

    /* prog_ref_level_present? */
    if (get_bits1(gb)) {
        che_drc->prog_ref_level = get_bits(gb, 7);
        skip_bits1(gb); // prog_ref_level_reserved_bits
        n++;
    }

    for (i = 0; i < drc_num_bands; i++) {
        che_drc->dyn_rng_sgn[i] = get_bits1(gb);
        che_drc->dyn_rng_ctl[i] = get_bits(gb, 7);
        n++;
    }

    return n;
}

static int decode_fill(AACContext *ac, GetBitContext *gb, int len) {
    uint8_t buf[256];
    int i, major, minor;

    if (len < 13+7*8)
        goto unknown;

    get_bits(gb, 13); len -= 13;

    for(i=0; i+1<sizeof(buf) && len>=8; i++, len-=8)
        buf[i] = get_bits(gb, 8);

    buf[i] = 0;
    if (ac->avctx->debug & FF_DEBUG_PICT_INFO)
        av_log(ac->avctx, AV_LOG_DEBUG, "FILL:%s\n", buf);

    if (sscanf(buf, "libfaac %d.%d", &major, &minor) == 2){
        ac->avctx->internal->skip_samples = 1024;
    }

unknown:
    skip_bits_long(gb, len);

    return 0;
}

/**
 * Decode extension data (incomplete); reference: table 4.51.
 *
 * @param   cnt length of TYPE_FIL syntactic element in bytes
 *
 * @return Returns number of bytes consumed
 */
static int decode_extension_payload(AACContext *ac, GetBitContext *gb, int cnt,
                                    ChannelElement *che, enum RawDataBlockType elem_type)
{
    int crc_flag = 0;
    int res = cnt;
    switch (get_bits(gb, 4)) { // extension type
    case EXT_SBR_DATA_CRC:
        crc_flag++;
    case EXT_SBR_DATA:
        if (!che) {
            av_log(ac->avctx, AV_LOG_ERROR, "SBR was found before the first channel element.\n");
            return res;
        } else if (!ac->oc[1].m4ac.sbr) {
            av_log(ac->avctx, AV_LOG_ERROR, "SBR signaled to be not-present but was found in the bitstream.\n");
            skip_bits_long(gb, 8 * cnt - 4);
            return res;
        } else if (ac->oc[1].m4ac.sbr == -1 && ac->oc[1].status == OC_LOCKED) {
            av_log(ac->avctx, AV_LOG_ERROR, "Implicit SBR was found with a first occurrence after the first frame.\n");
            skip_bits_long(gb, 8 * cnt - 4);
            return res;
        } else if (ac->oc[1].m4ac.ps == -1 && ac->oc[1].status < OC_LOCKED && ac->avctx->channels == 1) {
            ac->oc[1].m4ac.sbr = 1;
            ac->oc[1].m4ac.ps = 1;
            output_configure(ac, ac->oc[1].layout_map, ac->oc[1].layout_map_tags,
                             ac->oc[1].status, 1);
        } else {
            ac->oc[1].m4ac.sbr = 1;
        }
        res = ff_decode_sbr_extension(ac, &che->sbr, gb, crc_flag, cnt, elem_type);
        break;
    case EXT_DYNAMIC_RANGE:
        res = decode_dynamic_range(&ac->che_drc, gb);
        break;
    case EXT_FILL:
        decode_fill(ac, gb, 8 * cnt - 4);
        break;
    case EXT_FILL_DATA:
    case EXT_DATA_ELEMENT:
    default:
        skip_bits_long(gb, 8 * cnt - 4);
        break;
    };
    return res;
}

/**
 * Decode Temporal Noise Shaping filter coefficients and apply all-pole filters; reference: 4.6.9.3.
 *
 * @param   decode  1 if tool is used normally, 0 if tool is used in LTP.
 * @param   coef    spectral coefficients
 */
static void apply_tns(float coef[1024], TemporalNoiseShaping *tns,
                      IndividualChannelStream *ics, int decode)
{
    const int mmm = FFMIN(ics->tns_max_bands, ics->max_sfb);
    int w, filt, m, i;
    int bottom, top, order, start, end, size, inc;
    float lpc[TNS_MAX_ORDER];
    float tmp[TNS_MAX_ORDER+1];

    for (w = 0; w < ics->num_windows; w++) {
        bottom = ics->num_swb;
        for (filt = 0; filt < tns->n_filt[w]; filt++) {
            top    = bottom;
            bottom = FFMAX(0, top - tns->length[w][filt]);
            order  = tns->order[w][filt];
            if (order == 0)
                continue;

            // tns_decode_coef
            compute_lpc_coefs(tns->coef[w][filt], order, lpc, 0, 0, 0);

            start = ics->swb_offset[FFMIN(bottom, mmm)];
            end   = ics->swb_offset[FFMIN(   top, mmm)];
            if ((size = end - start) <= 0)
                continue;
            if (tns->direction[w][filt]) {
                inc = -1;
                start = end - 1;
            } else {
                inc = 1;
            }
            start += w * 128;

            if (decode) {
                // ar filter
                for (m = 0; m < size; m++, start += inc)
                    for (i = 1; i <= FFMIN(m, order); i++)
                        coef[start] -= coef[start - i * inc] * lpc[i - 1];
            } else {
                // ma filter
                for (m = 0; m < size; m++, start += inc) {
                    tmp[0] = coef[start];
                    for (i = 1; i <= FFMIN(m, order); i++)
                        coef[start] += tmp[i] * lpc[i - 1];
                    for (i = order; i > 0; i--)
                        tmp[i] = tmp[i - 1];
                }
            }
        }
    }
}

/**
 *  Apply windowing and MDCT to obtain the spectral
 *  coefficient from the predicted sample by LTP.
 */
static void windowing_and_mdct_ltp(AACContext *ac, float *out,
                                   float *in, IndividualChannelStream *ics)
{
    const float *lwindow      = ics->use_kb_window[0] ? ff_aac_kbd_long_1024 : ff_sine_1024;
    const float *swindow      = ics->use_kb_window[0] ? ff_aac_kbd_short_128 : ff_sine_128;
    const float *lwindow_prev = ics->use_kb_window[1] ? ff_aac_kbd_long_1024 : ff_sine_1024;
    const float *swindow_prev = ics->use_kb_window[1] ? ff_aac_kbd_short_128 : ff_sine_128;

    if (ics->window_sequence[0] != LONG_STOP_SEQUENCE) {
        ac->fdsp.vector_fmul(in, in, lwindow_prev, 1024);
    } else {
        memset(in, 0, 448 * sizeof(float));
        ac->fdsp.vector_fmul(in + 448, in + 448, swindow_prev, 128);
    }
    if (ics->window_sequence[0] != LONG_START_SEQUENCE) {
        ac->fdsp.vector_fmul_reverse(in + 1024, in + 1024, lwindow, 1024);
    } else {
        ac->fdsp.vector_fmul_reverse(in + 1024 + 448, in + 1024 + 448, swindow, 128);
        memset(in + 1024 + 576, 0, 448 * sizeof(float));
    }
    ac->mdct_ltp.mdct_calc(&ac->mdct_ltp, out, in);
}

/**
 * Apply the long term prediction
 */
static void apply_ltp(AACContext *ac, SingleChannelElement *sce)
{
    const LongTermPrediction *ltp = &sce->ics.ltp;
    const uint16_t *offsets = sce->ics.swb_offset;
    int i, sfb;

    if (sce->ics.window_sequence[0] != EIGHT_SHORT_SEQUENCE) {
        float *predTime = sce->ret;
        float *predFreq = ac->buf_mdct;
        int16_t num_samples = 2048;

        if (ltp->lag < 1024)
            num_samples = ltp->lag + 1024;
        for (i = 0; i < num_samples; i++)
            predTime[i] = sce->ltp_state[i + 2048 - ltp->lag] * ltp->coef;
        memset(&predTime[i], 0, (2048 - i) * sizeof(float));

        ac->windowing_and_mdct_ltp(ac, predFreq, predTime, &sce->ics);

        if (sce->tns.present)
            ac->apply_tns(predFreq, &sce->tns, &sce->ics, 0);

        for (sfb = 0; sfb < FFMIN(sce->ics.max_sfb, MAX_LTP_LONG_SFB); sfb++)
            if (ltp->used[sfb])
                for (i = offsets[sfb]; i < offsets[sfb + 1]; i++)
                    sce->coeffs[i] += predFreq[i];
    }
}

/**
 * Update the LTP buffer for next frame
 */
static void update_ltp(AACContext *ac, SingleChannelElement *sce)
{
    IndividualChannelStream *ics = &sce->ics;
    float *saved     = sce->saved;
    float *saved_ltp = sce->coeffs;
    const float *lwindow = ics->use_kb_window[0] ? ff_aac_kbd_long_1024 : ff_sine_1024;
    const float *swindow = ics->use_kb_window[0] ? ff_aac_kbd_short_128 : ff_sine_128;
    int i;

    if (ics->window_sequence[0] == EIGHT_SHORT_SEQUENCE) {
        memcpy(saved_ltp,       saved, 512 * sizeof(float));
        memset(saved_ltp + 576, 0,     448 * sizeof(float));
        ac->fdsp.vector_fmul_reverse(saved_ltp + 448, ac->buf_mdct + 960,     &swindow[64],      64);
        for (i = 0; i < 64; i++)
            saved_ltp[i + 512] = ac->buf_mdct[1023 - i] * swindow[63 - i];
    } else if (ics->window_sequence[0] == LONG_START_SEQUENCE) {
        memcpy(saved_ltp,       ac->buf_mdct + 512, 448 * sizeof(float));
        memset(saved_ltp + 576, 0,                  448 * sizeof(float));
        ac->fdsp.vector_fmul_reverse(saved_ltp + 448, ac->buf_mdct + 960,     &swindow[64],      64);
        for (i = 0; i < 64; i++)
            saved_ltp[i + 512] = ac->buf_mdct[1023 - i] * swindow[63 - i];
    } else { // LONG_STOP or ONLY_LONG
        ac->fdsp.vector_fmul_reverse(saved_ltp,       ac->buf_mdct + 512,     &lwindow[512],     512);
        for (i = 0; i < 512; i++)
            saved_ltp[i + 512] = ac->buf_mdct[1023 - i] * lwindow[511 - i];
    }

    memcpy(sce->ltp_state,      sce->ltp_state+1024, 1024 * sizeof(*sce->ltp_state));
    memcpy(sce->ltp_state+1024, sce->ret,            1024 * sizeof(*sce->ltp_state));
    memcpy(sce->ltp_state+2048, saved_ltp,           1024 * sizeof(*sce->ltp_state));
}

/**
 * Conduct IMDCT and windowing.
 */
static void imdct_and_windowing(AACContext *ac, SingleChannelElement *sce)
{
    IndividualChannelStream *ics = &sce->ics;
    float *in    = sce->coeffs;
    float *out   = sce->ret;
    float *saved = sce->saved;
    const float *swindow      = ics->use_kb_window[0] ? ff_aac_kbd_short_128 : ff_sine_128;
    const float *lwindow_prev = ics->use_kb_window[1] ? ff_aac_kbd_long_1024 : ff_sine_1024;
    const float *swindow_prev = ics->use_kb_window[1] ? ff_aac_kbd_short_128 : ff_sine_128;
    float *buf  = ac->buf_mdct;
    float *temp = ac->temp;
    int i;

    // imdct
    if (ics->window_sequence[0] == EIGHT_SHORT_SEQUENCE) {
        for (i = 0; i < 1024; i += 128)
            ac->mdct_small.imdct_half(&ac->mdct_small, buf + i, in + i);
    } else
        ac->mdct.imdct_half(&ac->mdct, buf, in);

    /* window overlapping
     * NOTE: To simplify the overlapping code, all 'meaningless' short to long
     * and long to short transitions are considered to be short to short
     * transitions. This leaves just two cases (long to long and short to short)
     * with a little special sauce for EIGHT_SHORT_SEQUENCE.
     */
    if ((ics->window_sequence[1] == ONLY_LONG_SEQUENCE || ics->window_sequence[1] == LONG_STOP_SEQUENCE) &&
            (ics->window_sequence[0] == ONLY_LONG_SEQUENCE || ics->window_sequence[0] == LONG_START_SEQUENCE)) {
        ac->fdsp.vector_fmul_window(    out,               saved,            buf,         lwindow_prev, 512);
    } else {
        memcpy(                         out,               saved,            448 * sizeof(float));

        if (ics->window_sequence[0] == EIGHT_SHORT_SEQUENCE) {
            ac->fdsp.vector_fmul_window(out + 448 + 0*128, saved + 448,      buf + 0*128, swindow_prev, 64);
            ac->fdsp.vector_fmul_window(out + 448 + 1*128, buf + 0*128 + 64, buf + 1*128, swindow,      64);
            ac->fdsp.vector_fmul_window(out + 448 + 2*128, buf + 1*128 + 64, buf + 2*128, swindow,      64);
            ac->fdsp.vector_fmul_window(out + 448 + 3*128, buf + 2*128 + 64, buf + 3*128, swindow,      64);
            ac->fdsp.vector_fmul_window(temp,              buf + 3*128 + 64, buf + 4*128, swindow,      64);
            memcpy(                     out + 448 + 4*128, temp, 64 * sizeof(float));
        } else {
            ac->fdsp.vector_fmul_window(out + 448,         saved + 448,      buf,         swindow_prev, 64);
            memcpy(                     out + 576,         buf + 64,         448 * sizeof(float));
        }
    }

    // buffer update
    if (ics->window_sequence[0] == EIGHT_SHORT_SEQUENCE) {
        memcpy(                     saved,       temp + 64,         64 * sizeof(float));
        ac->fdsp.vector_fmul_window(saved + 64,  buf + 4*128 + 64, buf + 5*128, swindow, 64);
        ac->fdsp.vector_fmul_window(saved + 192, buf + 5*128 + 64, buf + 6*128, swindow, 64);
        ac->fdsp.vector_fmul_window(saved + 320, buf + 6*128 + 64, buf + 7*128, swindow, 64);
        memcpy(                     saved + 448, buf + 7*128 + 64,  64 * sizeof(float));
    } else if (ics->window_sequence[0] == LONG_START_SEQUENCE) {
        memcpy(                     saved,       buf + 512,        448 * sizeof(float));
        memcpy(                     saved + 448, buf + 7*128 + 64,  64 * sizeof(float));
    } else { // LONG_STOP or ONLY_LONG
        memcpy(                     saved,       buf + 512,        512 * sizeof(float));
    }
}

/**
 * Apply dependent channel coupling (applied before IMDCT).
 *
 * @param   index   index into coupling gain array
 */
static void apply_dependent_coupling(AACContext *ac,
                                     SingleChannelElement *target,
                                     ChannelElement *cce, int index)
{
    IndividualChannelStream *ics = &cce->ch[0].ics;
    const uint16_t *offsets = ics->swb_offset;
    float *dest = target->coeffs;
    const float *src = cce->ch[0].coeffs;
    int g, i, group, k, idx = 0;
    if (ac->oc[1].m4ac.object_type == AOT_AAC_LTP) {
        av_log(ac->avctx, AV_LOG_ERROR,
               "Dependent coupling is not supported together with LTP\n");
        return;
    }
    for (g = 0; g < ics->num_window_groups; g++) {
        for (i = 0; i < ics->max_sfb; i++, idx++) {
            if (cce->ch[0].band_type[idx] != ZERO_BT) {
                const float gain = cce->coup.gain[index][idx];
                for (group = 0; group < ics->group_len[g]; group++) {
                    for (k = offsets[i]; k < offsets[i + 1]; k++) {
                        // XXX dsputil-ize
                        dest[group * 128 + k] += gain * src[group * 128 + k];
                    }
                }
            }
        }
        dest += ics->group_len[g] * 128;
        src  += ics->group_len[g] * 128;
    }
}

/**
 * Apply independent channel coupling (applied after IMDCT).
 *
 * @param   index   index into coupling gain array
 */
static void apply_independent_coupling(AACContext *ac,
                                       SingleChannelElement *target,
                                       ChannelElement *cce, int index)
{
    int i;
    const float gain = cce->coup.gain[index][0];
    const float *src = cce->ch[0].ret;
    float *dest = target->ret;
    const int len = 1024 << (ac->oc[1].m4ac.sbr == 1);

    for (i = 0; i < len; i++)
        dest[i] += gain * src[i];
}

/**
 * channel coupling transformation interface
 *
 * @param   apply_coupling_method   pointer to (in)dependent coupling function
 */
static void apply_channel_coupling(AACContext *ac, ChannelElement *cc,
                                   enum RawDataBlockType type, int elem_id,
                                   enum CouplingPoint coupling_point,
                                   void (*apply_coupling_method)(AACContext *ac, SingleChannelElement *target, ChannelElement *cce, int index))
{
    int i, c;

    for (i = 0; i < MAX_ELEM_ID; i++) {
        ChannelElement *cce = ac->che[TYPE_CCE][i];
        int index = 0;

        if (cce && cce->coup.coupling_point == coupling_point) {
            ChannelCoupling *coup = &cce->coup;

            for (c = 0; c <= coup->num_coupled; c++) {
                if (coup->type[c] == type && coup->id_select[c] == elem_id) {
                    if (coup->ch_select[c] != 1) {
                        apply_coupling_method(ac, &cc->ch[0], cce, index);
                        if (coup->ch_select[c] != 0)
                            index++;
                    }
                    if (coup->ch_select[c] != 2)
                        apply_coupling_method(ac, &cc->ch[1], cce, index++);
                } else
                    index += 1 + (coup->ch_select[c] == 3);
            }
        }
    }
}

/**
 * Convert spectral data to float samples, applying all supported tools as appropriate.
 */
static void spectral_to_sample(AACContext *ac)
{
    int i, type;
    for (type = 3; type >= 0; type--) {
        for (i = 0; i < MAX_ELEM_ID; i++) {
            ChannelElement *che = ac->che[type][i];
            if (che) {
                if (type <= TYPE_CPE)
                    apply_channel_coupling(ac, che, type, i, BEFORE_TNS, apply_dependent_coupling);
                if (ac->oc[1].m4ac.object_type == AOT_AAC_LTP) {
                    if (che->ch[0].ics.predictor_present) {
                        if (che->ch[0].ics.ltp.present)
                            ac->apply_ltp(ac, &che->ch[0]);
                        if (che->ch[1].ics.ltp.present && type == TYPE_CPE)
                            ac->apply_ltp(ac, &che->ch[1]);
                    }
                }
                if (che->ch[0].tns.present)
                    ac->apply_tns(che->ch[0].coeffs, &che->ch[0].tns, &che->ch[0].ics, 1);
                if (che->ch[1].tns.present)
                    ac->apply_tns(che->ch[1].coeffs, &che->ch[1].tns, &che->ch[1].ics, 1);
                if (type <= TYPE_CPE)
                    apply_channel_coupling(ac, che, type, i, BETWEEN_TNS_AND_IMDCT, apply_dependent_coupling);
                if (type != TYPE_CCE || che->coup.coupling_point == AFTER_IMDCT) {
                    ac->imdct_and_windowing(ac, &che->ch[0]);
                    if (ac->oc[1].m4ac.object_type == AOT_AAC_LTP)
                        ac->update_ltp(ac, &che->ch[0]);
                    if (type == TYPE_CPE) {
                        ac->imdct_and_windowing(ac, &che->ch[1]);
                        if (ac->oc[1].m4ac.object_type == AOT_AAC_LTP)
                            ac->update_ltp(ac, &che->ch[1]);
                    }
                    if (ac->oc[1].m4ac.sbr > 0) {
                        ff_sbr_apply(ac, &che->sbr, type, che->ch[0].ret, che->ch[1].ret);
                    }
                }
                if (type <= TYPE_CCE)
                    apply_channel_coupling(ac, che, type, i, AFTER_IMDCT, apply_independent_coupling);
            }
        }
    }
}

static int parse_adts_frame_header(AACContext *ac, GetBitContext *gb)
{
    int size;
    AACADTSHeaderInfo hdr_info;
    uint8_t layout_map[MAX_ELEM_ID*4][3];
    int layout_map_tags;

    size = avpriv_aac_parse_header(gb, &hdr_info);
    if (size > 0) {
        if (!ac->warned_num_aac_frames && hdr_info.num_aac_frames != 1) {
            // This is 2 for "VLB " audio in NSV files.
            // See samples/nsv/vlb_audio.
            avpriv_report_missing_feature(ac->avctx,
                                          "More than one AAC RDB per ADTS frame");
            ac->warned_num_aac_frames = 1;
        }
        push_output_configuration(ac);
        if (hdr_info.chan_config) {
            ac->oc[1].m4ac.chan_config = hdr_info.chan_config;
            if (set_default_channel_config(ac->avctx, layout_map,
                    &layout_map_tags, hdr_info.chan_config))
                return -7;
            if (output_configure(ac, layout_map, layout_map_tags,
                                 FFMAX(ac->oc[1].status, OC_TRIAL_FRAME), 0))
                return -7;
        } else {
            ac->oc[1].m4ac.chan_config = 0;
            /**
             * dual mono frames in Japanese DTV can have chan_config 0
             * WITHOUT specifying PCE.
             *  thus, set dual mono as default.
             */
            if (ac->dmono_mode && ac->oc[0].status == OC_NONE) {
                layout_map_tags = 2;
                layout_map[0][0] = layout_map[1][0] = TYPE_SCE;
                layout_map[0][2] = layout_map[1][2] = AAC_CHANNEL_FRONT;
                layout_map[0][1] = 0;
                layout_map[1][1] = 1;
                if (output_configure(ac, layout_map, layout_map_tags,
                                     OC_TRIAL_FRAME, 0))
                    return -7;
            }
        }
        ac->oc[1].m4ac.sample_rate     = hdr_info.sample_rate;
        ac->oc[1].m4ac.sampling_index  = hdr_info.sampling_index;
        ac->oc[1].m4ac.object_type     = hdr_info.object_type;
        if (ac->oc[0].status != OC_LOCKED ||
            ac->oc[0].m4ac.chan_config != hdr_info.chan_config ||
            ac->oc[0].m4ac.sample_rate != hdr_info.sample_rate) {
            ac->oc[1].m4ac.sbr = -1;
            ac->oc[1].m4ac.ps  = -1;
        }
        if (!hdr_info.crc_absent)
            skip_bits(gb, 16);
    }
    return size;
}

static int aac_decode_frame_int(AVCodecContext *avctx, void *data,
                                int *got_frame_ptr, GetBitContext *gb, AVPacket *avpkt)
{
    AACContext *ac = avctx->priv_data;
    ChannelElement *che = NULL, *che_prev = NULL;
    enum RawDataBlockType elem_type, elem_type_prev = TYPE_END;
    int err, elem_id;
    int samples = 0, multiplier, audio_found = 0, pce_found = 0;
    int is_dmono, sce_count = 0;

    ac->frame = data;

    if (show_bits(gb, 12) == 0xfff) {
        if (parse_adts_frame_header(ac, gb) < 0) {
            av_log(avctx, AV_LOG_ERROR, "Error decoding AAC frame header.\n");
            err = -1;
            goto fail;
        }
        if (ac->oc[1].m4ac.sampling_index > 12) {
            av_log(ac->avctx, AV_LOG_ERROR, "invalid sampling rate index %d\n", ac->oc[1].m4ac.sampling_index);
            err = -1;
            goto fail;
        }
    }

    if (frame_configure_elements(avctx) < 0) {
        err = -1;
        goto fail;
    }

    ac->tags_mapped = 0;
    // parse
    while ((elem_type = get_bits(gb, 3)) != TYPE_END) {
        elem_id = get_bits(gb, 4);

        if (elem_type < TYPE_DSE) {
            if (!(che=get_che(ac, elem_type, elem_id))) {
                av_log(ac->avctx, AV_LOG_ERROR, "channel element %d.%d is not allocated\n",
                       elem_type, elem_id);
                err = -1;
                goto fail;
            }
            samples = 1024;
        }

        switch (elem_type) {

        case TYPE_SCE:
            err = decode_ics(ac, &che->ch[0], gb, 0, 0);
            audio_found = 1;
            sce_count++;
            break;

        case TYPE_CPE:
            err = decode_cpe(ac, gb, che);
            audio_found = 1;
            break;

        case TYPE_CCE:
            err = decode_cce(ac, gb, che);
            break;

        case TYPE_LFE:
            err = decode_ics(ac, &che->ch[0], gb, 0, 0);
            audio_found = 1;
            break;

        case TYPE_DSE:
            err = skip_data_stream_element(ac, gb);
            break;

        case TYPE_PCE: {
            uint8_t layout_map[MAX_ELEM_ID*4][3];
            int tags;
            push_output_configuration(ac);
            tags = decode_pce(avctx, &ac->oc[1].m4ac, layout_map, gb);
            if (tags < 0) {
                err = tags;
                break;
            }
            if (pce_found) {
                av_log(avctx, AV_LOG_ERROR,
                       "Not evaluating a further program_config_element as this construct is dubious at best.\n");
            } else {
                err = output_configure(ac, layout_map, tags, OC_TRIAL_PCE, 1);
                if (!err)
                    ac->oc[1].m4ac.chan_config = 0;
                pce_found = 1;
            }
            break;
        }

        case TYPE_FIL:
            if (elem_id == 15)
                elem_id += get_bits(gb, 8) - 1;
            if (get_bits_left(gb) < 8 * elem_id) {
                    av_log(avctx, AV_LOG_ERROR, "TYPE_FIL: "overread_err);
                    err = -1;
                    goto fail;
            }
            while (elem_id > 0)
                elem_id -= decode_extension_payload(ac, gb, elem_id, che_prev, elem_type_prev);
            err = 0; /* FIXME */
            break;

        default:
            err = -1; /* should not happen, but keeps compiler happy */
            break;
        }

        che_prev       = che;
        elem_type_prev = elem_type;

        if (err)
            goto fail;

        if (get_bits_left(gb) < 3) {
            av_log(avctx, AV_LOG_ERROR, overread_err);
            err = -1;
            goto fail;
        }
    }

    spectral_to_sample(ac);

    multiplier = (ac->oc[1].m4ac.sbr == 1) ? ac->oc[1].m4ac.ext_sample_rate > ac->oc[1].m4ac.sample_rate : 0;
    samples <<= multiplier;
    /* for dual-mono audio (SCE + SCE) */
    is_dmono = ac->dmono_mode && sce_count == 2 &&
               ac->oc[1].channel_layout == (AV_CH_FRONT_LEFT | AV_CH_FRONT_RIGHT);

    if (samples)
        ac->frame->nb_samples = samples;
    else
        av_frame_unref(ac->frame);
    *got_frame_ptr = !!samples;

    if (is_dmono) {
        if (ac->dmono_mode == 1)
            ((AVFrame *)data)->data[1] =((AVFrame *)data)->data[0];
        else if (ac->dmono_mode == 2)
            ((AVFrame *)data)->data[0] =((AVFrame *)data)->data[1];
    }

    if (ac->oc[1].status && audio_found) {
        avctx->sample_rate = ac->oc[1].m4ac.sample_rate << multiplier;
        avctx->frame_size = samples;
        ac->oc[1].status = OC_LOCKED;
    }

    if (multiplier) {
        int side_size;
        const uint8_t *side = av_packet_get_side_data(avpkt, AV_PKT_DATA_SKIP_SAMPLES, &side_size);
        if (side && side_size>=4)
            AV_WL32(side, 2*AV_RL32(side));
    }
    return 0;
fail:
    pop_output_configuration(ac);
    return err;
}

static int aac_decode_frame(AVCodecContext *avctx, void *data,
                            int *got_frame_ptr, AVPacket *avpkt)
{
    AACContext *ac = avctx->priv_data;
    const uint8_t *buf = avpkt->data;
    int buf_size = avpkt->size;
    GetBitContext gb;
    int buf_consumed;
    int buf_offset;
    int err;
    int new_extradata_size;
    const uint8_t *new_extradata = av_packet_get_side_data(avpkt,
                                       AV_PKT_DATA_NEW_EXTRADATA,
                                       &new_extradata_size);
    int jp_dualmono_size;
    const uint8_t *jp_dualmono   = av_packet_get_side_data(avpkt,
                                       AV_PKT_DATA_JP_DUALMONO,
                                       &jp_dualmono_size);

    if (new_extradata && 0) {
        av_free(avctx->extradata);
        avctx->extradata = av_mallocz(new_extradata_size +
                                      FF_INPUT_BUFFER_PADDING_SIZE);
        if (!avctx->extradata)
            return AVERROR(ENOMEM);
        avctx->extradata_size = new_extradata_size;
        memcpy(avctx->extradata, new_extradata, new_extradata_size);
        push_output_configuration(ac);
        if (decode_audio_specific_config(ac, ac->avctx, &ac->oc[1].m4ac,
                                         avctx->extradata,
                                         avctx->extradata_size*8, 1) < 0) {
            pop_output_configuration(ac);
            return AVERROR_INVALIDDATA;
        }
    }

    ac->dmono_mode = 0;
    if (jp_dualmono && jp_dualmono_size > 0)
        ac->dmono_mode =  1 + *jp_dualmono;
    if (ac->force_dmono_mode >= 0)
        ac->dmono_mode = ac->force_dmono_mode;

    if (INT_MAX / 8 <= buf_size)
        return AVERROR_INVALIDDATA;

    init_get_bits(&gb, buf, buf_size * 8);

    if ((err = aac_decode_frame_int(avctx, data, got_frame_ptr, &gb, avpkt)) < 0)
        return err;

    buf_consumed = (get_bits_count(&gb) + 7) >> 3;
    for (buf_offset = buf_consumed; buf_offset < buf_size; buf_offset++)
        if (buf[buf_offset])
            break;

    return buf_size > buf_offset ? buf_consumed : buf_size;
}

static av_cold int aac_decode_close(AVCodecContext *avctx)
{
    AACContext *ac = avctx->priv_data;
    int i, type;

    for (i = 0; i < MAX_ELEM_ID; i++) {
        for (type = 0; type < 4; type++) {
            if (ac->che[type][i])
                ff_aac_sbr_ctx_close(&ac->che[type][i]->sbr);
            av_freep(&ac->che[type][i]);
        }
    }

    ff_mdct_end(&ac->mdct);
    ff_mdct_end(&ac->mdct_small);
    ff_mdct_end(&ac->mdct_ltp);
    return 0;
}


#define LOAS_SYNC_WORD   0x2b7       ///< 11 bits LOAS sync word

struct LATMContext {
    AACContext aac_ctx;     ///< containing AACContext
    int initialized;        ///< initialized after a valid extradata was seen

    // parser data
    int audio_mux_version_A; ///< LATM syntax version
    int frame_length_type;   ///< 0/1 variable/fixed frame length
    int frame_length;        ///< frame length for fixed frame length
};

static inline uint32_t latm_get_value(GetBitContext *b)
{
    int length = get_bits(b, 2);

    return get_bits_long(b, (length+1)*8);
}

static int latm_decode_audio_specific_config(struct LATMContext *latmctx,
                                             GetBitContext *gb, int asclen)
{
    AACContext *ac        = &latmctx->aac_ctx;
    AVCodecContext *avctx = ac->avctx;
    MPEG4AudioConfig m4ac = { 0 };
    int config_start_bit  = get_bits_count(gb);
    int sync_extension    = 0;
    int bits_consumed, esize;

    if (asclen) {
        sync_extension = 1;
        asclen         = FFMIN(asclen, get_bits_left(gb));
    } else
        asclen         = get_bits_left(gb);

    if (config_start_bit % 8) {
        avpriv_request_sample(latmctx->aac_ctx.avctx,
                              "Non-byte-aligned audio-specific config");
        return AVERROR_PATCHWELCOME;
    }
    if (asclen <= 0)
        return AVERROR_INVALIDDATA;
    bits_consumed = decode_audio_specific_config(NULL, avctx, &m4ac,
                                         gb->buffer + (config_start_bit / 8),
                                         asclen, sync_extension);

    if (bits_consumed < 0)
        return AVERROR_INVALIDDATA;

    if (!latmctx->initialized ||
        ac->oc[1].m4ac.sample_rate != m4ac.sample_rate ||
        ac->oc[1].m4ac.chan_config != m4ac.chan_config) {

        if(latmctx->initialized) {
            av_log(avctx, AV_LOG_INFO, "audio config changed\n");
        } else {
            av_log(avctx, AV_LOG_DEBUG, "initializing latmctx\n");
        }
        latmctx->initialized = 0;

        esize = (bits_consumed+7) / 8;

        if (avctx->extradata_size < esize) {
            av_free(avctx->extradata);
            avctx->extradata = av_malloc(esize + FF_INPUT_BUFFER_PADDING_SIZE);
            if (!avctx->extradata)
                return AVERROR(ENOMEM);
        }

        avctx->extradata_size = esize;
        memcpy(avctx->extradata, gb->buffer + (config_start_bit/8), esize);
        memset(avctx->extradata+esize, 0, FF_INPUT_BUFFER_PADDING_SIZE);
    }
    skip_bits_long(gb, bits_consumed);

    return bits_consumed;
}

static int read_stream_mux_config(struct LATMContext *latmctx,
                                  GetBitContext *gb)
{
    int ret, audio_mux_version = get_bits(gb, 1);

    latmctx->audio_mux_version_A = 0;
    if (audio_mux_version)
        latmctx->audio_mux_version_A = get_bits(gb, 1);

    if (!latmctx->audio_mux_version_A) {

        if (audio_mux_version)
            latm_get_value(gb);                 // taraFullness

        skip_bits(gb, 1);                       // allStreamSameTimeFraming
        skip_bits(gb, 6);                       // numSubFrames
        // numPrograms
        if (get_bits(gb, 4)) {                  // numPrograms
            avpriv_request_sample(latmctx->aac_ctx.avctx, "Multiple programs");
            return AVERROR_PATCHWELCOME;
        }

        // for each program (which there is only one in DVB)

        // for each layer (which there is only one in DVB)
        if (get_bits(gb, 3)) {                   // numLayer
            avpriv_request_sample(latmctx->aac_ctx.avctx, "Multiple layers");
            return AVERROR_PATCHWELCOME;
        }

        // for all but first stream: use_same_config = get_bits(gb, 1);
        if (!audio_mux_version) {
            if ((ret = latm_decode_audio_specific_config(latmctx, gb, 0)) < 0)
                return ret;
        } else {
            int ascLen = latm_get_value(gb);
            if ((ret = latm_decode_audio_specific_config(latmctx, gb, ascLen)) < 0)
                return ret;
            ascLen -= ret;
            skip_bits_long(gb, ascLen);
        }

        latmctx->frame_length_type = get_bits(gb, 3);
        switch (latmctx->frame_length_type) {
        case 0:
            skip_bits(gb, 8);       // latmBufferFullness
            break;
        case 1:
            latmctx->frame_length = get_bits(gb, 9);
            break;
        case 3:
        case 4:
        case 5:
            skip_bits(gb, 6);       // CELP frame length table index
            break;
        case 6:
        case 7:
            skip_bits(gb, 1);       // HVXC frame length table index
            break;
        }

        if (get_bits(gb, 1)) {                  // other data
            if (audio_mux_version) {
                latm_get_value(gb);             // other_data_bits
            } else {
                int esc;
                do {
                    esc = get_bits(gb, 1);
                    skip_bits(gb, 8);
                } while (esc);
            }
        }

        if (get_bits(gb, 1))                     // crc present
            skip_bits(gb, 8);                    // config_crc
    }

    return 0;
}

static int read_payload_length_info(struct LATMContext *ctx, GetBitContext *gb)
{
    uint8_t tmp;

    if (ctx->frame_length_type == 0) {
        int mux_slot_length = 0;
        do {
            tmp = get_bits(gb, 8);
            mux_slot_length += tmp;
        } while (tmp == 255);
        return mux_slot_length;
    } else if (ctx->frame_length_type == 1) {
        return ctx->frame_length;
    } else if (ctx->frame_length_type == 3 ||
               ctx->frame_length_type == 5 ||
               ctx->frame_length_type == 7) {
        skip_bits(gb, 2);          // mux_slot_length_coded
    }
    return 0;
}

static int read_audio_mux_element(struct LATMContext *latmctx,
                                  GetBitContext *gb)
{
    int err;
    uint8_t use_same_mux = get_bits(gb, 1);
    if (!use_same_mux) {
        if ((err = read_stream_mux_config(latmctx, gb)) < 0)
            return err;
    } else if (!latmctx->aac_ctx.avctx->extradata) {
        av_log(latmctx->aac_ctx.avctx, AV_LOG_DEBUG,
               "no decoder config found\n");
        return AVERROR(EAGAIN);
    }
    if (latmctx->audio_mux_version_A == 0) {
        int mux_slot_length_bytes = read_payload_length_info(latmctx, gb);
        if (mux_slot_length_bytes * 8 > get_bits_left(gb)) {
            av_log(latmctx->aac_ctx.avctx, AV_LOG_ERROR, "incomplete frame\n");
            return AVERROR_INVALIDDATA;
        } else if (mux_slot_length_bytes * 8 + 256 < get_bits_left(gb)) {
            av_log(latmctx->aac_ctx.avctx, AV_LOG_ERROR,
                   "frame length mismatch %d << %d\n",
                   mux_slot_length_bytes * 8, get_bits_left(gb));
            return AVERROR_INVALIDDATA;
        }
    }
    return 0;
}


static int latm_decode_frame(AVCodecContext *avctx, void *out,
                             int *got_frame_ptr, AVPacket *avpkt)
{
    struct LATMContext *latmctx = avctx->priv_data;
    int                 muxlength, err;
    GetBitContext       gb;

    if ((err = init_get_bits8(&gb, avpkt->data, avpkt->size)) < 0)
        return err;

    // check for LOAS sync word
    if (get_bits(&gb, 11) != LOAS_SYNC_WORD)
        return AVERROR_INVALIDDATA;

    muxlength = get_bits(&gb, 13) + 3;
    // not enough data, the parser should have sorted this out
    if (muxlength > avpkt->size)
        return AVERROR_INVALIDDATA;

    if ((err = read_audio_mux_element(latmctx, &gb)) < 0)
        return err;

    if (!latmctx->initialized) {
        if (!avctx->extradata) {
            *got_frame_ptr = 0;
            return avpkt->size;
        } else {
            push_output_configuration(&latmctx->aac_ctx);
            if ((err = decode_audio_specific_config(
                    &latmctx->aac_ctx, avctx, &latmctx->aac_ctx.oc[1].m4ac,
                    avctx->extradata, avctx->extradata_size*8, 1)) < 0) {
                pop_output_configuration(&latmctx->aac_ctx);
                return err;
            }
            latmctx->initialized = 1;
        }
    }

    if (show_bits(&gb, 12) == 0xfff) {
        av_log(latmctx->aac_ctx.avctx, AV_LOG_ERROR,
               "ADTS header detected, probably as result of configuration "
               "misparsing\n");
        return AVERROR_INVALIDDATA;
    }

    if ((err = aac_decode_frame_int(avctx, out, got_frame_ptr, &gb, avpkt)) < 0)
        return err;

    return muxlength;
}

static av_cold int latm_decode_init(AVCodecContext *avctx)
{
    struct LATMContext *latmctx = avctx->priv_data;
    int ret = aac_decode_init(avctx);

    if (avctx->extradata_size > 0)
        latmctx->initialized = !ret;

    return ret;
}

static void aacdec_init(AACContext *c)
{
    c->imdct_and_windowing                      = imdct_and_windowing;
    c->apply_ltp                                = apply_ltp;
    c->apply_tns                                = apply_tns;
    c->windowing_and_mdct_ltp                   = windowing_and_mdct_ltp;
    c->update_ltp                               = update_ltp;

    if(ARCH_MIPS)
        ff_aacdec_init_mips(c);
}
/**
 * AVOptions for Japanese DTV specific extensions (ADTS only)
 */
#define AACDEC_FLAGS AV_OPT_FLAG_DECODING_PARAM | AV_OPT_FLAG_AUDIO_PARAM
static const AVOption options[] = {
    {"dual_mono_mode", "Select the channel to decode for dual mono",
     offsetof(AACContext, force_dmono_mode), AV_OPT_TYPE_INT, {.i64=-1}, -1, 2,
     AACDEC_FLAGS, "dual_mono_mode"},

    {"auto", "autoselection",            0, AV_OPT_TYPE_CONST, {.i64=-1}, INT_MIN, INT_MAX, AACDEC_FLAGS, "dual_mono_mode"},
    {"main", "Select Main/Left channel", 0, AV_OPT_TYPE_CONST, {.i64= 1}, INT_MIN, INT_MAX, AACDEC_FLAGS, "dual_mono_mode"},
    {"sub" , "Select Sub/Right channel", 0, AV_OPT_TYPE_CONST, {.i64= 2}, INT_MIN, INT_MAX, AACDEC_FLAGS, "dual_mono_mode"},
    {"both", "Select both channels",     0, AV_OPT_TYPE_CONST, {.i64= 0}, INT_MIN, INT_MAX, AACDEC_FLAGS, "dual_mono_mode"},

    {NULL},
};

static const AVClass aac_decoder_class = {
    .class_name = "AAC decoder",
    .item_name  = av_default_item_name,
    .option     = options,
    .version    = LIBAVUTIL_VERSION_INT,
};

AVCodec ff_aac_decoder = {
    .name            = "aac",
    .type            = AVMEDIA_TYPE_AUDIO,
    .id              = AV_CODEC_ID_AAC,
    .priv_data_size  = sizeof(AACContext),
    .init            = aac_decode_init,
    .close           = aac_decode_close,
    .decode          = aac_decode_frame,
    .long_name       = NULL_IF_CONFIG_SMALL("AAC (Advanced Audio Coding)"),
    .sample_fmts     = (const enum AVSampleFormat[]) {
        AV_SAMPLE_FMT_FLTP, AV_SAMPLE_FMT_NONE
    },
    .capabilities    = CODEC_CAP_CHANNEL_CONF | CODEC_CAP_DR1,
    .channel_layouts = aac_channel_layout,
    .flush = flush,
    .priv_class      = &aac_decoder_class,
};

/*
    Note: This decoder filter is intended to decode LATM streams transferred
    in MPEG transport streams which only contain one program.
    To do a more complex LATM demuxing a separate LATM demuxer should be used.
*/
AVCodec ff_aac_latm_decoder = {
    .name            = "aac_latm",
    .type            = AVMEDIA_TYPE_AUDIO,
    .id              = AV_CODEC_ID_AAC_LATM,
    .priv_data_size  = sizeof(struct LATMContext),
    .init            = latm_decode_init,
    .close           = aac_decode_close,
    .decode          = latm_decode_frame,
    .long_name       = NULL_IF_CONFIG_SMALL("AAC LATM (Advanced Audio Coding LATM syntax)"),
    .sample_fmts     = (const enum AVSampleFormat[]) {
        AV_SAMPLE_FMT_FLTP, AV_SAMPLE_FMT_NONE
    },
    .capabilities    = CODEC_CAP_CHANNEL_CONF | CODEC_CAP_DR1,
    .channel_layouts = aac_channel_layout,
    .flush = flush,
};<|MERGE_RESOLUTION|>--- conflicted
+++ resolved
@@ -725,13 +725,8 @@
     /* comment field, first byte is length */
     comment_len = get_bits(gb, 8) * 8;
     if (get_bits_left(gb) < comment_len) {
-<<<<<<< HEAD
         av_log(avctx, AV_LOG_ERROR, "decode_pce: " overread_err);
-        return -1;
-=======
-        av_log(avctx, AV_LOG_ERROR, overread_err);
         return AVERROR_INVALIDDATA;
->>>>>>> 07c52e2c
     }
     skip_bits_long(gb, comment_len);
     return tags;
@@ -826,12 +821,7 @@
                                         int sync_extension)
 {
     GetBitContext gb;
-<<<<<<< HEAD
-    int i;
-    int ret;
-=======
     int i, ret;
->>>>>>> 07c52e2c
 
     av_dlog(avctx, "audio specific config size %d\n", bit_size >> 3);
     for (i = 0; i < bit_size >> 3; i++)
@@ -1052,13 +1042,8 @@
         align_get_bits(gb);
 
     if (get_bits_left(gb) < 8 * count) {
-<<<<<<< HEAD
         av_log(ac->avctx, AV_LOG_ERROR, "skip_data_stream_element: "overread_err);
-        return -1;
-=======
-        av_log(ac->avctx, AV_LOG_ERROR, overread_err);
         return AVERROR_INVALIDDATA;
->>>>>>> 07c52e2c
     }
     skip_bits_long(gb, 8 * count);
     return 0;
@@ -1195,13 +1180,8 @@
                 sect_len_incr = get_bits(gb, bits);
                 sect_end += sect_len_incr;
                 if (get_bits_left(gb) < 0) {
-<<<<<<< HEAD
                     av_log(ac->avctx, AV_LOG_ERROR, "decode_band_types: "overread_err);
-                    return -1;
-=======
-                    av_log(ac->avctx, AV_LOG_ERROR, overread_err);
                     return AVERROR_INVALIDDATA;
->>>>>>> 07c52e2c
                 }
                 if (sect_end > ics->max_sfb) {
                     av_log(ac->avctx, AV_LOG_ERROR,
