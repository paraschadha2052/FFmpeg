--- conflicted
+++ resolved
@@ -1217,14 +1217,9 @@
                 table[i][n] = sign_extend(bytestream2_get_be16u(&gb), 16);
 
         /* Initialize the previous sample.  */
-<<<<<<< HEAD
-        for (i = 0; i < 4; i++)
-            prev[i>>1][i&1] = sign_extend(bytestream2_get_be16u(&gb), 16);
-=======
         for (i = 0; i < 2; i++)
             for (n = 0; n < 2; n++)
                 prev[i][n] = sign_extend(bytestream2_get_be16u(&gb), 16);
->>>>>>> f1ffb01e
 
         for (ch = 0; ch <= st; ch++) {
             samples = (short *)c->frame.data[0] + ch;
