/*
 * Copyright (C) 2008 Jaikrishnan Menon
 * Copyright (C) 2011 Stefano Sabatini
 *
 * This file is part of FFmpeg.
 *
 * FFmpeg is free software; you can redistribute it and/or
 * modify it under the terms of the GNU Lesser General Public
 * License as published by the Free Software Foundation; either
 * version 2.1 of the License, or (at your option) any later version.
 *
 * FFmpeg is distributed in the hope that it will be useful,
 * but WITHOUT ANY WARRANTY; without even the implied warranty of
 * MERCHANTABILITY or FITNESS FOR A PARTICULAR PURPOSE.  See the GNU
 * Lesser General Public License for more details.
 *
 * You should have received a copy of the GNU Lesser General Public
 * License along with FFmpeg; if not, write to the Free Software
 * Foundation, Inc., 51 Franklin Street, Fifth Floor, Boston, MA 02110-1301 USA
 */

/**
 * @file
 * 8svx audio decoder
 * @author Jaikrishnan Menon
 *
 * supports: fibonacci delta encoding
 *         : exponential encoding
 *
 * For more information about the 8SVX format:
 * http://netghost.narod.ru/gff/vendspec/iff/iff.txt
 * http://sox.sourceforge.net/AudioFormats-11.html
 * http://aminet.net/package/mus/misc/wavepak
 * http://amigan.1emu.net/reg/8SVX.txt
 *
 * Samples can be found here:
 * http://aminet.net/mods/smpl/
 */

#include "avcodec.h"

/** decoder context */
typedef struct EightSvxContext {
<<<<<<< HEAD
    const int8_t *table;

    /* buffer used to store the whole audio decoded/interleaved chunk,
     * which is sent with the first packet */
    uint8_t *samples;
    size_t samples_size;
    int samples_idx;
} EightSvxContext;

static const int8_t fibonacci[16]   = { -34,  -21, -13,  -8, -5, -3, -2, -1, 0, 1, 2, 3, 5, 8,  13, 21 };
static const int8_t exponential[16] = { -128, -64, -32, -16, -8, -4, -2, -1, 0, 1, 2, 4, 8, 16, 32, 64 };

#define MAX_FRAME_SIZE 2048

/**
 * Interleave samples in buffer containing all left channel samples
 * at the beginning, and right channel samples at the end.
 * Each sample is assumed to be in signed 8-bit format.
 *
 * @param size the size in bytes of the dst and src buffer
 */
static void interleave_stereo(uint8_t *dst, const uint8_t *src, int size)
{
    uint8_t *dst_end = dst + size;
    size = size>>1;

    while (dst < dst_end) {
        *dst++ = *src;
        *dst++ = *(src+size);
        src++;
    }
}

/**
 * Delta decode the compressed values in src, and put the resulting
 * decoded n samples in dst.
 *
 * @param val starting value assumed by the delta sequence
 * @param table delta sequence table
 * @return size in bytes of the decoded data, must be src_size*2
 */
static int delta_decode(int8_t *dst, const uint8_t *src, int src_size,
                        int8_t val, const int8_t *table)
{
    int n = src_size;
    int8_t *dst0 = dst;

    while (n--) {
        uint8_t d = *src++;
        val = av_clip(val + table[d & 0x0f], -127, 128);
        *dst++ = val;
        val = av_clip(val + table[d >> 4]  , -127, 128);
        *dst++ = val;
    }

    return dst-dst0;
=======
    uint8_t fib_acc[2];
    const int8_t *table;

    /* buffer used to store the whole first packet.
       data is only sent as one large packet */
    uint8_t *data[2];
    int data_size;
    int data_idx;
} EightSvxContext;

static const int8_t fibonacci[16]   = { -34, -21, -13,  -8, -5, -3, -2, -1,
                                          0,   1,   2,   3,  5,  8, 13, 21 };
static const int8_t exponential[16] = { -128, -64, -32, -16, -8, -4, -2, -1,
                                           0,   1,   2,   4,  8, 16, 32, 64 };

#define MAX_FRAME_SIZE 32768

/**
 * Delta decode the compressed values in src, and put the resulting
 * decoded samples in dst.
 *
 * @param[in,out] state starting value. it is saved for use in the next call.
 */
static void delta_decode(uint8_t *dst, const uint8_t *src, int src_size,
                         uint8_t *state, const int8_t *table, int channels)
{
    uint8_t val = *state;

    while (src_size--) {
        uint8_t d = *src++;
        val = av_clip_uint8(val + table[d & 0xF]);
        *dst = val;
        dst += channels;
        val = av_clip_uint8(val + table[d >> 4]);
        *dst = val;
        dst += channels;
    }

    *state = val;
>>>>>>> dcb9f6a2
}

static int eightsvx_decode_frame(AVCodecContext *avctx, void *data, int *data_size,
                                 AVPacket *avpkt)
{
    EightSvxContext *esc = avctx->priv_data;
<<<<<<< HEAD
    int out_data_size, n;
    uint8_t *src, *dst;

    /* decode and interleave the first packet */
    if (!esc->samples && avpkt) {
        uint8_t *deinterleaved_samples;

        esc->samples_size = avctx->codec->id == CODEC_ID_8SVX_RAW ?
            avpkt->size : avctx->channels + (avpkt->size-avctx->channels) * 2;
        if (!(esc->samples = av_malloc(esc->samples_size)))
            return AVERROR(ENOMEM);

        /* decompress */
        if (avctx->codec->id == CODEC_ID_8SVX_FIB || avctx->codec->id == CODEC_ID_8SVX_EXP) {
            const uint8_t *buf = avpkt->data;
            int buf_size = avpkt->size;
            int n = esc->samples_size;

            if (!(deinterleaved_samples = av_mallocz(n)))
                return AVERROR(ENOMEM);

            /* the uncompressed starting value is contained in the first byte */
            if (avctx->channels == 2) {
                delta_decode(deinterleaved_samples      , buf+1, buf_size/2-1, buf[0], esc->table);
                buf += buf_size/2;
                delta_decode(deinterleaved_samples+n/2-1, buf+1, buf_size/2-1, buf[0], esc->table);
            } else
                delta_decode(deinterleaved_samples      , buf+1, buf_size-1  , buf[0], esc->table);
        } else {
            deinterleaved_samples = avpkt->data;
        }

        if (avctx->channels == 2)
            interleave_stereo(esc->samples, deinterleaved_samples, esc->samples_size);
        else
            memcpy(esc->samples, deinterleaved_samples, esc->samples_size);
=======
    int buf_size;
    uint8_t *out_data = data;
    int out_data_size;

    /* for the first packet, copy data to buffer */
    if (avpkt->data) {
        int chan_size = (avpkt->size / avctx->channels) - 2;

        if (avpkt->size < 2) {
            av_log(avctx, AV_LOG_ERROR, "packet size is too small\n");
            return AVERROR(EINVAL);
        }
        if (esc->data[0]) {
            av_log(avctx, AV_LOG_ERROR, "unexpected data after first packet\n");
            return AVERROR(EINVAL);
        }

        esc->fib_acc[0] = avpkt->data[1] + 128;
        if (avctx->channels == 2)
            esc->fib_acc[1] = avpkt->data[2+chan_size+1] + 128;

        esc->data_idx  = 0;
        esc->data_size = chan_size;
        if (!(esc->data[0] = av_malloc(chan_size)))
            return AVERROR(ENOMEM);
        if (avctx->channels == 2) {
            if (!(esc->data[1] = av_malloc(chan_size))) {
                av_freep(&esc->data[0]);
                return AVERROR(ENOMEM);
            }
        }
        memcpy(esc->data[0], &avpkt->data[2], chan_size);
        if (avctx->channels == 2)
            memcpy(esc->data[1], &avpkt->data[2+chan_size+2], chan_size);
    }
    if (!esc->data[0]) {
        av_log(avctx, AV_LOG_ERROR, "unexpected empty packet\n");
        return AVERROR(EINVAL);
    }

    /* decode next piece of data from the buffer */
    buf_size = FFMIN(MAX_FRAME_SIZE, esc->data_size - esc->data_idx);
    if (buf_size <= 0) {
        *data_size = 0;
        return avpkt->size;
    }
    out_data_size = buf_size * 2 * avctx->channels;
    if (*data_size < out_data_size) {
        av_log(avctx, AV_LOG_ERROR, "Provided buffer with size %d is too small.\n",
               *data_size);
        return AVERROR(EINVAL);
    }
    delta_decode(out_data, &esc->data[0][esc->data_idx], buf_size,
                 &esc->fib_acc[0], esc->table, avctx->channels);
    if (avctx->channels == 2) {
        delta_decode(&out_data[1], &esc->data[1][esc->data_idx], buf_size,
                    &esc->fib_acc[1], esc->table, avctx->channels);
>>>>>>> dcb9f6a2
    }
    esc->data_idx += buf_size;
    *data_size = out_data_size;

<<<<<<< HEAD
    /* return single packed with fixed size */
    out_data_size = FFMIN(MAX_FRAME_SIZE, esc->samples_size - esc->samples_idx);
    if (*data_size < out_data_size) {
        av_log(avctx, AV_LOG_ERROR, "Provided buffer with size %d is too small.\n", *data_size);
        return AVERROR(EINVAL);
    }

    *data_size = out_data_size;
    dst = data;
    src = esc->samples + esc->samples_idx;
    for (n = out_data_size; n > 0; n--)
        *dst++ = *src++ + 128;
    esc->samples_idx += *data_size;

    return avctx->codec->id == CODEC_ID_8SVX_FIB || avctx->codec->id == CODEC_ID_8SVX_EXP ?
        (avctx->frame_number == 0)*2 + out_data_size / 2 :
        out_data_size;
=======
    return avpkt->size;
>>>>>>> dcb9f6a2
}

static av_cold int eightsvx_decode_init(AVCodecContext *avctx)
{
    EightSvxContext *esc = avctx->priv_data;

<<<<<<< HEAD
    if (avctx->channels > 2) {
        av_log(avctx, AV_LOG_ERROR, "8SVX does not support more than 2 channels\n");
        return AVERROR_INVALIDDATA;
    }

    switch (avctx->codec->id) {
    case CODEC_ID_8SVX_FIB: esc->table = fibonacci;    break;
    case CODEC_ID_8SVX_EXP: esc->table = exponential;  break;
    case CODEC_ID_8SVX_RAW: esc->table = NULL;         break;
    default:
        av_log(avctx, AV_LOG_ERROR, "Invalid codec id %d.\n", avctx->codec->id);
        return AVERROR_INVALIDDATA;
    }
    avctx->sample_fmt = AV_SAMPLE_FMT_U8;

=======
    if (avctx->channels < 1 || avctx->channels > 2) {
        av_log(avctx, AV_LOG_ERROR, "8SVX does not support more than 2 channels\n");
        return AVERROR(EINVAL);
    }

    switch(avctx->codec->id) {
        case CODEC_ID_8SVX_FIB:
          esc->table = fibonacci;
          break;
        case CODEC_ID_8SVX_EXP:
          esc->table = exponential;
          break;
        default:
          return -1;
    }
    avctx->sample_fmt = AV_SAMPLE_FMT_U8;
>>>>>>> dcb9f6a2
    return 0;
}

static av_cold int eightsvx_decode_close(AVCodecContext *avctx)
{
    EightSvxContext *esc = avctx->priv_data;

<<<<<<< HEAD
    av_freep(&esc->samples);
    esc->samples_size = 0;
    esc->samples_idx = 0;
=======
    av_freep(&esc->data[0]);
    av_freep(&esc->data[1]);
>>>>>>> dcb9f6a2

    return 0;
}

AVCodec ff_eightsvx_fib_decoder = {
  .name           = "8svx_fib",
  .type           = AVMEDIA_TYPE_AUDIO,
  .id             = CODEC_ID_8SVX_FIB,
  .priv_data_size = sizeof (EightSvxContext),
  .init           = eightsvx_decode_init,
  .close          = eightsvx_decode_close,
  .decode         = eightsvx_decode_frame,
<<<<<<< HEAD
  .close          = eightsvx_decode_close,
=======
  .capabilities   = CODEC_CAP_DELAY,
>>>>>>> dcb9f6a2
  .long_name      = NULL_IF_CONFIG_SMALL("8SVX fibonacci"),
};

AVCodec ff_eightsvx_exp_decoder = {
  .name           = "8svx_exp",
  .type           = AVMEDIA_TYPE_AUDIO,
  .id             = CODEC_ID_8SVX_EXP,
  .priv_data_size = sizeof (EightSvxContext),
  .init           = eightsvx_decode_init,
  .close          = eightsvx_decode_close,
  .decode         = eightsvx_decode_frame,
<<<<<<< HEAD
  .close          = eightsvx_decode_close,
=======
  .capabilities   = CODEC_CAP_DELAY,
>>>>>>> dcb9f6a2
  .long_name      = NULL_IF_CONFIG_SMALL("8SVX exponential"),
};

AVCodec ff_eightsvx_raw_decoder = {
  .name           = "8svx_raw",
  .type           = AVMEDIA_TYPE_AUDIO,
  .id             = CODEC_ID_8SVX_RAW,
  .priv_data_size = sizeof(EightSvxContext),
  .init           = eightsvx_decode_init,
  .decode         = eightsvx_decode_frame,
  .close          = eightsvx_decode_close,
  .long_name      = NULL_IF_CONFIG_SMALL("8SVX rawaudio"),
};<|MERGE_RESOLUTION|>--- conflicted
+++ resolved
@@ -41,7 +41,6 @@
 
 /** decoder context */
 typedef struct EightSvxContext {
-<<<<<<< HEAD
     const int8_t *table;
 
     /* buffer used to store the whole audio decoded/interleaved chunk,
@@ -98,54 +97,12 @@
     }
 
     return dst-dst0;
-=======
-    uint8_t fib_acc[2];
-    const int8_t *table;
-
-    /* buffer used to store the whole first packet.
-       data is only sent as one large packet */
-    uint8_t *data[2];
-    int data_size;
-    int data_idx;
-} EightSvxContext;
-
-static const int8_t fibonacci[16]   = { -34, -21, -13,  -8, -5, -3, -2, -1,
-                                          0,   1,   2,   3,  5,  8, 13, 21 };
-static const int8_t exponential[16] = { -128, -64, -32, -16, -8, -4, -2, -1,
-                                           0,   1,   2,   4,  8, 16, 32, 64 };
-
-#define MAX_FRAME_SIZE 32768
-
-/**
- * Delta decode the compressed values in src, and put the resulting
- * decoded samples in dst.
- *
- * @param[in,out] state starting value. it is saved for use in the next call.
- */
-static void delta_decode(uint8_t *dst, const uint8_t *src, int src_size,
-                         uint8_t *state, const int8_t *table, int channels)
-{
-    uint8_t val = *state;
-
-    while (src_size--) {
-        uint8_t d = *src++;
-        val = av_clip_uint8(val + table[d & 0xF]);
-        *dst = val;
-        dst += channels;
-        val = av_clip_uint8(val + table[d >> 4]);
-        *dst = val;
-        dst += channels;
-    }
-
-    *state = val;
->>>>>>> dcb9f6a2
 }
 
 static int eightsvx_decode_frame(AVCodecContext *avctx, void *data, int *data_size,
                                  AVPacket *avpkt)
 {
     EightSvxContext *esc = avctx->priv_data;
-<<<<<<< HEAD
     int out_data_size, n;
     uint8_t *src, *dst;
 
@@ -164,6 +121,10 @@
             int buf_size = avpkt->size;
             int n = esc->samples_size;
 
+            if (buf_size < 2) {
+                av_log(avctx, AV_LOG_ERROR, "packet size is too small\n");
+                return AVERROR(EINVAL);
+            }
             if (!(deinterleaved_samples = av_mallocz(n)))
                 return AVERROR(ENOMEM);
 
@@ -182,70 +143,8 @@
             interleave_stereo(esc->samples, deinterleaved_samples, esc->samples_size);
         else
             memcpy(esc->samples, deinterleaved_samples, esc->samples_size);
-=======
-    int buf_size;
-    uint8_t *out_data = data;
-    int out_data_size;
-
-    /* for the first packet, copy data to buffer */
-    if (avpkt->data) {
-        int chan_size = (avpkt->size / avctx->channels) - 2;
-
-        if (avpkt->size < 2) {
-            av_log(avctx, AV_LOG_ERROR, "packet size is too small\n");
-            return AVERROR(EINVAL);
-        }
-        if (esc->data[0]) {
-            av_log(avctx, AV_LOG_ERROR, "unexpected data after first packet\n");
-            return AVERROR(EINVAL);
-        }
-
-        esc->fib_acc[0] = avpkt->data[1] + 128;
-        if (avctx->channels == 2)
-            esc->fib_acc[1] = avpkt->data[2+chan_size+1] + 128;
-
-        esc->data_idx  = 0;
-        esc->data_size = chan_size;
-        if (!(esc->data[0] = av_malloc(chan_size)))
-            return AVERROR(ENOMEM);
-        if (avctx->channels == 2) {
-            if (!(esc->data[1] = av_malloc(chan_size))) {
-                av_freep(&esc->data[0]);
-                return AVERROR(ENOMEM);
-            }
-        }
-        memcpy(esc->data[0], &avpkt->data[2], chan_size);
-        if (avctx->channels == 2)
-            memcpy(esc->data[1], &avpkt->data[2+chan_size+2], chan_size);
-    }
-    if (!esc->data[0]) {
-        av_log(avctx, AV_LOG_ERROR, "unexpected empty packet\n");
-        return AVERROR(EINVAL);
-    }
-
-    /* decode next piece of data from the buffer */
-    buf_size = FFMIN(MAX_FRAME_SIZE, esc->data_size - esc->data_idx);
-    if (buf_size <= 0) {
-        *data_size = 0;
-        return avpkt->size;
-    }
-    out_data_size = buf_size * 2 * avctx->channels;
-    if (*data_size < out_data_size) {
-        av_log(avctx, AV_LOG_ERROR, "Provided buffer with size %d is too small.\n",
-               *data_size);
-        return AVERROR(EINVAL);
-    }
-    delta_decode(out_data, &esc->data[0][esc->data_idx], buf_size,
-                 &esc->fib_acc[0], esc->table, avctx->channels);
-    if (avctx->channels == 2) {
-        delta_decode(&out_data[1], &esc->data[1][esc->data_idx], buf_size,
-                    &esc->fib_acc[1], esc->table, avctx->channels);
->>>>>>> dcb9f6a2
-    }
-    esc->data_idx += buf_size;
-    *data_size = out_data_size;
-
-<<<<<<< HEAD
+    }
+
     /* return single packed with fixed size */
     out_data_size = FFMIN(MAX_FRAME_SIZE, esc->samples_size - esc->samples_idx);
     if (*data_size < out_data_size) {
@@ -263,16 +162,12 @@
     return avctx->codec->id == CODEC_ID_8SVX_FIB || avctx->codec->id == CODEC_ID_8SVX_EXP ?
         (avctx->frame_number == 0)*2 + out_data_size / 2 :
         out_data_size;
-=======
-    return avpkt->size;
->>>>>>> dcb9f6a2
 }
 
 static av_cold int eightsvx_decode_init(AVCodecContext *avctx)
 {
     EightSvxContext *esc = avctx->priv_data;
 
-<<<<<<< HEAD
     if (avctx->channels > 2) {
         av_log(avctx, AV_LOG_ERROR, "8SVX does not support more than 2 channels\n");
         return AVERROR_INVALIDDATA;
@@ -288,24 +183,6 @@
     }
     avctx->sample_fmt = AV_SAMPLE_FMT_U8;
 
-=======
-    if (avctx->channels < 1 || avctx->channels > 2) {
-        av_log(avctx, AV_LOG_ERROR, "8SVX does not support more than 2 channels\n");
-        return AVERROR(EINVAL);
-    }
-
-    switch(avctx->codec->id) {
-        case CODEC_ID_8SVX_FIB:
-          esc->table = fibonacci;
-          break;
-        case CODEC_ID_8SVX_EXP:
-          esc->table = exponential;
-          break;
-        default:
-          return -1;
-    }
-    avctx->sample_fmt = AV_SAMPLE_FMT_U8;
->>>>>>> dcb9f6a2
     return 0;
 }
 
@@ -313,14 +190,9 @@
 {
     EightSvxContext *esc = avctx->priv_data;
 
-<<<<<<< HEAD
     av_freep(&esc->samples);
     esc->samples_size = 0;
     esc->samples_idx = 0;
-=======
-    av_freep(&esc->data[0]);
-    av_freep(&esc->data[1]);
->>>>>>> dcb9f6a2
 
     return 0;
 }
@@ -331,13 +203,8 @@
   .id             = CODEC_ID_8SVX_FIB,
   .priv_data_size = sizeof (EightSvxContext),
   .init           = eightsvx_decode_init,
+  .decode         = eightsvx_decode_frame,
   .close          = eightsvx_decode_close,
-  .decode         = eightsvx_decode_frame,
-<<<<<<< HEAD
-  .close          = eightsvx_decode_close,
-=======
-  .capabilities   = CODEC_CAP_DELAY,
->>>>>>> dcb9f6a2
   .long_name      = NULL_IF_CONFIG_SMALL("8SVX fibonacci"),
 };
 
@@ -347,13 +214,8 @@
   .id             = CODEC_ID_8SVX_EXP,
   .priv_data_size = sizeof (EightSvxContext),
   .init           = eightsvx_decode_init,
+  .decode         = eightsvx_decode_frame,
   .close          = eightsvx_decode_close,
-  .decode         = eightsvx_decode_frame,
-<<<<<<< HEAD
-  .close          = eightsvx_decode_close,
-=======
-  .capabilities   = CODEC_CAP_DELAY,
->>>>>>> dcb9f6a2
   .long_name      = NULL_IF_CONFIG_SMALL("8SVX exponential"),
 };
 
