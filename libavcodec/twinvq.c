--- conflicted
+++ resolved
@@ -1149,23 +1149,11 @@
 
     ibps = avctx->bit_rate / (1000 * avctx->channels);
 
-<<<<<<< HEAD
     if (ibps > 255U) {
         av_log(avctx, AV_LOG_ERROR, "unsupported per channel bitrate %dkbps\n", ibps);
         return AVERROR_INVALIDDATA;
     }
 
-    switch ((isampf << 8) +  ibps) {
-    case (8 <<8) +  8: tctx->mtab = &mode_08_08; break;
-    case (11<<8) +  8: tctx->mtab = &mode_11_08; break;
-    case (11<<8) + 10: tctx->mtab = &mode_11_10; break;
-    case (16<<8) + 16: tctx->mtab = &mode_16_16; break;
-    case (22<<8) + 20: tctx->mtab = &mode_22_20; break;
-    case (22<<8) + 24: tctx->mtab = &mode_22_24; break;
-    case (22<<8) + 32: tctx->mtab = &mode_22_32; break;
-    case (44<<8) + 40: tctx->mtab = &mode_44_40; break;
-    case (44<<8) + 48: tctx->mtab = &mode_44_48; break;
-=======
     switch ((isampf << 8) + ibps) {
     case (8 << 8) + 8:
         tctx->mtab = &mode_08_08;
@@ -1194,7 +1182,6 @@
     case (44 << 8) + 48:
         tctx->mtab = &mode_44_48;
         break;
->>>>>>> 6c145ecf
     default:
         av_log(avctx, AV_LOG_ERROR,
                "This version does not support %d kHz - %d kbit/s/ch mode.\n",
