/*
 * Copyright (c) 2000,2001 Fabrice Bellard
 * Copyright (c) 2006 Luca Abeni
 *
 * This file is part of FFmpeg.
 *
 * FFmpeg is free software; you can redistribute it and/or
 * modify it under the terms of the GNU Lesser General Public
 * License as published by the Free Software Foundation; either
 * version 2.1 of the License, or (at your option) any later version.
 *
 * FFmpeg is distributed in the hope that it will be useful,
 * but WITHOUT ANY WARRANTY; without even the implied warranty of
 * MERCHANTABILITY or FITNESS FOR A PARTICULAR PURPOSE.  See the GNU
 * Lesser General Public License for more details.
 *
 * You should have received a copy of the GNU Lesser General Public
 * License along with FFmpeg; if not, write to the Free Software
 * Foundation, Inc., 51 Franklin Street, Fifth Floor, Boston, MA 02110-1301 USA
 */

/**
 * @file
 * Video4Linux2 grab interface
 *
 * Part of this file is based on the V4L2 video capture example
 * (http://linuxtv.org/downloads/v4l-dvb-apis/capture-example.html)
 *
 * Thanks to Michael Niedermayer for providing the mapping between
 * V4L2_PIX_FMT_* and AV_PIX_FMT_*
 */

#include "v4l2-common.h"
#include <dirent.h>

#if CONFIG_LIBV4L2
#include <libv4l2.h>
#endif

static const int desired_video_buffers = 256;

#define V4L_ALLFORMATS  3
#define V4L_RAWFORMATS  1
#define V4L_COMPFORMATS 2

/**
 * Return timestamps to the user exactly as returned by the kernel
 */
#define V4L_TS_DEFAULT  0
/**
 * Autodetect the kind of timestamps returned by the kernel and convert to
 * absolute (wall clock) timestamps.
 */
#define V4L_TS_ABS      1
/**
 * Assume kernel timestamps are from the monotonic clock and convert to
 * absolute timestamps.
 */
#define V4L_TS_MONO2ABS 2

/**
 * Once the kind of timestamps returned by the kernel have been detected,
 * the value of the timefilter (NULL or not) determines whether a conversion
 * takes place.
 */
#define V4L_TS_CONVERT_READY V4L_TS_DEFAULT

struct video_data {
    AVClass *class;
    int fd;
    int pixelformat; /* V4L2_PIX_FMT_* */
    int width, height;
    int frame_size;
    int interlaced;
    int top_field_first;
    int ts_mode;
    TimeFilter *timefilter;
    int64_t last_time_m;

    int buffers;
    volatile int buffers_queued;
    void **buf_start;
    unsigned int *buf_len;
    char *standard;
    v4l2_std_id std_id;
    int channel;
    char *pixel_format; /**< Set by a private option. */
    int list_format;    /**< Set by a private option. */
    int list_standard;  /**< Set by a private option. */
    char *framerate;    /**< Set by a private option. */

    int use_libv4l2;
    int (*open_f)(const char *file, int oflag, ...);
    int (*close_f)(int fd);
    int (*dup_f)(int fd);
    int (*ioctl_f)(int fd, unsigned long int request, ...);
    ssize_t (*read_f)(int fd, void *buffer, size_t n);
    void *(*mmap_f)(void *start, size_t length, int prot, int flags, int fd, int64_t offset);
    int (*munmap_f)(void *_start, size_t length);
};

struct buff_data {
    struct video_data *s;
    int index;
};

static int device_open(AVFormatContext *ctx)
{
    struct video_data *s = ctx->priv_data;
    struct v4l2_capability cap;
    int fd;
    int err;
    int flags = O_RDWR;

#define SET_WRAPPERS(prefix) do {       \
    s->open_f   = prefix ## open;       \
    s->close_f  = prefix ## close;      \
    s->dup_f    = prefix ## dup;        \
    s->ioctl_f  = prefix ## ioctl;      \
    s->read_f   = prefix ## read;       \
    s->mmap_f   = prefix ## mmap;       \
    s->munmap_f = prefix ## munmap;     \
} while (0)

    if (s->use_libv4l2) {
#if CONFIG_LIBV4L2
        SET_WRAPPERS(v4l2_);
#else
        av_log(ctx, AV_LOG_ERROR, "libavdevice is not build with libv4l2 support.\n");
        return AVERROR(EINVAL);
#endif
    } else {
        SET_WRAPPERS();
    }

#define v4l2_open   s->open_f
#define v4l2_close  s->close_f
#define v4l2_dup    s->dup_f
#define v4l2_ioctl  s->ioctl_f
#define v4l2_read   s->read_f
#define v4l2_mmap   s->mmap_f
#define v4l2_munmap s->munmap_f

    if (ctx->flags & AVFMT_FLAG_NONBLOCK) {
        flags |= O_NONBLOCK;
    }

    fd = v4l2_open(ctx->filename, flags, 0);
    if (fd < 0) {
        err = AVERROR(errno);
        av_log(ctx, AV_LOG_ERROR, "Cannot open video device %s: %s\n",
               ctx->filename, av_err2str(err));
        return err;
    }

    if (v4l2_ioctl(fd, VIDIOC_QUERYCAP, &cap) < 0) {
        err = AVERROR(errno);
        av_log(ctx, AV_LOG_ERROR, "ioctl(VIDIOC_QUERYCAP): %s\n",
               av_err2str(err));
        goto fail;
    }

    av_log(ctx, AV_LOG_VERBOSE, "fd:%d capabilities:%x\n",
           fd, cap.capabilities);

    if (!(cap.capabilities & V4L2_CAP_VIDEO_CAPTURE)) {
        av_log(ctx, AV_LOG_ERROR, "Not a video capture device.\n");
        err = AVERROR(ENODEV);
        goto fail;
    }

    if (!(cap.capabilities & V4L2_CAP_STREAMING)) {
        av_log(ctx, AV_LOG_ERROR,
               "The device does not support the streaming I/O method.\n");
        err = AVERROR(ENOSYS);
        goto fail;
    }

    return fd;

fail:
    v4l2_close(fd);
    return err;
}

static int device_init(AVFormatContext *ctx, int *width, int *height,
                       uint32_t pixelformat)
{
    struct video_data *s = ctx->priv_data;
    struct v4l2_format fmt = { .type = V4L2_BUF_TYPE_VIDEO_CAPTURE };
    int res = 0;

    fmt.fmt.pix.width = *width;
    fmt.fmt.pix.height = *height;
    fmt.fmt.pix.pixelformat = pixelformat;
    fmt.fmt.pix.field = V4L2_FIELD_ANY;

    /* Some drivers will fail and return EINVAL when the pixelformat
       is not supported (even if type field is valid and supported) */
    if (v4l2_ioctl(s->fd, VIDIOC_S_FMT, &fmt) < 0)
        res = AVERROR(errno);

    if ((*width != fmt.fmt.pix.width) || (*height != fmt.fmt.pix.height)) {
        av_log(ctx, AV_LOG_INFO,
               "The V4L2 driver changed the video from %dx%d to %dx%d\n",
               *width, *height, fmt.fmt.pix.width, fmt.fmt.pix.height);
        *width = fmt.fmt.pix.width;
        *height = fmt.fmt.pix.height;
    }

    if (pixelformat != fmt.fmt.pix.pixelformat) {
        av_log(ctx, AV_LOG_DEBUG,
               "The V4L2 driver changed the pixel format "
               "from 0x%08X to 0x%08X\n",
               pixelformat, fmt.fmt.pix.pixelformat);
        res = AVERROR(EINVAL);
    }

    if (fmt.fmt.pix.field == V4L2_FIELD_INTERLACED) {
        av_log(ctx, AV_LOG_DEBUG,
               "The V4L2 driver is using the interlaced mode\n");
        s->interlaced = 1;
    }

    return res;
}

static int first_field(const struct video_data *s)
{
    int res;
    v4l2_std_id std;

    res = v4l2_ioctl(s->fd, VIDIOC_G_STD, &std);
    if (res < 0)
        return 0;
    if (std & V4L2_STD_NTSC)
        return 0;

    return 1;
}

#if HAVE_STRUCT_V4L2_FRMIVALENUM_DISCRETE
static void list_framesizes(AVFormatContext *ctx, uint32_t pixelformat)
{
    const struct video_data *s = ctx->priv_data;
    struct v4l2_frmsizeenum vfse = { .pixel_format = pixelformat };

    while(!v4l2_ioctl(s->fd, VIDIOC_ENUM_FRAMESIZES, &vfse)) {
        switch (vfse.type) {
        case V4L2_FRMSIZE_TYPE_DISCRETE:
            av_log(ctx, AV_LOG_INFO, " %ux%u",
                   vfse.discrete.width, vfse.discrete.height);
        break;
        case V4L2_FRMSIZE_TYPE_CONTINUOUS:
        case V4L2_FRMSIZE_TYPE_STEPWISE:
            av_log(ctx, AV_LOG_INFO, " {%u-%u, %u}x{%u-%u, %u}",
                   vfse.stepwise.min_width,
                   vfse.stepwise.max_width,
                   vfse.stepwise.step_width,
                   vfse.stepwise.min_height,
                   vfse.stepwise.max_height,
                   vfse.stepwise.step_height);
        }
        vfse.index++;
    }
}
#endif

static void list_formats(AVFormatContext *ctx, int type)
{
    const struct video_data *s = ctx->priv_data;
    struct v4l2_fmtdesc vfd = { .type = V4L2_BUF_TYPE_VIDEO_CAPTURE };

    while(!v4l2_ioctl(s->fd, VIDIOC_ENUM_FMT, &vfd)) {
        enum AVCodecID codec_id = ff_fmt_v4l2codec(vfd.pixelformat);
        enum AVPixelFormat pix_fmt = ff_fmt_v4l2ff(vfd.pixelformat, codec_id);

        vfd.index++;

        if (!(vfd.flags & V4L2_FMT_FLAG_COMPRESSED) &&
            type & V4L_RAWFORMATS) {
            const char *fmt_name = av_get_pix_fmt_name(pix_fmt);
            av_log(ctx, AV_LOG_INFO, "Raw       : %11s : %20s :",
                   fmt_name ? fmt_name : "Unsupported",
                   vfd.description);
        } else if (vfd.flags & V4L2_FMT_FLAG_COMPRESSED &&
                   type & V4L_COMPFORMATS) {
            const AVCodecDescriptor *desc = avcodec_descriptor_get(codec_id);
            av_log(ctx, AV_LOG_INFO, "Compressed: %11s : %20s :",
                   desc ? desc->name : "Unsupported",
                   vfd.description);
        } else {
            continue;
        }

#ifdef V4L2_FMT_FLAG_EMULATED
        if (vfd.flags & V4L2_FMT_FLAG_EMULATED)
            av_log(ctx, AV_LOG_INFO, " Emulated :");
#endif
#if HAVE_STRUCT_V4L2_FRMIVALENUM_DISCRETE
        list_framesizes(ctx, vfd.pixelformat);
#endif
        av_log(ctx, AV_LOG_INFO, "\n");
    }
}

static void list_standards(AVFormatContext *ctx)
{
    int ret;
    struct video_data *s = ctx->priv_data;
    struct v4l2_standard standard;

    if (s->std_id == 0)
        return;

    for (standard.index = 0; ; standard.index++) {
        if (v4l2_ioctl(s->fd, VIDIOC_ENUMSTD, &standard) < 0) {
            ret = AVERROR(errno);
            if (ret == AVERROR(EINVAL)) {
                break;
            } else {
                av_log(ctx, AV_LOG_ERROR, "ioctl(VIDIOC_ENUMSTD): %s\n", av_err2str(ret));
                return;
            }
        }
        av_log(ctx, AV_LOG_INFO, "%2d, %16"PRIx64", %s\n",
               standard.index, (uint64_t)standard.id, standard.name);
    }
}

static int mmap_init(AVFormatContext *ctx)
{
    int i, res;
    struct video_data *s = ctx->priv_data;
    struct v4l2_requestbuffers req = {
        .type   = V4L2_BUF_TYPE_VIDEO_CAPTURE,
        .count  = desired_video_buffers,
        .memory = V4L2_MEMORY_MMAP
    };

    if (v4l2_ioctl(s->fd, VIDIOC_REQBUFS, &req) < 0) {
        res = AVERROR(errno);
        av_log(ctx, AV_LOG_ERROR, "ioctl(VIDIOC_REQBUFS): %s\n", av_err2str(res));
        return res;
    }

    if (req.count < 2) {
        av_log(ctx, AV_LOG_ERROR, "Insufficient buffer memory\n");
        return AVERROR(ENOMEM);
    }
    s->buffers = req.count;
    s->buf_start = av_malloc_array(s->buffers, sizeof(void *));
    if (!s->buf_start) {
        av_log(ctx, AV_LOG_ERROR, "Cannot allocate buffer pointers\n");
        return AVERROR(ENOMEM);
    }
    s->buf_len = av_malloc_array(s->buffers, sizeof(unsigned int));
    if (!s->buf_len) {
        av_log(ctx, AV_LOG_ERROR, "Cannot allocate buffer sizes\n");
        av_freep(&s->buf_start);
        return AVERROR(ENOMEM);
    }

    for (i = 0; i < req.count; i++) {
        struct v4l2_buffer buf = {
            .type   = V4L2_BUF_TYPE_VIDEO_CAPTURE,
            .index  = i,
            .memory = V4L2_MEMORY_MMAP
        };
        if (v4l2_ioctl(s->fd, VIDIOC_QUERYBUF, &buf) < 0) {
            res = AVERROR(errno);
            av_log(ctx, AV_LOG_ERROR, "ioctl(VIDIOC_QUERYBUF): %s\n", av_err2str(res));
            return res;
        }

        s->buf_len[i] = buf.length;
        if (s->frame_size > 0 && s->buf_len[i] < s->frame_size) {
            av_log(ctx, AV_LOG_ERROR,
                   "buf_len[%d] = %d < expected frame size %d\n",
                   i, s->buf_len[i], s->frame_size);
            return AVERROR(ENOMEM);
        }
        s->buf_start[i] = v4l2_mmap(NULL, buf.length,
                               PROT_READ | PROT_WRITE, MAP_SHARED,
                               s->fd, buf.m.offset);

        if (s->buf_start[i] == MAP_FAILED) {
            res = AVERROR(errno);
            av_log(ctx, AV_LOG_ERROR, "mmap: %s\n", av_err2str(res));
            return res;
        }
    }

    return 0;
}

static int enqueue_buffer(struct video_data *s, struct v4l2_buffer *buf)
{
    int res = 0;

    if (v4l2_ioctl(s->fd, VIDIOC_QBUF, buf) < 0) {
        res = AVERROR(errno);
        av_log(NULL, AV_LOG_ERROR, "ioctl(VIDIOC_QBUF): %s\n", av_err2str(res));
    } else {
        avpriv_atomic_int_add_and_fetch(&s->buffers_queued, 1);
    }

    return res;
}

static void mmap_release_buffer(void *opaque, uint8_t *data)
{
    struct v4l2_buffer buf = { 0 };
    struct buff_data *buf_descriptor = opaque;
    struct video_data *s = buf_descriptor->s;

    buf.type = V4L2_BUF_TYPE_VIDEO_CAPTURE;
    buf.memory = V4L2_MEMORY_MMAP;
    buf.index = buf_descriptor->index;
    av_free(buf_descriptor);

    enqueue_buffer(s, &buf);
}

#if HAVE_CLOCK_GETTIME && defined(CLOCK_MONOTONIC)
static int64_t av_gettime_monotonic(void)
{
    return av_gettime_relative();
}
#endif

static int init_convert_timestamp(AVFormatContext *ctx, int64_t ts)
{
    struct video_data *s = ctx->priv_data;
    int64_t now;

    now = av_gettime();
    if (s->ts_mode == V4L_TS_ABS &&
        ts <= now + 1 * AV_TIME_BASE && ts >= now - 10 * AV_TIME_BASE) {
        av_log(ctx, AV_LOG_INFO, "Detected absolute timestamps\n");
        s->ts_mode = V4L_TS_CONVERT_READY;
        return 0;
    }
#if HAVE_CLOCK_GETTIME && defined(CLOCK_MONOTONIC)
    if (ctx->streams[0]->avg_frame_rate.num) {
        now = av_gettime_monotonic();
        if (s->ts_mode == V4L_TS_MONO2ABS ||
            (ts <= now + 1 * AV_TIME_BASE && ts >= now - 10 * AV_TIME_BASE)) {
            AVRational tb = {AV_TIME_BASE, 1};
            int64_t period = av_rescale_q(1, tb, ctx->streams[0]->avg_frame_rate);
            av_log(ctx, AV_LOG_INFO, "Detected monotonic timestamps, converting\n");
            /* microseconds instead of seconds, MHz instead of Hz */
            s->timefilter = ff_timefilter_new(1, period, 1.0E-6);
            if (!s->timefilter)
                return AVERROR(ENOMEM);
            s->ts_mode = V4L_TS_CONVERT_READY;
            return 0;
        }
    }
#endif
    av_log(ctx, AV_LOG_ERROR, "Unknown timestamps\n");
    return AVERROR(EIO);
}

static int convert_timestamp(AVFormatContext *ctx, int64_t *ts)
{
    struct video_data *s = ctx->priv_data;

    if (s->ts_mode) {
        int r = init_convert_timestamp(ctx, *ts);
        if (r < 0)
            return r;
    }
#if HAVE_CLOCK_GETTIME && defined(CLOCK_MONOTONIC)
    if (s->timefilter) {
        int64_t nowa = av_gettime();
        int64_t nowm = av_gettime_monotonic();
        ff_timefilter_update(s->timefilter, nowa, nowm - s->last_time_m);
        s->last_time_m = nowm;
        *ts = ff_timefilter_eval(s->timefilter, *ts - nowm);
    }
#endif
    return 0;
}

static int mmap_read_frame(AVFormatContext *ctx, AVPacket *pkt)
{
    struct video_data *s = ctx->priv_data;
    struct v4l2_buffer buf = {
        .type   = V4L2_BUF_TYPE_VIDEO_CAPTURE,
        .memory = V4L2_MEMORY_MMAP
    };
    int res;

    pkt->size = 0;

    /* FIXME: Some special treatment might be needed in case of loss of signal... */
    while ((res = v4l2_ioctl(s->fd, VIDIOC_DQBUF, &buf)) < 0 && (errno == EINTR));
    if (res < 0) {
        if (errno == EAGAIN)
            return AVERROR(EAGAIN);

        res = AVERROR(errno);
        av_log(ctx, AV_LOG_ERROR, "ioctl(VIDIOC_DQBUF): %s\n",
               av_err2str(res));
        return res;
    }

    if (buf.index >= s->buffers) {
        av_log(ctx, AV_LOG_ERROR, "Invalid buffer index received.\n");
        return AVERROR(EINVAL);
    }
    avpriv_atomic_int_add_and_fetch(&s->buffers_queued, -1);
    // always keep at least one buffer queued
    av_assert0(avpriv_atomic_int_get(&s->buffers_queued) >= 1);

#ifdef V4L2_BUF_FLAG_ERROR
    if (buf.flags & V4L2_BUF_FLAG_ERROR) {
        av_log(ctx, AV_LOG_WARNING,
               "Dequeued v4l2 buffer contains corrupted data (%d bytes).\n",
               buf.bytesused);
        buf.bytesused = 0;
    } else
#endif
    {
        /* CPIA is a compressed format and we don't know the exact number of bytes
         * used by a frame, so set it here as the driver announces it. */
        if (ctx->video_codec_id == AV_CODEC_ID_CPIA)
            s->frame_size = buf.bytesused;

        if (s->frame_size > 0 && buf.bytesused != s->frame_size) {
            av_log(ctx, AV_LOG_ERROR,
                   "Dequeued v4l2 buffer contains %d bytes, but %d were expected. Flags: 0x%08X.\n",
                   buf.bytesused, s->frame_size, buf.flags);
            enqueue_buffer(s, &buf);
            return AVERROR_INVALIDDATA;
        }
    }

    /* Image is at s->buff_start[buf.index] */
    if (avpriv_atomic_int_get(&s->buffers_queued) == FFMAX(s->buffers / 8, 1)) {
        /* when we start getting low on queued buffers, fall back on copying data */
        res = av_new_packet(pkt, buf.bytesused);
        if (res < 0) {
            av_log(ctx, AV_LOG_ERROR, "Error allocating a packet.\n");
            enqueue_buffer(s, &buf);
            return res;
        }
        memcpy(pkt->data, s->buf_start[buf.index], buf.bytesused);

        res = enqueue_buffer(s, &buf);
        if (res) {
            av_free_packet(pkt);
            return res;
        }
    } else {
        struct buff_data *buf_descriptor;

        pkt->data     = s->buf_start[buf.index];
        pkt->size     = buf.bytesused;

        buf_descriptor = av_malloc(sizeof(struct buff_data));
        if (!buf_descriptor) {
            /* Something went wrong... Since av_malloc() failed, we cannot even
             * allocate a buffer for memcpying into it
             */
            av_log(ctx, AV_LOG_ERROR, "Failed to allocate a buffer descriptor\n");
            enqueue_buffer(s, &buf);

            return AVERROR(ENOMEM);
        }
        buf_descriptor->index = buf.index;
        buf_descriptor->s     = s;

        pkt->buf = av_buffer_create(pkt->data, pkt->size, mmap_release_buffer,
                                    buf_descriptor, 0);
        if (!pkt->buf) {
            av_log(ctx, AV_LOG_ERROR, "Failed to create a buffer\n");
            enqueue_buffer(s, &buf);
            av_freep(&buf_descriptor);
            return AVERROR(ENOMEM);
        }
    }
    pkt->pts = buf.timestamp.tv_sec * INT64_C(1000000) + buf.timestamp.tv_usec;
    convert_timestamp(ctx, &pkt->pts);

    return pkt->size;
}

static int mmap_start(AVFormatContext *ctx)
{
    struct video_data *s = ctx->priv_data;
    enum v4l2_buf_type type;
    int i, res;

    for (i = 0; i < s->buffers; i++) {
        struct v4l2_buffer buf = {
            .type   = V4L2_BUF_TYPE_VIDEO_CAPTURE,
            .index  = i,
            .memory = V4L2_MEMORY_MMAP
        };

        if (v4l2_ioctl(s->fd, VIDIOC_QBUF, &buf) < 0) {
            res = AVERROR(errno);
            av_log(ctx, AV_LOG_ERROR, "ioctl(VIDIOC_QBUF): %s\n",
                   av_err2str(res));
            return res;
        }
    }
    s->buffers_queued = s->buffers;

    type = V4L2_BUF_TYPE_VIDEO_CAPTURE;
    if (v4l2_ioctl(s->fd, VIDIOC_STREAMON, &type) < 0) {
        res = AVERROR(errno);
        av_log(ctx, AV_LOG_ERROR, "ioctl(VIDIOC_STREAMON): %s\n",
               av_err2str(res));
        return res;
    }

    return 0;
}

static void mmap_close(struct video_data *s)
{
    enum v4l2_buf_type type;
    int i;

    type = V4L2_BUF_TYPE_VIDEO_CAPTURE;
    /* We do not check for the result, because we could
     * not do anything about it anyway...
     */
    v4l2_ioctl(s->fd, VIDIOC_STREAMOFF, &type);
    for (i = 0; i < s->buffers; i++) {
        v4l2_munmap(s->buf_start[i], s->buf_len[i]);
    }
    av_freep(&s->buf_start);
    av_freep(&s->buf_len);
}

static int v4l2_set_parameters(AVFormatContext *ctx)
{
    struct video_data *s = ctx->priv_data;
    struct v4l2_standard standard = { 0 };
    struct v4l2_streamparm streamparm = { 0 };
    struct v4l2_fract *tpf;
    AVRational framerate_q = { 0 };
    int i, ret;

    if (s->framerate &&
        (ret = av_parse_video_rate(&framerate_q, s->framerate)) < 0) {
        av_log(ctx, AV_LOG_ERROR, "Could not parse framerate '%s'.\n",
               s->framerate);
        return ret;
    }

    if (s->standard) {
        if (s->std_id) {
            ret = 0;
            av_log(ctx, AV_LOG_DEBUG, "Setting standard: %s\n", s->standard);
            /* set tv standard */
            for (i = 0; ; i++) {
                standard.index = i;
                if (v4l2_ioctl(s->fd, VIDIOC_ENUMSTD, &standard) < 0) {
                    ret = AVERROR(errno);
                    break;
                }
                if (!av_strcasecmp(standard.name, s->standard))
                    break;
            }
            if (ret < 0) {
                av_log(ctx, AV_LOG_ERROR, "Unknown or unsupported standard '%s'\n", s->standard);
                return ret;
            }

            if (v4l2_ioctl(s->fd, VIDIOC_S_STD, &standard.id) < 0) {
                ret = AVERROR(errno);
                av_log(ctx, AV_LOG_ERROR, "ioctl(VIDIOC_S_STD): %s\n", av_err2str(ret));
                return ret;
            }
        } else {
            av_log(ctx, AV_LOG_WARNING,
                   "This device does not support any standard\n");
        }
    }

    /* get standard */
    if (v4l2_ioctl(s->fd, VIDIOC_G_STD, &s->std_id) == 0) {
        tpf = &standard.frameperiod;
        for (i = 0; ; i++) {
            standard.index = i;
            if (v4l2_ioctl(s->fd, VIDIOC_ENUMSTD, &standard) < 0) {
                ret = AVERROR(errno);
                if (ret == AVERROR(EINVAL)
#ifdef ENODATA
                    || ret == AVERROR(ENODATA)
#endif
                ) {
                    tpf = &streamparm.parm.capture.timeperframe;
                    break;
                }
                av_log(ctx, AV_LOG_ERROR, "ioctl(VIDIOC_ENUMSTD): %s\n", av_err2str(ret));
                return ret;
            }
            if (standard.id == s->std_id) {
                av_log(ctx, AV_LOG_DEBUG,
                       "Current standard: %s, id: %"PRIx64", frameperiod: %d/%d\n",
                       standard.name, (uint64_t)standard.id, tpf->numerator, tpf->denominator);
                break;
            }
        }
    } else {
        tpf = &streamparm.parm.capture.timeperframe;
    }

    streamparm.type = V4L2_BUF_TYPE_VIDEO_CAPTURE;
    if (v4l2_ioctl(s->fd, VIDIOC_G_PARM, &streamparm) < 0) {
        ret = AVERROR(errno);
        av_log(ctx, AV_LOG_ERROR, "ioctl(VIDIOC_G_PARM): %s\n", av_err2str(ret));
        return ret;
    }

    if (framerate_q.num && framerate_q.den) {
        if (streamparm.parm.capture.capability & V4L2_CAP_TIMEPERFRAME) {
            tpf = &streamparm.parm.capture.timeperframe;

            av_log(ctx, AV_LOG_DEBUG, "Setting time per frame to %d/%d\n",
                   framerate_q.den, framerate_q.num);
            tpf->numerator   = framerate_q.den;
            tpf->denominator = framerate_q.num;

            if (v4l2_ioctl(s->fd, VIDIOC_S_PARM, &streamparm) < 0) {
                ret = AVERROR(errno);
                av_log(ctx, AV_LOG_ERROR, "ioctl(VIDIOC_S_PARM): %s\n",
                       av_err2str(ret));
                return ret;
            }

            if (framerate_q.num != tpf->denominator ||
                framerate_q.den != tpf->numerator) {
                av_log(ctx, AV_LOG_INFO,
                       "The driver changed the time per frame from "
                       "%d/%d to %d/%d\n",
                       framerate_q.den, framerate_q.num,
                       tpf->numerator, tpf->denominator);
            }
        } else {
            av_log(ctx, AV_LOG_WARNING,
                   "The driver does not permit changing the time per frame\n");
        }
    }
    if (tpf->denominator > 0 && tpf->numerator > 0) {
        ctx->streams[0]->avg_frame_rate.num = tpf->denominator;
        ctx->streams[0]->avg_frame_rate.den = tpf->numerator;
        ctx->streams[0]->r_frame_rate = ctx->streams[0]->avg_frame_rate;
    } else
        av_log(ctx, AV_LOG_WARNING, "Time per frame unknown\n");

    return 0;
}

static int device_try_init(AVFormatContext *ctx,
                           enum AVPixelFormat pix_fmt,
                           int *width,
                           int *height,
                           uint32_t *desired_format,
                           enum AVCodecID *codec_id)
{
    int ret, i;

    *desired_format = ff_fmt_ff2v4l(pix_fmt, ctx->video_codec_id);

    if (*desired_format) {
        ret = device_init(ctx, width, height, *desired_format);
        if (ret < 0) {
            *desired_format = 0;
            if (ret != AVERROR(EINVAL))
                return ret;
        }
    }

    if (!*desired_format) {
        for (i = 0; ff_fmt_conversion_table[i].codec_id != AV_CODEC_ID_NONE; i++) {
            if (ctx->video_codec_id == AV_CODEC_ID_NONE ||
                ff_fmt_conversion_table[i].codec_id == ctx->video_codec_id) {
                av_log(ctx, AV_LOG_DEBUG, "Trying to set codec:%s pix_fmt:%s\n",
                       avcodec_get_name(ff_fmt_conversion_table[i].codec_id),
                       (char *)av_x_if_null(av_get_pix_fmt_name(ff_fmt_conversion_table[i].ff_fmt), "none"));

                *desired_format = ff_fmt_conversion_table[i].v4l2_fmt;
                ret = device_init(ctx, width, height, *desired_format);
                if (ret >= 0)
                    break;
                else if (ret != AVERROR(EINVAL))
                    return ret;
                *desired_format = 0;
            }
        }

        if (*desired_format == 0) {
            av_log(ctx, AV_LOG_ERROR, "Cannot find a proper format for "
                   "codec '%s' (id %d), pixel format '%s' (id %d)\n",
                   avcodec_get_name(ctx->video_codec_id), ctx->video_codec_id,
                   (char *)av_x_if_null(av_get_pix_fmt_name(pix_fmt), "none"), pix_fmt);
            ret = AVERROR(EINVAL);
        }
    }

    *codec_id = ff_fmt_v4l2codec(*desired_format);
    av_assert0(*codec_id != AV_CODEC_ID_NONE);
    return ret;
}

static int v4l2_read_probe(AVProbeData *p)
{
    if (av_strstart(p->filename, "/dev/video", NULL))
        return AVPROBE_SCORE_MAX - 1;
    return 0;
}

static int v4l2_read_header(AVFormatContext *ctx)
{
    struct video_data *s = ctx->priv_data;
    AVStream *st;
    int res = 0;
    uint32_t desired_format;
    enum AVCodecID codec_id = AV_CODEC_ID_NONE;
    enum AVPixelFormat pix_fmt = AV_PIX_FMT_NONE;
    struct v4l2_input input = { 0 };

    st = avformat_new_stream(ctx, NULL);
    if (!st)
        return AVERROR(ENOMEM);

#if CONFIG_LIBV4L2
    /* silence libv4l2 logging. if fopen() fails v4l2_log_file will be NULL
       and errors will get sent to stderr */
    if (s->use_libv4l2)
        v4l2_log_file = fopen("/dev/null", "w");
#endif

    s->fd = device_open(ctx);
    if (s->fd < 0)
        return s->fd;

    if (s->channel != -1) {
        /* set video input */
        av_log(ctx, AV_LOG_DEBUG, "Selecting input_channel: %d\n", s->channel);
        if (v4l2_ioctl(s->fd, VIDIOC_S_INPUT, &s->channel) < 0) {
            res = AVERROR(errno);
            av_log(ctx, AV_LOG_ERROR, "ioctl(VIDIOC_S_INPUT): %s\n", av_err2str(res));
            goto fail;
        }
    } else {
        /* get current video input */
        if (v4l2_ioctl(s->fd, VIDIOC_G_INPUT, &s->channel) < 0) {
            res = AVERROR(errno);
            av_log(ctx, AV_LOG_ERROR, "ioctl(VIDIOC_G_INPUT): %s\n", av_err2str(res));
            goto fail;
        }
    }

    /* enum input */
    input.index = s->channel;
    if (v4l2_ioctl(s->fd, VIDIOC_ENUMINPUT, &input) < 0) {
        res = AVERROR(errno);
        av_log(ctx, AV_LOG_ERROR, "ioctl(VIDIOC_ENUMINPUT): %s\n", av_err2str(res));
        goto fail;
    }
    s->std_id = input.std;
    av_log(ctx, AV_LOG_DEBUG, "Current input_channel: %d, input_name: %s, input_std: %"PRIx64"\n",
           s->channel, input.name, (uint64_t)input.std);

    if (s->list_format) {
        list_formats(ctx, s->list_format);
        res = AVERROR_EXIT;
        goto fail;
    }

    if (s->list_standard) {
        list_standards(ctx);
        res = AVERROR_EXIT;
        goto fail;
    }

    avpriv_set_pts_info(st, 64, 1, 1000000); /* 64 bits pts in us */

    if (s->pixel_format) {
        AVCodec *codec = avcodec_find_decoder_by_name(s->pixel_format);

        if (codec)
            ctx->video_codec_id = codec->id;

        pix_fmt = av_get_pix_fmt(s->pixel_format);

        if (pix_fmt == AV_PIX_FMT_NONE && !codec) {
            av_log(ctx, AV_LOG_ERROR, "No such input format: %s.\n",
                   s->pixel_format);

            res = AVERROR(EINVAL);
            goto fail;
        }
    }

    if (!s->width && !s->height) {
        struct v4l2_format fmt = { .type = V4L2_BUF_TYPE_VIDEO_CAPTURE };

        av_log(ctx, AV_LOG_VERBOSE,
               "Querying the device for the current frame size\n");
        if (v4l2_ioctl(s->fd, VIDIOC_G_FMT, &fmt) < 0) {
            res = AVERROR(errno);
            av_log(ctx, AV_LOG_ERROR, "ioctl(VIDIOC_G_FMT): %s\n",
                   av_err2str(res));
            goto fail;
        }

        s->width  = fmt.fmt.pix.width;
        s->height = fmt.fmt.pix.height;
        av_log(ctx, AV_LOG_VERBOSE,
               "Setting frame size to %dx%d\n", s->width, s->height);
    }

    res = device_try_init(ctx, pix_fmt, &s->width, &s->height, &desired_format, &codec_id);
    if (res < 0)
        goto fail;

    /* If no pixel_format was specified, the codec_id was not known up
     * until now. Set video_codec_id in the context, as codec_id will
     * not be available outside this function
     */
    if (codec_id != AV_CODEC_ID_NONE && ctx->video_codec_id == AV_CODEC_ID_NONE)
        ctx->video_codec_id = codec_id;

    if ((res = av_image_check_size(s->width, s->height, 0, ctx)) < 0)
        goto fail;

    s->pixelformat = desired_format;

    if ((res = v4l2_set_parameters(ctx)) < 0)
        goto fail;

<<<<<<< HEAD
    st->codec->pix_fmt = ff_fmt_v4l2ff(desired_format, codec_id);
    s->frame_size =
        avpicture_get_size(st->codec->pix_fmt, s->width, s->height);
=======
    st->codec->pix_fmt = fmt_v4l2ff(desired_format, codec_id);
    s->frame_size = av_image_get_buffer_size(st->codec->pix_fmt,
                                             s->width, s->height, 1);
>>>>>>> f890677d

    if ((res = mmap_init(ctx)) ||
        (res = mmap_start(ctx)) < 0)
            goto fail;

    s->top_field_first = first_field(s);

    st->codec->codec_type = AVMEDIA_TYPE_VIDEO;
    st->codec->codec_id = codec_id;
    if (codec_id == AV_CODEC_ID_RAWVIDEO)
        st->codec->codec_tag =
            avcodec_pix_fmt_to_codec_tag(st->codec->pix_fmt);
    else if (codec_id == AV_CODEC_ID_H264) {
        st->need_parsing = AVSTREAM_PARSE_FULL_ONCE;
    }
    if (desired_format == V4L2_PIX_FMT_YVU420)
        st->codec->codec_tag = MKTAG('Y', 'V', '1', '2');
    else if (desired_format == V4L2_PIX_FMT_YVU410)
        st->codec->codec_tag = MKTAG('Y', 'V', 'U', '9');
    st->codec->width = s->width;
    st->codec->height = s->height;
    if (st->avg_frame_rate.den)
        st->codec->bit_rate = s->frame_size * av_q2d(st->avg_frame_rate) * 8;

    return 0;

fail:
    v4l2_close(s->fd);
    return res;
}

static int v4l2_read_packet(AVFormatContext *ctx, AVPacket *pkt)
{
    struct video_data *s = ctx->priv_data;
#if FF_API_CODED_FRAME
FF_DISABLE_DEPRECATION_WARNINGS
    AVFrame *frame = ctx->streams[0]->codec->coded_frame;
FF_ENABLE_DEPRECATION_WARNINGS
#endif
    int res;

    av_init_packet(pkt);
    if ((res = mmap_read_frame(ctx, pkt)) < 0) {
        return res;
    }

#if FF_API_CODED_FRAME
FF_DISABLE_DEPRECATION_WARNINGS
    if (frame && s->interlaced) {
        frame->interlaced_frame = 1;
        frame->top_field_first = s->top_field_first;
    }
FF_ENABLE_DEPRECATION_WARNINGS
#endif

    return pkt->size;
}

static int v4l2_read_close(AVFormatContext *ctx)
{
    struct video_data *s = ctx->priv_data;

    if (avpriv_atomic_int_get(&s->buffers_queued) != s->buffers)
        av_log(ctx, AV_LOG_WARNING, "Some buffers are still owned by the caller on "
               "close.\n");

    mmap_close(s);

    v4l2_close(s->fd);
    return 0;
}

static int v4l2_is_v4l_dev(const char *name)
{
    return !strncmp(name, "video", 5) ||
           !strncmp(name, "radio", 5) ||
           !strncmp(name, "vbi", 3) ||
           !strncmp(name, "v4l-subdev", 10);
}

static int v4l2_get_device_list(AVFormatContext *ctx, AVDeviceInfoList *device_list)
{
    struct video_data *s = ctx->priv_data;
    DIR *dir;
    struct dirent *entry;
    AVDeviceInfo *device = NULL;
    struct v4l2_capability cap;
    int ret = 0;

    if (!device_list)
        return AVERROR(EINVAL);

    dir = opendir("/dev");
    if (!dir) {
        ret = AVERROR(errno);
        av_log(ctx, AV_LOG_ERROR, "Couldn't open the directory: %s\n", av_err2str(ret));
        return ret;
    }
    while ((entry = readdir(dir))) {
        if (!v4l2_is_v4l_dev(entry->d_name))
            continue;

        snprintf(ctx->filename, sizeof(ctx->filename), "/dev/%s", entry->d_name);
        if ((s->fd = device_open(ctx)) < 0)
            continue;

        if (v4l2_ioctl(s->fd, VIDIOC_QUERYCAP, &cap) < 0) {
            ret = AVERROR(errno);
            av_log(ctx, AV_LOG_ERROR, "ioctl(VIDIOC_QUERYCAP): %s\n", av_err2str(ret));
            goto fail;
        }

        device = av_mallocz(sizeof(AVDeviceInfo));
        if (!device) {
            ret = AVERROR(ENOMEM);
            goto fail;
        }
        device->device_name = av_strdup(ctx->filename);
        device->device_description = av_strdup(cap.card);
        if (!device->device_name || !device->device_description) {
            ret = AVERROR(ENOMEM);
            goto fail;
        }

        if ((ret = av_dynarray_add_nofree(&device_list->devices,
                                          &device_list->nb_devices, device)) < 0)
            goto fail;

        v4l2_close(s->fd);
        s->fd = -1;
        continue;

      fail:
        if (device) {
            av_freep(&device->device_name);
            av_freep(&device->device_description);
            av_freep(&device);
        }
        if (s->fd >= 0)
            v4l2_close(s->fd);
        s->fd = -1;
        break;
    }
    closedir(dir);
    return ret;
}

#define OFFSET(x) offsetof(struct video_data, x)
#define DEC AV_OPT_FLAG_DECODING_PARAM

static const AVOption options[] = {
    { "standard",     "set TV standard, used only by analog frame grabber",       OFFSET(standard),     AV_OPT_TYPE_STRING, {.str = NULL }, 0, 0,       DEC },
    { "channel",      "set TV channel, used only by frame grabber",               OFFSET(channel),      AV_OPT_TYPE_INT,    {.i64 = -1 },  -1, INT_MAX, DEC },
    { "video_size",   "set frame size",                                           OFFSET(width),        AV_OPT_TYPE_IMAGE_SIZE, {.str = NULL},  0, 0,   DEC },
    { "pixel_format", "set preferred pixel format",                               OFFSET(pixel_format), AV_OPT_TYPE_STRING, {.str = NULL},  0, 0,       DEC },
    { "input_format", "set preferred pixel format (for raw video) or codec name", OFFSET(pixel_format), AV_OPT_TYPE_STRING, {.str = NULL},  0, 0,       DEC },
    { "framerate",    "set frame rate",                                           OFFSET(framerate),    AV_OPT_TYPE_STRING, {.str = NULL},  0, 0,       DEC },

    { "list_formats", "list available formats and exit",                          OFFSET(list_format),  AV_OPT_TYPE_INT,    {.i64 = 0 },  0, INT_MAX, DEC, "list_formats" },
    { "all",          "show all available formats",                               OFFSET(list_format),  AV_OPT_TYPE_CONST,  {.i64 = V4L_ALLFORMATS  },    0, INT_MAX, DEC, "list_formats" },
    { "raw",          "show only non-compressed formats",                         OFFSET(list_format),  AV_OPT_TYPE_CONST,  {.i64 = V4L_RAWFORMATS  },    0, INT_MAX, DEC, "list_formats" },
    { "compressed",   "show only compressed formats",                             OFFSET(list_format),  AV_OPT_TYPE_CONST,  {.i64 = V4L_COMPFORMATS },    0, INT_MAX, DEC, "list_formats" },

    { "list_standards", "list supported standards and exit",                      OFFSET(list_standard), AV_OPT_TYPE_INT,   {.i64 = 0 },  0, 1, DEC, "list_standards" },
    { "all",            "show all supported standards",                           OFFSET(list_standard), AV_OPT_TYPE_CONST, {.i64 = 1 },  0, 0, DEC, "list_standards" },

    { "timestamps",   "set type of timestamps for grabbed frames",                OFFSET(ts_mode),      AV_OPT_TYPE_INT,    {.i64 = 0 }, 0, 2, DEC, "timestamps" },
    { "ts",           "set type of timestamps for grabbed frames",                OFFSET(ts_mode),      AV_OPT_TYPE_INT,    {.i64 = 0 }, 0, 2, DEC, "timestamps" },
    { "default",      "use timestamps from the kernel",                           OFFSET(ts_mode),      AV_OPT_TYPE_CONST,  {.i64 = V4L_TS_DEFAULT  }, 0, 2, DEC, "timestamps" },
    { "abs",          "use absolute timestamps (wall clock)",                     OFFSET(ts_mode),      AV_OPT_TYPE_CONST,  {.i64 = V4L_TS_ABS      }, 0, 2, DEC, "timestamps" },
    { "mono2abs",     "force conversion from monotonic to absolute timestamps",   OFFSET(ts_mode),      AV_OPT_TYPE_CONST,  {.i64 = V4L_TS_MONO2ABS }, 0, 2, DEC, "timestamps" },
    { "use_libv4l2",  "use libv4l2 (v4l-utils) conversion functions",             OFFSET(use_libv4l2),  AV_OPT_TYPE_BOOL,   {.i64 = 0}, 0, 1, DEC },
    { NULL },
};

static const AVClass v4l2_class = {
    .class_name = "V4L2 indev",
    .item_name  = av_default_item_name,
    .option     = options,
    .version    = LIBAVUTIL_VERSION_INT,
    .category   = AV_CLASS_CATEGORY_DEVICE_VIDEO_INPUT,
};

AVInputFormat ff_v4l2_demuxer = {
    .name           = "video4linux2,v4l2",
    .long_name      = NULL_IF_CONFIG_SMALL("Video4Linux2 device grab"),
    .priv_data_size = sizeof(struct video_data),
    .read_probe     = v4l2_read_probe,
    .read_header    = v4l2_read_header,
    .read_packet    = v4l2_read_packet,
    .read_close     = v4l2_read_close,
    .get_device_list = v4l2_get_device_list,
    .flags          = AVFMT_NOFILE,
    .priv_class     = &v4l2_class,
};<|MERGE_RESOLUTION|>--- conflicted
+++ resolved
@@ -938,15 +938,9 @@
     if ((res = v4l2_set_parameters(ctx)) < 0)
         goto fail;
 
-<<<<<<< HEAD
     st->codec->pix_fmt = ff_fmt_v4l2ff(desired_format, codec_id);
-    s->frame_size =
-        avpicture_get_size(st->codec->pix_fmt, s->width, s->height);
-=======
-    st->codec->pix_fmt = fmt_v4l2ff(desired_format, codec_id);
     s->frame_size = av_image_get_buffer_size(st->codec->pix_fmt,
                                              s->width, s->height, 1);
->>>>>>> f890677d
 
     if ((res = mmap_init(ctx)) ||
         (res = mmap_start(ctx)) < 0)
